[env]
CARGO_MAKE_EXTEND_WORKSPACE_MAKEFILE = 1
CARGO_MAKE_WORKSPACE_SKIP_MEMBERS = "canaries/*"
RUSTDOCFLAGS = { value = "", condition = { env_not_set = ["RUSTDOCFLAGS"] } }
NIGHTLY = { script = ["cat rust-nightly.txt"], condition = { env_not_set = ["NIGHTLY"] } }

RUSTFLAGS = { value = "-Dwarnings", condition = { env_true = ["CARGO_MAKE_CI"] } }

[config]
default_to_workspace = false
skip_core_tasks = true
skip_git_env_info = true
skip_rust_env_info = true


[tasks.default]
description = "List tasks"
script = "cargo make --quiet --list-all-steps --hide-uninteresting"


# Build
[tasks.build-code]
category = "build"
description = "Build Code"
command = "cargo"
args = ["build", "--verbose", "--release", "${@}"]


# Test
[tasks.unit-tests]
category = "test"
description = "Run Unit Tests"
workspace = true
command = "cargo"
args = ["--verbose", "test-all-features", "${@}"]
dependencies = ["install-cargo-all-features"]


# Security
[tasks.security]
category = "security"
description = "Run security checks"
run_task = { name = [
    "cargo-audit",
    "cargo-deny",
    "cargo-vet",
] }

[tasks.cargo-audit]
category = "security"
install_crate = { crate_name = "cargo-audit", version = "0.21.0", binary = "cargo-audit", test_arg = "-V" }
command = "cargo"
args = ["audit"]

[tasks.cargo-deny]
category = "security"
install_crate = { crate_name = "cargo-deny", version = "0.16.3", binary = "cargo-deny", test_arg = "-V" }
command = "cargo"
args = ["deny", "check"]

[tasks.cargo-vet]
category = "security"
install_crate = { crate_name = "cargo-vet", version = "0.10.0", binary = "cargo-vet", test_arg = "-V" }
<<<<<<< HEAD
command = "cargo"
args = ["vet", "check"]


# VxWorks
[tasks.setup-vxworks-env]
category = "vxworks"
description = "Setup vxworks environment"
script = "rustup component add --toolchain ${NIGHTLY} rust-src"
dependencies = ["install-nightly"]

[tasks.build-vxworks-code]
category = "vxworks"
description = "Build vxworks code"
toolchain = "${NIGHTLY}"
=======
>>>>>>> 49ef141d
command = "cargo"
args = ["vet", "check"]


# Correctness
[tasks.correctness]
category = "correctness"
description = "Run correctness checks"
run_task = { name = [
    "fmt",
    "check-features",
    "clippy",
    "check-canaries",
    "machete",
] }

[tasks.check-fmt]
dependencies = ["check-fmt-rust", "check-fmt-toml"]
description = "Check file formatting"

[tasks.fmt]
dependencies = ["fmt-rust", "fmt-toml"]
description = "Format files"

[tasks.check-fmt-rust]
category = "correctness"
description = "Check rust code formatting"
toolchain = "${NIGHTLY}"
command = "cargo"
args = ["fmt", "--all", "--", "--check"]
dependencies = ["install-nightly"]

[tasks.fmt-rust]
category = "correctness"
description = "Format rust code"
toolchain = "${NIGHTLY}"
command = "cargo"
args = ["fmt", "--all"]
dependencies = ["install-nightly"]

[tasks.check-fmt-toml]
category = "correctness"
description = "Check toml formatting"
script = "git ls-files -z '*.toml' | xargs -0 -- taplo fmt --check --diff"
dependencies = ["install-taplo"]

[tasks.fmt-toml]
category = "correctness"
description = "Format toml"
script = "git ls-files -z '*.toml' | xargs -0 taplo fmt"
dependencies = ["install-taplo"]

[tasks.install-taplo]
private = true
install_crate = { crate_name = "taplo-cli", version = "0.9.0", binary = "taplo", test_arg = ["-V"] }

[tasks.check-features]
category = "correctness"
description = "Check features"
workspace = true
command = "cargo"
args = ["--verbose", "check-all-features"]
dependencies = ["install-cargo-all-features"]

[tasks.clippy]
category = "correctness"
description = "Run clippy to lint code"
workspace = true
script = '''
cargo clippy
cargo clippy --all-targets
cargo clippy --no-default-features
cargo clippy --all-targets --all-features
'''
install_crate = { rustup_component_name = "clippy" }

[tasks.check-canary-std]
category = "correctness"
description = "Check no-std support"
command = "cargo"
args = ["check", "--target=aarch64-unknown-none", "-p=canary-std"]
dependencies = ["install-no-std-target"]

[tasks.check-canary-alloc]
category = "correctness"
description = "Check no-alloc support"
command = "cargo"
args = ["check", "--target=aarch64-unknown-none", "-p=canary-alloc"]
dependencies = ["install-no-std-target"]

[tasks.check-canaries]
category = "correctness"
description = "Check no-std/no-alloc support"
dependencies = ["check-canary-alloc", "check-canary-std"]

[tasks.install-no-std-target]
private = true
script = "rustup target add aarch64-unknown-none"

[tasks.machete]
command = "cargo"
args = ["machete"]
install_crate = { crate_name = "cargo-machete", version = "0.6.2", binary = "cargo-machete", test_arg = "--version" }


# Docs
[tasks.gen-docs-nightly]
category = "docs"
description = "Generate docs with rust nightly"
toolchain = "${NIGHTLY}"
env = { RUSTDOCFLAGS = "--cfg docs ${RUSTDOCFLAGS}" }
command = "cargo"
args = ["doc", "--all-features"]
dependencies = ["install-nightly"]

[tasks.zip-docs]
category = "docs"
description = "Zip docs"
script = "zip -qr docs.zip target/doc"


# Misc
[tasks.install-nightly]
description = "Install nightly rust"
# First check if the toolchain is installed, because that is much faster.
# Don't do this if you want to keep a rolling channel up-to-date.
script = "rustup run ${NIGHTLY} true 2>/dev/null || rustup toolchain install ${NIGHTLY} --profile minimal -c rustfmt"

[tasks.git-unchanged]
description = "Verify files are unchanged"
script = '''
git diff
status=$(git status -s)
if [[ -n "$status" ]]; then
    echo "$status"
    exit 1
fi
'''

[tasks.install-cargo-all-features]
private = true
install_crate = { crate_name = "cargo-all-features", version = "1.10.0", binary = "cargo-check-all-features", test_arg = ["-V"] }<|MERGE_RESOLUTION|>--- conflicted
+++ resolved
@@ -61,24 +61,6 @@
 [tasks.cargo-vet]
 category = "security"
 install_crate = { crate_name = "cargo-vet", version = "0.10.0", binary = "cargo-vet", test_arg = "-V" }
-<<<<<<< HEAD
-command = "cargo"
-args = ["vet", "check"]
-
-
-# VxWorks
-[tasks.setup-vxworks-env]
-category = "vxworks"
-description = "Setup vxworks environment"
-script = "rustup component add --toolchain ${NIGHTLY} rust-src"
-dependencies = ["install-nightly"]
-
-[tasks.build-vxworks-code]
-category = "vxworks"
-description = "Build vxworks code"
-toolchain = "${NIGHTLY}"
-=======
->>>>>>> 49ef141d
 command = "cargo"
 args = ["vet", "check"]
 
