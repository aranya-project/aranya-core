[package]
name = "aranya-policy-ifgen-build"
description = "Code generator for aranya-policy-ifgen"
version = "0.6.0"
authors.workspace = true
edition.workspace = true
license.workspace = true
repository.workspace = true
rust-version.workspace = true

[lints]
workspace = true

[dependencies]
<<<<<<< HEAD
aranya-policy-ast = { version = "0.6.0", path = "../aranya-policy-ast" }
aranya-policy-compiler = { version = "0.11.0", path = "../aranya-policy-compiler" }
aranya-policy-lang = { version = "0.6.0", path = "../aranya-policy-lang" }
aranya-policy-module = { version = "0.11.0", path = "../aranya-policy-module" }
=======
aranya-policy-ast = { version = "0.7.0", path = "../aranya-policy-ast" }
aranya-policy-compiler = { version = "0.12.0", path = "../aranya-policy-compiler" }
aranya-policy-lang = { version = "0.7.0", path = "../aranya-policy-lang" }
>>>>>>> bc94dd9f

anyhow = { workspace = true }
prettyplease = { workspace = true }
proc-macro2 = { workspace = true }
quote = { workspace = true }
syn = { workspace = true }<|MERGE_RESOLUTION|>--- conflicted
+++ resolved
@@ -12,16 +12,10 @@
 workspace = true
 
 [dependencies]
-<<<<<<< HEAD
-aranya-policy-ast = { version = "0.6.0", path = "../aranya-policy-ast" }
-aranya-policy-compiler = { version = "0.11.0", path = "../aranya-policy-compiler" }
-aranya-policy-lang = { version = "0.6.0", path = "../aranya-policy-lang" }
-aranya-policy-module = { version = "0.11.0", path = "../aranya-policy-module" }
-=======
 aranya-policy-ast = { version = "0.7.0", path = "../aranya-policy-ast" }
 aranya-policy-compiler = { version = "0.12.0", path = "../aranya-policy-compiler" }
 aranya-policy-lang = { version = "0.7.0", path = "../aranya-policy-lang" }
->>>>>>> bc94dd9f
+aranya-policy-module = { version = "0.12.0", path = "../aranya-policy-module" }
 
 anyhow = { workspace = true }
 prettyplease = { workspace = true }
