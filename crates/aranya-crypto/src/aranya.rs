//! This file contains the various device keys.

#![forbid(unsafe_code)]

use core::{borrow::Borrow, fmt, marker::PhantomData, result::Result};

use derive_where::derive_where;
use serde::{de, Deserialize, Deserializer, Serialize, Serializer};
use spideroak_crypto::{
    aead::Tag,
<<<<<<< HEAD
    csprng::Csprng,
    hpke::{Hpke, Mode},
=======
    csprng::{Csprng, Random},
>>>>>>> 6449e329
    import::{Import, ImportError},
    kem::{DecapKey, Kem},
    keys::PublicKey,
    signer::{self, Signer, SigningKey as SigningKey_, VerifyingKey as VerifyingKey_},
};
use zerocopy::{ByteEq, Immutable, IntoBytes, KnownLayout, Unaligned};

use crate::{
    ciphersuite::{CipherSuite, CipherSuiteExt},
    error::Error,
    groupkey::{EncryptedGroupKey, GroupKey},
<<<<<<< HEAD
    id::Id,
    misc::{kem_key, signing_key, SigData},
=======
    hpke::{self, Mode},
    id::{Id, IdError},
    misc::{key_misc, SigData},
>>>>>>> 6449e329
    policy::{self, Cmd, CmdId},
};

/// A signature created by a signing key.
#[derive_where(Clone, Debug)]
pub struct Signature<CS: CipherSuite>(pub(crate) <CS::Signer as Signer>::Signature);

impl<CS: CipherSuite> Signature<CS> {
    /// Returns the raw signature.
    ///
    /// Should only be used in situations where contextual data
    /// is being merged in. Otherwise, use [`Serialize`].
    pub(crate) fn raw_sig(&self) -> SigData<CS> {
        signer::Signature::export(&self.0)
    }

    /// Encodes itself as bytes.
    pub fn to_bytes(&self) -> impl Borrow<[u8]> + use<CS> {
        self.raw_sig()
    }

    /// Returns itself from its byte encoding.
    pub fn from_bytes(data: &[u8]) -> Result<Self, ImportError> {
        let sig = <CS::Signer as Signer>::Signature::import(data)?;
        Ok(Self(sig))
    }
}

impl<CS: CipherSuite> Serialize for Signature<CS> {
    fn serialize<S>(&self, serializer: S) -> Result<S::Ok, S::Error>
    where
        S: Serializer,
    {
        serializer.serialize_bytes(self.to_bytes().borrow())
    }
}

impl<'de, CS: CipherSuite> Deserialize<'de> for Signature<CS> {
    fn deserialize<D>(deserializer: D) -> Result<Self, D::Error>
    where
        D: Deserializer<'de>,
    {
        struct SigVisitor<CS>(PhantomData<CS>);
        impl<'de, G: CipherSuite> de::Visitor<'de> for SigVisitor<G> {
            type Value = Signature<G>;

            fn expecting(&self, f: &mut fmt::Formatter<'_>) -> fmt::Result {
                write!(f, "a signature")
            }

            fn visit_borrowed_bytes<E>(self, v: &'de [u8]) -> Result<Self::Value, E>
            where
                E: de::Error,
            {
                Signature::<G>::from_bytes(v).map_err(de::Error::custom)
            }

            fn visit_bytes<E>(self, v: &[u8]) -> Result<Self::Value, E>
            where
                E: de::Error,
            {
                Signature::<G>::from_bytes(v).map_err(de::Error::custom)
            }
        }
        let sig = deserializer.deserialize_bytes(SigVisitor::<CS>(PhantomData))?;
        Ok(sig)
    }
}

signing_key! {
    /// The Device Identity Key.
    sk = IdentityKey,
    pk = IdentityVerifyingKey,
    id = IdentityKeyId,
}

impl<CS: CipherSuite> IdentityKey<CS> {
    /// Creates a signature over `msg` bound to some `context`.
    ///
    /// `msg` must NOT be pre-hashed.
    ///
    /// # Example
    ///
    /// ```rust
    /// # #[cfg(all(feature = "alloc", not(feature = "trng")))]
    /// # {
    /// use aranya_crypto::{
    ///     default::{
    ///         DefaultCipherSuite,
    ///         DefaultEngine,
    ///     },
    ///     IdentityKey,
    ///     Rng,
    /// };
    ///
    /// let sk = IdentityKey::<DefaultCipherSuite>::new(&mut Rng);
    ///
    /// const MESSAGE: &[u8] = b"hello, world!";
    /// const CONTEXT: &[u8] = b"doc test";
    /// let sig = sk.sign(MESSAGE, CONTEXT)
    ///     .expect("should not fail");
    ///
    /// sk.public().expect("identity key should be valid").verify(MESSAGE, CONTEXT, &sig)
    ///     .expect("should not fail");
    ///
    /// sk.public().expect("identity key should be valid").verify(MESSAGE, b"wrong context", &sig)
    ///     .expect_err("should fail");
    ///
    /// let wrong_sig = sk.sign(b"different", b"signature")
    ///     .expect("should not fail");
    /// sk.public().expect("identity key should be valid").verify(MESSAGE, CONTEXT, &wrong_sig)
    ///     .expect_err("should fail");
    /// # }
    /// ```
    pub fn sign(&self, msg: &[u8], context: &[u8]) -> Result<Signature<CS>, Error> {
        // digest = H(
        //     "IdentityKey",
        //     suites,
        //     pk,
        //     context,
        //     msg,
        // )
        let sum = CS::tuple_hash(b"IdentityKey", [self.id()?.as_bytes(), context, msg]);
        let sig = self.sk.sign(&sum)?;
        Ok(Signature(sig))
    }
}

impl<CS: CipherSuite> IdentityVerifyingKey<CS> {
    /// Verifies the signature allegedly created over `msg` and
    /// bound to some `context`.
    ///
    /// `msg` must NOT be pre-hashed.
    pub fn verify(&self, msg: &[u8], context: &[u8], sig: &Signature<CS>) -> Result<(), Error> {
        // digest = H(
        //     "IdentityKey",
        //     suites,
        //     pk,
        //     context,
        //     msg,
        // )
        let sum = CS::tuple_hash(b"IdentityKey", [self.id()?.as_bytes(), context, msg]);
        Ok(self.pk.verify(&sum, &sig.0)?)
    }
}

signing_key! {
    /// The Device Signing Key.
    sk = SigningKey,
    pk = VerifyingKey,
    id = SigningKeyId,
}

impl<CS: CipherSuite> SigningKey<CS> {
    /// Creates a signature over `msg` bound to some `context`.
    ///
    /// `msg` must NOT be pre-hashed.
    ///
    /// # Example
    ///
    /// ```rust
    /// # #[cfg(all(feature = "alloc", not(feature = "trng")))]
    /// # {
    /// use aranya_crypto::{
    ///     default::{
    ///         DefaultCipherSuite,
    ///         DefaultEngine,
    ///     },
    ///     Rng,
    ///     SigningKey,
    /// };
    ///
    /// let sk = SigningKey::<DefaultCipherSuite>::new(&mut Rng);
    ///
    /// const MESSAGE: &[u8] = b"hello, world!";
    /// const CONTEXT: &[u8] = b"doc test";
    /// let sig = sk.sign(MESSAGE, CONTEXT)
    ///     .expect("should not fail");
    ///
    /// sk.public().expect("signing key should be valid").verify(MESSAGE, CONTEXT, &sig)
    ///     .expect("should not fail");
    ///
    /// sk.public().expect("signing key should be valid").verify(MESSAGE, b"wrong context", &sig)
    ///     .expect_err("should fail");
    ///
    /// let wrong_sig = sk.sign(b"different", b"signature")
    ///     .expect("should not fail");
    /// sk.public().expect("signing key should be valid").verify(MESSAGE, CONTEXT, &wrong_sig)
    ///     .expect_err("should fail");
    /// # }
    /// ```
    pub fn sign(&self, msg: &[u8], context: &[u8]) -> Result<Signature<CS>, Error> {
        // digest = H(
        //     "SigningKey",
        //     suites,
        //     pk,
        //     context,
        //     msg,
        // )
        let sum = CS::tuple_hash(b"SigningKey", [self.id()?.as_bytes(), context, msg]);
        let sig = self.sk.sign(&sum)?;
        Ok(Signature(sig))
    }

    /// Creates a signature over a named policy command.
    ///
    /// # Example
    ///
    /// ```rust
    /// # #[cfg(all(feature = "alloc", not(feature = "trng")))]
    /// # {
    /// use aranya_crypto::{
    ///     default::{
    ///         DefaultCipherSuite,
    ///         DefaultEngine,
    ///     },
    ///     Cmd,
    ///     Id,
    ///     Rng,
    ///     SigningKey,
    /// };
    ///
    /// let sk = SigningKey::<DefaultCipherSuite>::new(&mut Rng);
    ///
    /// let data = b"... some command data ...";
    /// let name = "AddDevice";
    /// let parent_id = &Id::random(&mut Rng);
    ///
    /// let good_cmd = Cmd { data, name, parent_id };
    /// let (sig, _) = sk.sign_cmd(good_cmd)
    ///     .expect("should not fail");
    /// sk.public().expect("signing key should be valid").verify_cmd(good_cmd, &sig)
    ///     .expect("should not fail");
    ///
    /// let wrong_name_cmd = Cmd {
    ///     data,
    ///     name: "wrong name",
    ///     parent_id,
    /// };
    /// sk.public().expect("signing key should be valid").verify_cmd(wrong_name_cmd, &sig)
    ///     .expect_err("should fail");
    ///
    /// let wrong_id_cmd = Cmd {
    ///     data,
    ///     name,
    ///     parent_id: &Id::random(&mut Rng),
    /// };
    /// sk.public().expect("signing key should be valid").verify_cmd(wrong_id_cmd, &sig)
    ///     .expect_err("should fail");
    ///
    /// let wrong_sig_cmd = Cmd {
    ///     data: b"different",
    ///     name: "signature",
    ///     parent_id: &Id::random(&mut Rng),
    /// };
    /// let (wrong_sig, _) = sk.sign_cmd(wrong_sig_cmd)
    ///     .expect("should not fail");
    /// sk.public().expect("signing key should be valid").verify_cmd(good_cmd, &wrong_sig)
    ///     .expect_err("should fail");
    /// # }
    /// ```
    pub fn sign_cmd(&self, cmd: Cmd<'_>) -> Result<(Signature<CS>, CmdId), Error> {
        let digest = cmd.digest::<CS>(self.id()?);
        let sig = Signature(self.sk.sign(&digest)?);
        let id = policy::cmd_id(&digest, &sig);
        Ok((sig, id))
    }
}

impl<CS: CipherSuite> VerifyingKey<CS> {
    /// Verifies the signature allegedly created over `msg` and
    /// bound to some `context`.
    ///
    /// `msg` must NOT be pre-hashed.
    pub fn verify(&self, msg: &[u8], context: &[u8], sig: &Signature<CS>) -> Result<(), Error> {
        // digest = H(
        //     "SigningKey",
        //     suites,
        //     pk,
        //     context,
        //     msg,
        // )
        let sum = CS::tuple_hash(b"SigningKey", [self.id()?.as_bytes(), context, msg]);
        Ok(self.pk.verify(&sum, &sig.0)?)
    }

    /// Verifies the signature allegedly created over a policy
    /// command and returns its ID.
    pub fn verify_cmd(&self, cmd: Cmd<'_>, sig: &Signature<CS>) -> Result<CmdId, Error> {
        let digest = cmd.digest::<CS>(self.id()?);
        self.pk.verify(&digest, &sig.0)?;
        let id = policy::cmd_id(&digest, sig);
        Ok(id)
    }
}

kem_key! {
    /// The Device Encryption Key.
    sk = EncryptionKey,
    pk = EncryptionPublicKey,
    id = EncryptionKeyId,
}

impl<CS: CipherSuite> EncryptionKey<CS> {
    /// Decrypts and authenticates a [`GroupKey`] received from
    /// a peer.
    pub fn open_group_key(
        &self,
        enc: &Encap<CS>,
        ciphertext: EncryptedGroupKey<CS>,
        group: Id,
    ) -> Result<GroupKey<CS>, Error> {
        let EncryptedGroupKey {
            mut ciphertext,
            tag,
        } = ciphertext;

        // info = concat(
        //     "GroupKey-v1",
        //     group,
        // )
<<<<<<< HEAD
        let info = CS::tuple_hash(b"GroupKey", [group.as_bytes()]);
        let mut ctx =
            Hpke::<CS::Kem, CS::Kdf, CS::Aead>::setup_recv(Mode::Base, &enc.0, &self.sk, &info)?;
        ctx.open_in_place(&mut ciphertext, &tag, &info)?;
=======
        let info = GroupKeyInfo {
            domain: *b"GroupKey-v1",
            group,
        };
        let mut ctx = hpke::setup_recv::<CS>(Mode::Base, &enc.0, &self.key, [info.as_bytes()])?;
        ctx.open_in_place(&mut ciphertext, &tag, info.as_bytes())?;
>>>>>>> 6449e329
        Ok(GroupKey::from_seed(ciphertext.into()))
    }
}

<<<<<<< HEAD
=======
unwrapped! {
    name: EncryptionKey;
    type: Decap;
    into: |key: Self| { key.key };
    from: |key| { Self { key, id: OnceCell::new() } };
}

#[repr(C)]
#[derive(Copy, Clone, Debug, ByteEq, Immutable, IntoBytes, KnownLayout, Unaligned)]
struct GroupKeyInfo {
    /// Always "GroupKey-v1".
    domain: [u8; 11],
    group: Id,
}

/// The public half of [`EncryptionKey`].
pub struct EncryptionPublicKey<CS: CipherSuite>(pub(crate) <CS::Kem as Kem>::EncapKey);

>>>>>>> 6449e329
impl<CS: CipherSuite> EncryptionPublicKey<CS> {
    /// Encrypts and authenticates the [`GroupKey`] such that it
    /// can only be decrypted by the holder of the private half
    /// of the [`EncryptionPublicKey`].
    pub fn seal_group_key<R: Csprng>(
        &self,
        rng: &mut R,
        key: &GroupKey<CS>,
        group: Id,
    ) -> Result<(Encap<CS>, EncryptedGroupKey<CS>), Error> {
        // info = concat(
        //     "GroupKey-v1",
        //     group,
        // )
        let info = GroupKeyInfo {
            domain: *b"GroupKey-v1",
            group,
        };
        let (enc, mut ctx) =
<<<<<<< HEAD
            Hpke::<CS::Kem, CS::Kdf, CS::Aead>::setup_send(rng, Mode::Base, &self.pk, &info)?;
=======
            hpke::setup_send::<CS, _>(rng, Mode::Base, &self.0, [info.as_bytes()])?;
>>>>>>> 6449e329
        let mut ciphertext = (*key.raw_seed()).into();
        let mut tag = Tag::<CS::Aead>::default();
        ctx.seal_in_place(&mut ciphertext, &mut tag, info.as_bytes())?;
        Ok((Encap(enc), EncryptedGroupKey { ciphertext, tag }))
    }
}

/// An encapsulated symmetric key.
pub struct Encap<CS: CipherSuite>(pub(crate) <CS::Kem as Kem>::Encap);

impl<CS: CipherSuite> Encap<CS> {
    /// Encodes itself as bytes.
    #[inline]
    pub fn as_bytes(&self) -> &[u8] {
        self.0.borrow()
    }

    /// Returns itself from its byte encoding.
    pub fn from_bytes(data: &[u8]) -> Result<Self, ImportError> {
        let enc = <CS::Kem as Kem>::Encap::import(data)?;
        Ok(Self(enc))
    }

    #[cfg(any(feature = "afc", feature = "aqc"))]
    pub(crate) fn as_inner(&self) -> &<CS::Kem as Kem>::Encap {
        &self.0
    }
}

impl<CS: CipherSuite> fmt::Debug for Encap<CS> {
    fn fmt(&self, f: &mut fmt::Formatter<'_>) -> fmt::Result {
        f.debug_tuple("Encap").field(&self.as_bytes()).finish()
    }
}

impl<CS> Serialize for Encap<CS>
where
    CS: CipherSuite,
{
    fn serialize<S>(&self, s: S) -> Result<S::Ok, S::Error>
    where
        S: Serializer,
    {
        s.serialize_bytes(self.as_bytes())
    }
}

impl<'de, CS> Deserialize<'de> for Encap<CS>
where
    CS: CipherSuite,
{
    fn deserialize<D>(d: D) -> Result<Self, D::Error>
    where
        D: Deserializer<'de>,
    {
        struct EncapVisitor<G: ?Sized>(PhantomData<G>);
        impl<'de, G> de::Visitor<'de> for EncapVisitor<G>
        where
            G: CipherSuite,
        {
            type Value = Encap<G>;

            fn expecting(&self, f: &mut fmt::Formatter<'_>) -> fmt::Result {
                write!(f, "a valid encapsulation")
            }

            fn visit_bytes<E>(self, v: &[u8]) -> Result<Self::Value, E>
            where
                E: de::Error,
            {
                Encap::<G>::from_bytes(v).map_err(E::custom)
            }

            fn visit_borrowed_bytes<E>(self, v: &'de [u8]) -> Result<Self::Value, E>
            where
                E: de::Error,
            {
                Encap::<G>::from_bytes(v).map_err(E::custom)
            }
        }
        d.deserialize_bytes(EncapVisitor(PhantomData))
    }
}<|MERGE_RESOLUTION|>--- conflicted
+++ resolved
@@ -8,12 +8,7 @@
 use serde::{de, Deserialize, Deserializer, Serialize, Serializer};
 use spideroak_crypto::{
     aead::Tag,
-<<<<<<< HEAD
-    csprng::Csprng,
-    hpke::{Hpke, Mode},
-=======
     csprng::{Csprng, Random},
->>>>>>> 6449e329
     import::{Import, ImportError},
     kem::{DecapKey, Kem},
     keys::PublicKey,
@@ -25,14 +20,9 @@
     ciphersuite::{CipherSuite, CipherSuiteExt},
     error::Error,
     groupkey::{EncryptedGroupKey, GroupKey},
-<<<<<<< HEAD
-    id::Id,
-    misc::{kem_key, signing_key, SigData},
-=======
     hpke::{self, Mode},
     id::{Id, IdError},
-    misc::{key_misc, SigData},
->>>>>>> 6449e329
+    misc::{kem_key, key_misc, signing_key, SigData},
     policy::{self, Cmd, CmdId},
 };
 
@@ -354,30 +344,14 @@
         //     "GroupKey-v1",
         //     group,
         // )
-<<<<<<< HEAD
-        let info = CS::tuple_hash(b"GroupKey", [group.as_bytes()]);
-        let mut ctx =
-            Hpke::<CS::Kem, CS::Kdf, CS::Aead>::setup_recv(Mode::Base, &enc.0, &self.sk, &info)?;
-        ctx.open_in_place(&mut ciphertext, &tag, &info)?;
-=======
         let info = GroupKeyInfo {
             domain: *b"GroupKey-v1",
             group,
         };
         let mut ctx = hpke::setup_recv::<CS>(Mode::Base, &enc.0, &self.key, [info.as_bytes()])?;
         ctx.open_in_place(&mut ciphertext, &tag, info.as_bytes())?;
->>>>>>> 6449e329
         Ok(GroupKey::from_seed(ciphertext.into()))
     }
-}
-
-<<<<<<< HEAD
-=======
-unwrapped! {
-    name: EncryptionKey;
-    type: Decap;
-    into: |key: Self| { key.key };
-    from: |key| { Self { key, id: OnceCell::new() } };
 }
 
 #[repr(C)]
@@ -388,10 +362,6 @@
     group: Id,
 }
 
-/// The public half of [`EncryptionKey`].
-pub struct EncryptionPublicKey<CS: CipherSuite>(pub(crate) <CS::Kem as Kem>::EncapKey);
-
->>>>>>> 6449e329
 impl<CS: CipherSuite> EncryptionPublicKey<CS> {
     /// Encrypts and authenticates the [`GroupKey`] such that it
     /// can only be decrypted by the holder of the private half
@@ -411,11 +381,7 @@
             group,
         };
         let (enc, mut ctx) =
-<<<<<<< HEAD
-            Hpke::<CS::Kem, CS::Kdf, CS::Aead>::setup_send(rng, Mode::Base, &self.pk, &info)?;
-=======
             hpke::setup_send::<CS, _>(rng, Mode::Base, &self.0, [info.as_bytes()])?;
->>>>>>> 6449e329
         let mut ciphertext = (*key.raw_seed()).into();
         let mut tag = Tag::<CS::Aead>::default();
         ctx.seal_in_place(&mut ciphertext, &mut tag, info.as_bytes())?;
