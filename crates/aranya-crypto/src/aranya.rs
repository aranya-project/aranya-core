//! This file contains the various device keys.

#![forbid(unsafe_code)]

use core::{borrow::Borrow, cell::OnceCell, fmt, marker::PhantomData, result::Result};

use serde::{Deserialize, Deserializer, Serialize, Serializer, de};
use spideroak_crypto::{
    aead::Tag,
    csprng::{Csprng, Random},
    hpke::{Hpke, Mode},
    import::{Import, ImportError},
    kem::{DecapKey, Kem},
    keys::PublicKey,
    signer::{self, Signer, SigningKey as SigningKey_, VerifyingKey as VerifyingKey_},
};

use crate::{
    ciphersuite::{CipherSuite, CipherSuiteExt},
    engine::unwrapped,
    error::Error,
    groupkey::{EncryptedGroupKey, GroupKey},
<<<<<<< HEAD
    id::Id,
    misc::{SigData, key_misc},
=======
    id::{Id, IdError},
    misc::{key_misc, SigData},
>>>>>>> f512cb76
    policy::{self, Cmd, CmdId},
};

/// A signature created by a signing key.
pub struct Signature<CS: CipherSuite>(pub(crate) <CS::Signer as Signer>::Signature);

impl<CS: CipherSuite> Signature<CS> {
    /// Returns the raw signature.
    ///
    /// Should only be used in situations where contextual data
    /// is being merged in. Otherwise, use [`Serialize`].
    pub(crate) fn raw_sig(&self) -> SigData<CS> {
        signer::Signature::export(&self.0)
    }

    /// Encodes itself as bytes.
    pub fn to_bytes(&self) -> impl Borrow<[u8]> + use<CS> {
        self.raw_sig()
    }

    /// Returns itself from its byte encoding.
    pub fn from_bytes(data: &[u8]) -> Result<Self, ImportError> {
        let sig = <CS::Signer as Signer>::Signature::import(data)?;
        Ok(Self(sig))
    }
}

impl<CS: CipherSuite> fmt::Debug for Signature<CS> {
    fn fmt(&self, f: &mut fmt::Formatter<'_>) -> fmt::Result {
        f.debug_tuple("Signature").field(&self.0).finish()
    }
}

impl<CS: CipherSuite> Clone for Signature<CS> {
    fn clone(&self) -> Self {
        Self(self.0.clone())
    }
}

impl<CS: CipherSuite> Serialize for Signature<CS> {
    fn serialize<S>(&self, serializer: S) -> Result<S::Ok, S::Error>
    where
        S: Serializer,
    {
        serializer.serialize_bytes(self.to_bytes().borrow())
    }
}

impl<'de, CS: CipherSuite> Deserialize<'de> for Signature<CS> {
    fn deserialize<D>(deserializer: D) -> Result<Self, D::Error>
    where
        D: Deserializer<'de>,
    {
        struct SigVisitor<CS>(PhantomData<CS>);
        impl<'de, G: CipherSuite> de::Visitor<'de> for SigVisitor<G> {
            type Value = Signature<G>;

            fn expecting(&self, f: &mut fmt::Formatter<'_>) -> fmt::Result {
                write!(f, "a signature")
            }

            fn visit_borrowed_bytes<E>(self, v: &'de [u8]) -> Result<Self::Value, E>
            where
                E: de::Error,
            {
                Signature::<G>::from_bytes(v).map_err(de::Error::custom)
            }

            fn visit_bytes<E>(self, v: &[u8]) -> Result<Self::Value, E>
            where
                E: de::Error,
            {
                Signature::<G>::from_bytes(v).map_err(de::Error::custom)
            }
        }
        let sig = deserializer.deserialize_bytes(SigVisitor::<CS>(PhantomData))?;
        Ok(sig)
    }
}

/// The private half of [`IdentityKey`].
pub struct IdentityKey<CS: CipherSuite> {
    key: <CS::Signer as Signer>::SigningKey,
    id: OnceCell<Result<DeviceId, IdError>>,
}

key_misc!(IdentityKey, IdentityVerifyingKey, DeviceId);

impl<CS: CipherSuite> IdentityKey<CS> {
    /// Creates an `IdentityKey`.
    pub fn new<R: Csprng>(rng: &mut R) -> Self {
        IdentityKey {
            key: Random::random(rng),
            id: OnceCell::new(),
        }
    }

    /// Creates a signature over `msg` bound to some `context`.
    ///
    /// `msg` must NOT be pre-hashed.
    ///
    /// # Example
    ///
    /// ```rust
    /// # #[cfg(all(feature = "alloc", not(feature = "trng")))]
    /// # {
    /// use aranya_crypto::{
    ///     default::{
    ///         DefaultCipherSuite,
    ///         DefaultEngine,
    ///     },
    ///     IdentityKey,
    ///     Rng,
    /// };
    ///
    /// let sk = IdentityKey::<DefaultCipherSuite>::new(&mut Rng);
    ///
    /// const MESSAGE: &[u8] = b"hello, world!";
    /// const CONTEXT: &[u8] = b"doc test";
    /// let sig = sk.sign(MESSAGE, CONTEXT)
    ///     .expect("should not fail");
    ///
    /// sk.public().expect("identity key should be valid").verify(MESSAGE, CONTEXT, &sig)
    ///     .expect("should not fail");
    ///
    /// sk.public().expect("identity key should be valid").verify(MESSAGE, b"wrong context", &sig)
    ///     .expect_err("should fail");
    ///
    /// let wrong_sig = sk.sign(b"different", b"signature")
    ///     .expect("should not fail");
    /// sk.public().expect("identity key should be valid").verify(MESSAGE, CONTEXT, &wrong_sig)
    ///     .expect_err("should fail");
    /// # }
    /// ```
    pub fn sign(&self, msg: &[u8], context: &[u8]) -> Result<Signature<CS>, Error> {
        // digest = H(
        //     "IdentityKey",
        //     suites,
        //     pk,
        //     context,
        //     msg,
        // )
        let sum = CS::tuple_hash(b"IdentityKey", [self.id()?.as_bytes(), context, msg]);
        let sig = self.key.sign(&sum)?;
        Ok(Signature(sig))
    }
}

unwrapped! {
    name: IdentityKey;
    type: Signing;
    into: |key: Self| { key.key };
    from: |key| { Self { key, id: OnceCell::new() } };
}

/// The public half of [`IdentityKey`].
pub struct IdentityVerifyingKey<CS: CipherSuite>(<CS::Signer as Signer>::VerifyingKey);

impl<CS: CipherSuite> IdentityVerifyingKey<CS> {
    /// Verifies the signature allegedly created over `msg` and
    /// bound to some `context`.
    ///
    /// `msg` must NOT be pre-hashed.
    pub fn verify(&self, msg: &[u8], context: &[u8], sig: &Signature<CS>) -> Result<(), Error> {
        // digest = H(
        //     "IdentityKey",
        //     suites,
        //     pk,
        //     context,
        //     msg,
        // )
        let sum = CS::tuple_hash(b"IdentityKey", [self.id()?.as_bytes(), context, msg]);
        Ok(self.0.verify(&sum, &sig.0)?)
    }
}

/// The private half of [`SigningKey`].
pub struct SigningKey<CS: CipherSuite> {
    key: <CS::Signer as Signer>::SigningKey,
    id: OnceCell<Result<SigningKeyId, IdError>>,
}

key_misc!(SigningKey, VerifyingKey, SigningKeyId);

impl<CS: CipherSuite> SigningKey<CS> {
    /// Creates a `SigningKey`.
    pub fn new<R: Csprng>(rng: &mut R) -> Self {
        SigningKey {
            key: Random::random(rng),
            id: OnceCell::new(),
        }
    }

    /// Creates a signature over `msg` bound to some `context`.
    ///
    /// `msg` must NOT be pre-hashed.
    ///
    /// # Example
    ///
    /// ```rust
    /// # #[cfg(all(feature = "alloc", not(feature = "trng")))]
    /// # {
    /// use aranya_crypto::{
    ///     default::{
    ///         DefaultCipherSuite,
    ///         DefaultEngine,
    ///     },
    ///     Rng,
    ///     SigningKey,
    /// };
    ///
    /// let sk = SigningKey::<DefaultCipherSuite>::new(&mut Rng);
    ///
    /// const MESSAGE: &[u8] = b"hello, world!";
    /// const CONTEXT: &[u8] = b"doc test";
    /// let sig = sk.sign(MESSAGE, CONTEXT)
    ///     .expect("should not fail");
    ///
    /// sk.public().expect("signing key should be valid").verify(MESSAGE, CONTEXT, &sig)
    ///     .expect("should not fail");
    ///
    /// sk.public().expect("signing key should be valid").verify(MESSAGE, b"wrong context", &sig)
    ///     .expect_err("should fail");
    ///
    /// let wrong_sig = sk.sign(b"different", b"signature")
    ///     .expect("should not fail");
    /// sk.public().expect("signing key should be valid").verify(MESSAGE, CONTEXT, &wrong_sig)
    ///     .expect_err("should fail");
    /// # }
    /// ```
    pub fn sign(&self, msg: &[u8], context: &[u8]) -> Result<Signature<CS>, Error> {
        // digest = H(
        //     "SigningKey",
        //     suites,
        //     pk,
        //     context,
        //     msg,
        // )
        let sum = CS::tuple_hash(b"SigningKey", [self.id()?.as_bytes(), context, msg]);
        let sig = self.key.sign(&sum)?;
        Ok(Signature(sig))
    }

    /// Creates a signature over a named policy command.
    ///
    /// # Example
    ///
    /// ```rust
    /// # #[cfg(all(feature = "alloc", not(feature = "trng")))]
    /// # {
    /// use aranya_crypto::{
    ///     default::{
    ///         DefaultCipherSuite,
    ///         DefaultEngine,
    ///     },
    ///     Cmd,
    ///     Id,
    ///     Rng,
    ///     SigningKey,
    /// };
    ///
    /// let sk = SigningKey::<DefaultCipherSuite>::new(&mut Rng);
    ///
    /// let data = b"... some command data ...";
    /// let name = "AddDevice";
    /// let parent_id = &Id::random(&mut Rng);
    ///
    /// let good_cmd = Cmd { data, name, parent_id };
    /// let (sig, _) = sk.sign_cmd(good_cmd)
    ///     .expect("should not fail");
    /// sk.public().expect("signing key should be valid").verify_cmd(good_cmd, &sig)
    ///     .expect("should not fail");
    ///
    /// let wrong_name_cmd = Cmd {
    ///     data,
    ///     name: "wrong name",
    ///     parent_id,
    /// };
    /// sk.public().expect("signing key should be valid").verify_cmd(wrong_name_cmd, &sig)
    ///     .expect_err("should fail");
    ///
    /// let wrong_id_cmd = Cmd {
    ///     data,
    ///     name,
    ///     parent_id: &Id::random(&mut Rng),
    /// };
    /// sk.public().expect("signing key should be valid").verify_cmd(wrong_id_cmd, &sig)
    ///     .expect_err("should fail");
    ///
    /// let wrong_sig_cmd = Cmd {
    ///     data: b"different",
    ///     name: "signature",
    ///     parent_id: &Id::random(&mut Rng),
    /// };
    /// let (wrong_sig, _) = sk.sign_cmd(wrong_sig_cmd)
    ///     .expect("should not fail");
    /// sk.public().expect("signing key should be valid").verify_cmd(good_cmd, &wrong_sig)
    ///     .expect_err("should fail");
    /// # }
    /// ```
    pub fn sign_cmd(&self, cmd: Cmd<'_>) -> Result<(Signature<CS>, CmdId), Error> {
        let digest = cmd.digest::<CS>(self.id()?);
        let sig = Signature(self.key.sign(&digest)?);
        let id = policy::cmd_id(&digest, &sig);
        Ok((sig, id))
    }
}

unwrapped! {
    name: SigningKey;
    type: Signing;
    into: |key: Self| { key.key };
    from: |key| { Self { key, id: OnceCell::new() } };
}

/// The public half of [`SigningKey`].
pub struct VerifyingKey<CS: CipherSuite>(<CS::Signer as Signer>::VerifyingKey);

impl<CS: CipherSuite> VerifyingKey<CS> {
    /// Verifies the signature allegedly created over `msg` and
    /// bound to some `context`.
    ///
    /// `msg` must NOT be pre-hashed.
    pub fn verify(&self, msg: &[u8], context: &[u8], sig: &Signature<CS>) -> Result<(), Error> {
        // digest = H(
        //     "SigningKey",
        //     suites,
        //     pk,
        //     context,
        //     msg,
        // )
        let sum = CS::tuple_hash(b"SigningKey", [self.id()?.as_bytes(), context, msg]);
        Ok(self.0.verify(&sum, &sig.0)?)
    }

    /// Verifies the signature allegedly created over a policy
    /// command and returns its ID.
    pub fn verify_cmd(&self, cmd: Cmd<'_>, sig: &Signature<CS>) -> Result<CmdId, Error> {
        let digest = cmd.digest::<CS>(self.id()?);
        self.0.verify(&digest, &sig.0)?;
        let id = policy::cmd_id(&digest, sig);
        Ok(id)
    }
}

/// The private half of [`EncryptionKey`].
pub struct EncryptionKey<CS: CipherSuite> {
    pub(crate) key: <CS::Kem as Kem>::DecapKey,
    id: OnceCell<Result<EncryptionKeyId, IdError>>,
}

key_misc!(EncryptionKey, EncryptionPublicKey, EncryptionKeyId);

impl<CS: CipherSuite> EncryptionKey<CS> {
    /// Creates a devices's `EncryptionKey`.
    pub fn new<R: Csprng>(rng: &mut R) -> Self {
        EncryptionKey {
            key: Random::random(rng),
            id: OnceCell::new(),
        }
    }

    /// Decrypts and authenticates a [`GroupKey`] received from
    /// a peer.
    pub fn open_group_key(
        &self,
        enc: &Encap<CS>,
        ciphertext: EncryptedGroupKey<CS>,
        group: Id,
    ) -> Result<GroupKey<CS>, Error> {
        let EncryptedGroupKey {
            mut ciphertext,
            tag,
        } = ciphertext;

        // info = H(
        //     "GroupKey",
        //     suite_id,
        //     group,
        // )
        let info = CS::tuple_hash(b"GroupKey", [group.as_bytes()]);
        let mut ctx =
            Hpke::<CS::Kem, CS::Kdf, CS::Aead>::setup_recv(Mode::Base, &enc.0, &self.key, &info)?;
        ctx.open_in_place(&mut ciphertext, &tag, &info)?;
        Ok(GroupKey::from_seed(ciphertext.into()))
    }
}

unwrapped! {
    name: EncryptionKey;
    type: Decap;
    into: |key: Self| { key.key };
    from: |key| { Self { key, id: OnceCell::new() } };
}

/// The public half of [`EncryptionKey`].
pub struct EncryptionPublicKey<CS: CipherSuite>(pub(crate) <CS::Kem as Kem>::EncapKey);

impl<CS: CipherSuite> EncryptionPublicKey<CS> {
    /// Encrypts and authenticates the [`GroupKey`] such that it
    /// can only be decrypted by the holder of the private half
    /// of the [`EncryptionPublicKey`].
    pub fn seal_group_key<R: Csprng>(
        &self,
        rng: &mut R,
        key: &GroupKey<CS>,
        group: Id,
    ) -> Result<(Encap<CS>, EncryptedGroupKey<CS>), Error> {
        // info = H(
        //     "GroupKey",
        //     suite_id,
        //     group,
        // )
        let info = CS::tuple_hash(b"GroupKey", [group.as_bytes()]);
        let (enc, mut ctx) =
            Hpke::<CS::Kem, CS::Kdf, CS::Aead>::setup_send(rng, Mode::Base, &self.0, &info)?;
        let mut ciphertext = (*key.raw_seed()).into();
        let mut tag = Tag::<CS::Aead>::default();
        ctx.seal_in_place(&mut ciphertext, &mut tag, &info)?;
        Ok((Encap(enc), EncryptedGroupKey { ciphertext, tag }))
    }
}

/// An encapsulated symmetric key.
pub struct Encap<CS: CipherSuite>(pub(crate) <CS::Kem as Kem>::Encap);

impl<CS: CipherSuite> Encap<CS> {
    /// Encodes itself as bytes.
    #[inline]
    pub fn as_bytes(&self) -> &[u8] {
        self.0.borrow()
    }

    /// Returns itself from its byte encoding.
    pub fn from_bytes(data: &[u8]) -> Result<Self, ImportError> {
        let enc = <CS::Kem as Kem>::Encap::import(data)?;
        Ok(Self(enc))
    }

    #[cfg(any(feature = "afc", feature = "aqc"))]
    pub(crate) fn as_inner(&self) -> &<CS::Kem as Kem>::Encap {
        &self.0
    }
}

impl<CS: CipherSuite> fmt::Debug for Encap<CS> {
    fn fmt(&self, f: &mut fmt::Formatter<'_>) -> fmt::Result {
        f.debug_tuple("Encap").field(&self.as_bytes()).finish()
    }
}

impl<CS> Serialize for Encap<CS>
where
    CS: CipherSuite,
{
    fn serialize<S>(&self, s: S) -> Result<S::Ok, S::Error>
    where
        S: Serializer,
    {
        s.serialize_bytes(self.as_bytes())
    }
}

impl<'de, CS> Deserialize<'de> for Encap<CS>
where
    CS: CipherSuite,
{
    fn deserialize<D>(d: D) -> Result<Self, D::Error>
    where
        D: Deserializer<'de>,
    {
        struct EncapVisitor<G: ?Sized>(PhantomData<G>);
        impl<'de, G> de::Visitor<'de> for EncapVisitor<G>
        where
            G: CipherSuite,
        {
            type Value = Encap<G>;

            fn expecting(&self, f: &mut fmt::Formatter<'_>) -> fmt::Result {
                write!(f, "a valid encapsulation")
            }

            fn visit_bytes<E>(self, v: &[u8]) -> Result<Self::Value, E>
            where
                E: de::Error,
            {
                Encap::<G>::from_bytes(v).map_err(E::custom)
            }

            fn visit_borrowed_bytes<E>(self, v: &'de [u8]) -> Result<Self::Value, E>
            where
                E: de::Error,
            {
                Encap::<G>::from_bytes(v).map_err(E::custom)
            }
        }
        d.deserialize_bytes(EncapVisitor(PhantomData))
    }
}<|MERGE_RESOLUTION|>--- conflicted
+++ resolved
@@ -20,13 +20,8 @@
     engine::unwrapped,
     error::Error,
     groupkey::{EncryptedGroupKey, GroupKey},
-<<<<<<< HEAD
-    id::Id,
+    id::{Id, IdError},
     misc::{SigData, key_misc},
-=======
-    id::{Id, IdError},
-    misc::{key_misc, SigData},
->>>>>>> f512cb76
     policy::{self, Cmd, CmdId},
 };
 
