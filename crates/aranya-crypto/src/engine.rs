//! The cryptography engine.
//!
//! # Warning
//!
//! This is a low-level module. You should not be using it
//! directly unless you are implementing an engine.

#![forbid(unsafe_code)]

use core::{convert::Infallible, fmt::Debug, hash::Hash, result::Result};

use buggy::Bug;
use serde::{de::DeserializeOwned, Deserialize, Serialize};
<<<<<<< HEAD
use zerocopy::{ByteEq, Immutable, IntoBytes, KnownLayout, Unaligned};
=======
use zerocopy::{
    byteorder::{LE, U16},
    Immutable, IntoBytes, KnownLayout,
};
>>>>>>> 32d69444

use crate::{
    aead::{Aead, AeadId, OpenError, SealError},
    ciphersuite::CipherSuite,
    csprng::Csprng,
    id::{IdError, Identified},
    import::{ExportError, ImportError},
    kdf::{Kdf, KdfId, Prk},
    kem::{Kem, KemId},
    mac::{Mac, MacId},
    signer::{Signer, SignerId},
};

/// The core trait used by the cryptography engine APIs.
pub trait Engine: Csprng + RawSecretWrap<Self> + Sized {
    /// The engine's [`CipherSuite`].
    type CS: CipherSuite;

    /// An encrypted, authenticated key that can only be
    /// decrypted with [`Engine::unwrap`].
    type WrappedKey: WrappedKey;

    /// Encrypts and authenticates an unwrapped key.
    fn wrap<T>(&mut self, key: T) -> Result<Self::WrappedKey, WrapError>
    where
        T: UnwrappedKey<Self::CS>,
    {
        let id = key.id()?;
        let secret = key.into_secret();
        self.wrap_secret::<T>(&id, secret.0)
    }

    /// Decrypts and authenticates the wrapped key.
    fn unwrap<T>(&self, key: &Self::WrappedKey) -> Result<T, UnwrapError>
    where
        T: UnwrappedKey<Self::CS>,
    {
        let secret = self.unwrap_secret::<T>(key)?;
        Ok(T::try_from_secret(UnwrappedSecret(secret))?)
    }

    /// Makes a best-effort attempt to render irrecoverable all
    /// key material protected by the [`Engine`].
    ///
    /// This is usually implemented by destroying the key
    /// wrapping keys.
    fn destroy(self) {}
}

/// An encrypted, authenticated key created by [`Engine::wrap`]
/// that can only be decrypted by [`Engine::unwrap`].
///
/// It need not directly contain the ciphertext. For example,
/// it might only contain an identifier used to look up the
/// key in an HSM.
pub trait WrappedKey: Identified + Serialize + DeserializeOwned + Sized {}

/// A key that an [`Engine`] can wrap.
pub trait UnwrappedKey<CS: CipherSuite>: Sized + Identified {
    /// The key's algorithm identifier.
    const ID: AlgId;

    /// Converts itself into the underlying [`Secret`].
    fn into_secret(self) -> Secret<CS>;

    /// Converts itself from a [`UnwrappedSecret`].
    fn try_from_secret(key: UnwrappedSecret<CS>) -> Result<Self, WrongKeyType>;
}

/// A cryptographic secret underlying an [`UnwrappedKey`].
///
/// It is intentionally opaque; only [`Engine::wrap`] can access
/// the internal [`RawSecret`].
pub struct Secret<CS: CipherSuite>(RawSecret<CS>);

impl<CS: CipherSuite> Secret<CS> {
    /// Creates a new [`Secret`].
    pub const fn new(secret: RawSecret<CS>) -> Self {
        Self(secret)
    }
}

/// A cryptographic secret as unwrapped by an [`Engine`].
///
/// It is intentionally opaque; only [`Engine::unwrap`] can
/// construct this type.
pub struct UnwrappedSecret<CS: CipherSuite>(RawSecret<CS>);

impl<CS: CipherSuite> UnwrappedSecret<CS> {
    /// Returns the underlying [`RawSecret`].
    pub fn into_raw(self) -> RawSecret<CS> {
        self.0
    }
}

/// Encrypts and authenticates [`RawSecret`]s from
/// [`UnwrappedKey`]s.
pub trait RawSecretWrap<E: Engine> {
    /// Encrypts and authenticates an unwrapped key.
    ///
    /// # Warning
    ///
    /// This method is used by [`Engine::wrap`] and should not be
    /// called manually.
    fn wrap_secret<T>(
        &mut self,
        id: &<T as Identified>::Id,
        secret: RawSecret<E::CS>,
    ) -> Result<E::WrappedKey, WrapError>
    where
        T: UnwrappedKey<E::CS>;

    /// Decrypts and authenticates the wrapped key.
    ///
    /// # Warning
    ///
    /// This method is used by [`Engine::unwrap`] and should not
    /// be called manually.
    fn unwrap_secret<T>(&self, key: &E::WrappedKey) -> Result<RawSecret<E::CS>, UnwrapError>
    where
        T: UnwrappedKey<E::CS>;
}

/// A raw, unwrapped secret.
pub enum RawSecret<CS: CipherSuite> {
    /// A symmetric AEAD key.
    Aead(<CS::Aead as Aead>::Key),
    /// An asymmetric decapsulation key.
    Decap(<CS::Kem as Kem>::DecapKey),
    /// A MAC key.
    Mac(<CS::Mac as Mac>::Key),
    /// A PRK.
    Prk(Prk<<CS::Kdf as Kdf>::PrkSize>),
    /// Cryptographic seeds.
    Seed([u8; 64]),
    /// An asymmetric signing key.
    Signing(<CS::Signer as Signer>::SigningKey),
}

impl<CS: CipherSuite> RawSecret<CS> {
    /// Returns the string name of the key.
    pub const fn name(&self) -> &'static str {
        self.alg_id().name()
    }

    /// Returns the secret's algorithm identifier.
    pub const fn alg_id(&self) -> AlgId {
        match self {
            Self::Aead(_) => AlgId::Aead(<CS::Aead as Aead>::ID),
            Self::Decap(_) => AlgId::Decap(<CS::Kem as Kem>::ID),
            Self::Mac(_) => AlgId::Mac(<CS::Mac as Mac>::ID),
            Self::Prk(_) => AlgId::Prk(<CS::Kdf as Kdf>::ID),
            Self::Seed(_) => AlgId::Seed(()),
            Self::Signing(_) => AlgId::Signing(<CS::Signer as Signer>::ID),
        }
    }
}

/// An algorithm identifier for [`UnwrappedKey`].
<<<<<<< HEAD
#[derive(
    Copy,
    Clone,
    Debug,
    Hash,
    Eq,
    PartialEq,
    ByteEq,
    Immutable,
    IntoBytes,
    KnownLayout,
    Unaligned,
    Serialize,
    Deserialize,
)]
#[repr(u16)]
=======
#[derive(Copy, Clone, Debug, Hash, Eq, PartialEq, Serialize, Deserialize)]
>>>>>>> 32d69444
pub enum AlgId {
    /// See [`RawSecret::Aead`].
    Aead(AeadId),
    /// See [`RawSecret::Decap`].
    Decap(KemId),
    /// See [`RawSecret::Mac`].
    Mac(MacId),
    /// See [`RawSecret::Prk`].
    Prk(KdfId),
    /// See [`RawSecret::Seed`].
    Seed(()),
    /// See [`RawSecret::Signing`].
    Signing(SignerId),
}

impl AlgId {
    /// Returns the string name of the key.
    #[inline]
    pub const fn name(&self) -> &'static str {
        match self {
            Self::Aead(_) => "Aead",
            Self::Decap(_) => "Decap",
            Self::Mac(_) => "Mac",
            Self::Prk(_) => "Prk",
            Self::Seed(_) => "Seed",
            Self::Signing(_) => "Signing",
        }
    }

    pub(crate) const fn to_repr(self) -> AlgIdRepr {
        match self {
            Self::Aead(id) => AlgIdRepr::Aead(U16::new(id.to_u16())),
            Self::Decap(id) => AlgIdRepr::Decap(U16::new(id.to_u16())),
            Self::Mac(id) => AlgIdRepr::Mac(U16::new(id.to_u16())),
            Self::Prk(id) => AlgIdRepr::Prk(U16::new(id.to_u16())),
            // Use `64` because `RawSecret::Seed` is `64` bytes.
            Self::Seed(()) => AlgIdRepr::Seed(U16::new(64)),
            Self::Signing(id) => AlgIdRepr::Signing(U16::new(id.to_u16())),
        }
    }
}

#[derive(Copy, Clone, Debug, Eq, PartialEq, Immutable, IntoBytes, KnownLayout)]
#[repr(u16)]
pub(crate) enum AlgIdRepr {
    Aead(U16<LE>),
    Decap(U16<LE>),
    Mac(U16<LE>),
    Prk(U16<LE>),
    Seed(U16<LE>),
    Signing(U16<LE>),
}

/// Implements [`UnwrappedKey`] for `$name`.
///
/// - `$type` identifies which variant should be used.
/// - `$into` is a function that takes `Self` and returns the
///   inner value for the `$type` variant.
/// - `$from` is a function that takes the inner value for the
///   `$type` variant and returns `Self`.
#[macro_export]
macro_rules! unwrapped {
    { name: $name:ident; type: Aead; into: $into:expr; from: $from:expr $(;)? } => {
        $crate::engine::__unwrapped_inner!(Aead, <CS::Aead as $crate::aead::Aead>::ID, $name, $into, $from);
    };
    { name: $name:ident; type: Decap; into: $into:expr; from: $from:expr $(;)? } => {
        $crate::engine::__unwrapped_inner!(Decap, <CS::Kem as $crate::kem::Kem>::ID, $name, $into, $from);
    };
    { name: $name:ident; type: Mac; into: $into:expr; from: $from:expr $(;)? } => {
        $crate::engine::__unwrapped_inner!(Mac, <CS::Mac as $crate::mac::Mac>::ID, $name, $into, $from);
    };
    { name: $name:ident; type: Prk; into: $into:expr; from: $from:expr $(;)? } => {
        $crate::engine::__unwrapped_inner!(Prk, <CS::Kdf as $crate::kdf::Kdf>::ID, $name, $into, $from);
    };
    { name: $name:ident; type: Seed; into: $into:expr; from: $from:expr $(;)? } => {
        $crate::engine::__unwrapped_inner!(Seed, (), $name, $into, $from);
    };
    { name: $name:ident; type: Signing; into: $into:expr; from: $from:expr $(;)? } => {
        $crate::engine::__unwrapped_inner!(Signing, <CS::Signer as $crate::signer::Signer>::ID, $name, $into, $from);
    };
    ($($fallthrough:tt)*) => {
        ::core::compile_error!("unknown variant");
    };
}
pub(crate) use unwrapped;

#[doc(hidden)]
macro_rules! __unwrapped_inner {
    ($enum:ident, $id:expr, $name:ident, $into:expr, $from:expr) => {
        impl<CS: $crate::CipherSuite> $crate::engine::UnwrappedKey<CS> for $name<CS> {
            const ID: $crate::engine::AlgId = $crate::engine::AlgId::$enum($id);

            #[inline]
            fn into_secret(self) -> $crate::engine::Secret<CS> {
                $crate::engine::Secret::new($crate::engine::RawSecret::$enum(
                    #[allow(clippy::redundant_closure_call)]
                    $into(self),
                ))
            }

            #[inline]
            fn try_from_secret(
                key: $crate::engine::UnwrappedSecret<CS>,
            ) -> ::core::result::Result<Self, $crate::engine::WrongKeyType> {
                match key.into_raw() {
                    $crate::engine::RawSecret::$enum(key) => ::core::result::Result::Ok(
                        #[allow(clippy::redundant_closure_call)]
                        $from(key),
                    ),
                    got => ::core::result::Result::Err($crate::engine::WrongKeyType {
                        got: got.name(),
                        expected: ::core::stringify!($name),
                    }),
                }
            }
        }
    };
}
pub(crate) use __unwrapped_inner;

/// Returned when converting [`UnwrappedKey`]s to concrete key
/// types.
#[derive(Copy, Clone, Debug, Eq, PartialEq, thiserror::Error)]
#[error("wrong key type: got {got}, expected {expected}")]
pub struct WrongKeyType {
    /// The type of key received.
    pub got: &'static str,
    /// The expected key type.
    pub expected: &'static str,
}

/// An error from [`Engine::wrap`].
#[derive(Debug, Eq, PartialEq, thiserror::Error)]
pub enum WrapError {
    /// An unknown or internal error has occurred.
    #[error("unable to wrap key: {0}")]
    Other(&'static str),
    /// The secret key data cannot be exported.
    #[error("unable to wrap key: {0}")]
    Export(#[from] ExportError),
    /// The encoded secret key cannot be encrypted.
    #[error("unable to wrap key: {0}")]
    Seal(#[from] SealError),
    /// A bug was discovered.
    #[error("unable to wrap key: {0}")]
    Bug(#[from] Bug),
    /// An error occurred accessing the unique ID.
    #[error("unable to wrap key: {0}")]
    Id(#[from] IdError),
}

impl From<Infallible> for WrapError {
    fn from(err: Infallible) -> Self {
        match err {}
    }
}

/// An error from [`Engine::unwrap`].
#[derive(Debug, Eq, PartialEq, thiserror::Error)]
pub enum UnwrapError {
    /// An unknown or internal error has occurred.
    #[error("unable to unwrap key: {0}")]
    Other(&'static str),
    /// The wrapped key could not be decrypted.
    #[error("unable to unwrap key: {0}")]
    Open(#[from] OpenError),
    /// The unwrapped secret key data cannot be imported.
    #[error("unable to unwrap key: {0}")]
    Import(#[from] ImportError),
    /// Could not convert the [`UnwrappedKey`] to `T`.
    #[error("unable to unwrap key: {0}")]
    WrongKeyType(#[from] WrongKeyType),
    /// A bug was discovered.
    #[error("unable to unwrap key: {0}")]
    Bug(#[from] Bug),
}

impl From<Infallible> for UnwrapError {
    fn from(err: Infallible) -> Self {
        match err {}
    }
}<|MERGE_RESOLUTION|>--- conflicted
+++ resolved
@@ -11,14 +11,10 @@
 
 use buggy::Bug;
 use serde::{de::DeserializeOwned, Deserialize, Serialize};
-<<<<<<< HEAD
-use zerocopy::{ByteEq, Immutable, IntoBytes, KnownLayout, Unaligned};
-=======
 use zerocopy::{
     byteorder::{LE, U16},
-    Immutable, IntoBytes, KnownLayout,
+    ByteEq, Immutable, IntoBytes, KnownLayout, Unaligned,
 };
->>>>>>> 32d69444
 
 use crate::{
     aead::{Aead, AeadId, OpenError, SealError},
@@ -178,26 +174,7 @@
 }
 
 /// An algorithm identifier for [`UnwrappedKey`].
-<<<<<<< HEAD
-#[derive(
-    Copy,
-    Clone,
-    Debug,
-    Hash,
-    Eq,
-    PartialEq,
-    ByteEq,
-    Immutable,
-    IntoBytes,
-    KnownLayout,
-    Unaligned,
-    Serialize,
-    Deserialize,
-)]
-#[repr(u16)]
-=======
 #[derive(Copy, Clone, Debug, Hash, Eq, PartialEq, Serialize, Deserialize)]
->>>>>>> 32d69444
 pub enum AlgId {
     /// See [`RawSecret::Aead`].
     Aead(AeadId),
