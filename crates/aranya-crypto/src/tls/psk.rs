use core::{cell::OnceCell, fmt, marker::PhantomData};

use buggy::{Bug, BugExt};
use derive_where::derive_where;
use serde::{Deserialize, Serialize};
use spideroak_crypto::{
    aead::Tag,
    hpke::Mode,
    kdf::{self, Kdf},
    keys::SecretKeyBytes,
};
use zerocopy::{ByteEq, Immutable, IntoBytes, KnownLayout, Unaligned};

use crate::{
    aranya::{Encap, EncryptionKey, EncryptionPublicKey},
    ciphersuite::{CipherSuite, CipherSuiteExt},
    engine::unwrapped,
    error::Error,
    generic_array::GenericArray,
    id::{custom_id, IdError, Identified},
    policy::{GroupId, PolicyId},
    subtle::{Choice, ConstantTimeEq},
    tls::CipherSuiteId,
    util::{self, Hpke},
    zeroize::{Zeroize, ZeroizeOnDrop, Zeroizing},
    Csprng, Random,
};

type Prk<CS> = kdf::Prk<<<CS as CipherSuite>::Kdf as Kdf>::PrkSize>;

/// Prefix-free domain separation for [`PskSeed`].
const SEED_DOMAIN: &[u8] = b"SeedForAranyaTls-v1";

/// Prefix-free domain separation for [`Psk`].
const PSK_DOMAIN: &[u8] = b"PskForAranyaTls-v1";

custom_id! {
    /// Uniquely identifies a [`PskSeed`].
    #[derive(Immutable, IntoBytes, KnownLayout, Unaligned)]
    pub struct PskSeedId;
}

/// A cryptographic seed used to derive multiple [`Psk`]s.
<<<<<<< HEAD
#[derive_where(Clone)]
=======
///
/// # Example
///
/// ```rust
/// # #[cfg(all(feature = "alloc", not(feature = "trng")))]
/// # {
/// use aranya_crypto::{
///     default::{
///         DefaultCipherSuite,
///         DefaultEngine,
///     },
///     PolicyId,
///     Rng,
///     subtle::ConstantTimeEq,
///     tls::{CipherSuiteId, PskSeed},
/// };
/// type CS = DefaultCipherSuite;
/// // NB: In a real application the policy ID would be
/// // deterministically generated from the policy used to create
/// // the team.
/// let policy_id = PolicyId::random(&mut Rng);
/// let seed = PskSeed::<CS>::new(&mut Rng, &policy_id);
///
/// let psk1 = seed.generate_psk(CipherSuiteId::TlsAes128GcmSha256).unwrap();
/// let psk2 = seed.generate_psk(CipherSuiteId::TlsAes256GcmSha384).unwrap();
/// assert!(!bool::from(psk1.ct_eq(&psk2)));
///
/// let psk1 = seed.generate_psk(CipherSuiteId::TlsAes128GcmSha256).unwrap();
/// let psk2 = seed.generate_psk(CipherSuiteId::TlsAes128GcmSha256).unwrap();
/// assert!(bool::from(psk1.ct_eq(&psk2)));
/// # }
/// ```
>>>>>>> 610ea767
pub struct PskSeed<CS: CipherSuite> {
    prk: Prk<CS>,
    // The ID is computed with `labeled_expand(...)`, which can
    // be slow, relative to just returning a struct field,
    // anyway. We could compute it in the constructor, but then
    // (a) the constructor becomes fallible, and (b) that doesn't
    // play well with `unwrapped!`. Instead, just cache the
    // result.
    id: OnceCell<Result<PskSeedId, Bug>>,
    _marker: PhantomData<CS>,
}

impl<CS: CipherSuite> PskSeed<CS> {
    /// Generates a random `PskSeed`.
    pub fn new<R>(rng: &mut R, policy: &PolicyId) -> Self
    where
        R: Csprng,
    {
        let ikm = Zeroizing::new(Random::random(rng));
        Self::from_ikm(&ikm, policy)
    }

    /// Creates a `PskSeed` from some IKM.
    ///
    /// Only `pub(crate)` for testing purposes.
    pub(crate) fn from_ikm(ikm: &[u8; 32], policy: &PolicyId) -> Self {
        let prk = CS::labeled_extract(SEED_DOMAIN, policy.as_bytes(), b"prk", ikm);
        Self::from_prk(prk)
    }

    /// Only broken out for `unwrapped!`.
    fn from_prk(prk: Prk<CS>) -> Self {
        Self {
            prk,
            id: OnceCell::new(),
            _marker: PhantomData,
        }
    }

    /// Attempts to compute the PSK seed ID.
    fn try_id(&self) -> Result<&PskSeedId, &Bug> {
        self.id
            .get_or_init(|| {
                // KDFs have the property that their output does
                // not reaveal anything about the secret input.
                // Specifically, an attacker with knowledge of
                // the structure of the secret and with the
                // ability to perform arbitrary queries should
                // not be able to distinguish the KDF's output
                // from a random bitstring with a probability
                // greater than 50%. (See [hkdf], definition 7.)
                //
                // This means that so long as we have proper
                // domain separation, we can use the KDF to
                // generate the ID from the secret itself.
                //
                // The docs for `CipherSuite::Kdf` state that it
                // should be able to expand at least 64 octets.
                // IDs are 32 octets, so this should never fail.
                //
                // [hkdf]: https://eprint.iacr.org/2010/264.pdf]
                let id = CS::labeled_expand(SEED_DOMAIN, &self.prk, b"id", [])
                    .assume("should be able to generate PSK seed ID")?;
                Ok(PskSeedId(id))
            })
            .as_ref()
    }

    /// Generates a PSK for the cipher suite.
    ///
    /// This method is deterministic over the `PskSeed` and
    /// cipher suite: calling it with the same `PskSeed` and
    /// cipher suite will generate the same PSK.
    pub fn generate_psk(&self, suite: CipherSuiteId) -> Result<Psk<CS>, Error> {
        let id = PskId {
            id: *self.try_id().map_err(Bug::clone)?,
            suite,
        };
        let secret = CS::labeled_expand(PSK_DOMAIN, &self.prk, b"psk", [suite.as_bytes()])?;
        Ok(Psk {
            id,
            secret,
            _marker: PhantomData,
        })
    }
}

<<<<<<< HEAD
=======
impl<CS: CipherSuite> EncryptionKey<CS> {
    /// Uses `self` to encrypt and authenticate the [`PskSeed`]
    /// such that it can only be decrypted by the holder of the
    /// private half of `peer_pk`.
    ///
    /// It is an error if `pk` is the public key for `self`.
    pub fn seal_psk_seed<R: Csprng>(
        &self,
        rng: &mut R,
        seed: &PskSeed<CS>,
        peer_pk: &EncryptionPublicKey<CS>,
        group: &GroupId,
    ) -> Result<(Encap<CS>, EncryptedPskSeed<CS>), Error> {
        if &self.public()? == peer_pk {
            return Err(Error::InvalidArgument("same `EncryptionKey`"));
        }
        // info = H(
        //     "PskSeed-v1",
        //     suite_id,
        //     group,
        // )
        let info = CS::tuple_hash(b"PskSeed-v1", [group.as_bytes()]);
        let (enc, mut ctx) = Hpke::<CS>::setup_send(rng, Mode::Auth(&self.key), &peer_pk.0, &info)?;
        let mut ciphertext = seed.prk.clone().into_bytes().into_bytes();
        let mut tag = Tag::<CS::Aead>::default();
        ctx.seal_in_place(&mut ciphertext, &mut tag, &info)
            .inspect_err(|_| ciphertext.zeroize())?;
        Ok((Encap(enc), EncryptedPskSeed { ciphertext, tag }))
    }

    /// Uses `self` to decrypt and authenticate a [`PskSeed`]
    /// that was encrypted by `peer_pk`.
    pub fn open_psk_seed(
        &self,
        encap: &Encap<CS>,
        ciphertext: EncryptedPskSeed<CS>,
        peer_pk: &EncryptionPublicKey<CS>,
        group: &GroupId,
    ) -> Result<PskSeed<CS>, Error> {
        let EncryptedPskSeed {
            mut ciphertext,
            tag,
        } = ciphertext;

        // info = H(
        //     "PskSeed-v1",
        //     suite_id,
        //     group,
        // )
        let info = CS::tuple_hash(b"PskSeed-v1", [group.as_bytes()]);
        let mut ctx = Hpke::<CS>::setup_recv(Mode::Auth(&peer_pk.0), &encap.0, &self.key, &info)?;
        ctx.open_in_place(&mut ciphertext, &tag, &info)?;

        let prk = Prk::<CS>::new(SecretKeyBytes::new(ciphertext));
        Ok(PskSeed::from_prk(prk))
    }
}

impl<CS: CipherSuite> Clone for PskSeed<CS> {
    #[inline]
    fn clone(&self) -> Self {
        Self {
            prk: self.prk.clone(),
            id: self.id.clone(),
            _marker: PhantomData,
        }
    }
}

>>>>>>> 610ea767
impl<CS: CipherSuite> fmt::Debug for PskSeed<CS> {
    fn fmt(&self, f: &mut fmt::Formatter<'_>) -> fmt::Result {
        // Avoid leaking `seed`.
        f.debug_struct("PskSeed")
            .field("id", &self.try_id())
            .finish_non_exhaustive()
    }
}

impl<CS: CipherSuite> ZeroizeOnDrop for PskSeed<CS> {}
impl<CS: CipherSuite> Drop for PskSeed<CS> {
    #[inline]
    fn drop(&mut self) {
        util::is_zeroize_on_drop(&self.prk);
    }
}

unwrapped! {
    name: PskSeed;
    type: Prk;
    into: |key: Self| { key.prk.clone() };
    from: |prk| { Self::from_prk(prk) };
}

impl<CS: CipherSuite> Identified for PskSeed<CS> {
    type Id = PskSeedId;

    #[inline]
    fn id(&self) -> Result<Self::Id, IdError> {
        let id = self.try_id().map_err(Bug::clone)?;
        Ok(*id)
    }
}

impl<CS: CipherSuite> ConstantTimeEq for PskSeed<CS> {
    #[inline]
    fn ct_eq(&self, other: &Self) -> Choice {
        // `self.id` is derived from `self.prk`, so ignore it.
        self.prk.ct_eq(&other.prk)
    }
}

/// An encrypted [`PskSeed`].
#[derive(Serialize, Deserialize)]
#[serde(bound = "CS: CipherSuite")]
pub struct EncryptedPskSeed<CS: CipherSuite> {
    // NB: These are only `pub(crate)` for testing purposes.
    pub(crate) ciphertext: GenericArray<u8, <<CS as CipherSuite>::Kdf as Kdf>::PrkSize>,
    pub(crate) tag: Tag<CS::Aead>,
}

impl<CS: CipherSuite> Clone for EncryptedPskSeed<CS> {
    #[inline]
    fn clone(&self) -> Self {
        Self {
            ciphertext: self.ciphertext.clone(),
            tag: self.tag.clone(),
        }
    }
}

impl<CS: CipherSuite> fmt::Debug for EncryptedPskSeed<CS> {
    fn fmt(&self, f: &mut fmt::Formatter<'_>) -> fmt::Result {
        f.debug_struct("EncryptedPskSeed")
            .field("ciphertext", &self.ciphertext)
            .field("tag", &self.tag)
            .finish()
    }
}

/// A TLS 1.3 external pre-shared key.
///
/// See [RFC 8446] section 4.2.11 for more information about
/// PSKs.
///
/// [RFC 8446]: https://datatracker.ietf.org/doc/html/rfc8446#autoid-37
#[derive_where(Clone, Debug)]
pub struct Psk<CS> {
    #[derive_where(skip(Debug))]
    secret: [u8; 32],
    id: PskId,
    _marker: PhantomData<CS>,
}

impl<CS: CipherSuite> Psk<CS> {
    /// Returns the PSK identity.
    ///
    /// See [RFC 8446] section 4.2.11 for more information about
    /// PSKs.
    ///
    /// [RFC 8446]: https://datatracker.ietf.org/doc/html/rfc8446#autoid-37
    pub fn identity(&self) -> &PskId {
        &self.id
    }

    /// Returns the raw PSK secret.
    ///
    /// See [RFC 8446] section 4.2.11 for more information about
    /// PSKs.
    ///
    /// [RFC 8446]: https://datatracker.ietf.org/doc/html/rfc8446#autoid-37
    pub fn raw_secret_bytes(&self) -> &[u8] {
        &self.secret
    }
}

impl<CS> ZeroizeOnDrop for Psk<CS> {}
impl<CS> Drop for Psk<CS> {
    #[inline]
    fn drop(&mut self) {
        self.secret.zeroize()
    }
}

impl<CS> ConstantTimeEq for Psk<CS> {
    #[inline]
    fn ct_eq(&self, other: &Self) -> Choice {
        // Both `self.secret` and `self.id` are derived from the
        // same seed and cipher suite, so we can ignore
        // `self.id`. The likelihood that two PSKs generated from
        // different seeds will have the same ID is
        // cryptographically negligible.
        self.secret.ct_eq(&other.secret)
    }
}

/// Uniquely identifies a [`Psk`].
///
/// # Note About `PartialEq`
///
/// `PskId` is not a secret, so it can be freely compared with
/// [`PartialEq`]. However, doing so may leak knowledge about
/// which PSKs are present. In general, prefer [`ConstantTimeEq`]
/// to [`PartialEq`].
#[derive(Copy, Clone, Debug, ByteEq, Immutable, IntoBytes, KnownLayout, Serialize, Deserialize)]
pub struct PskId {
    id: PskSeedId,
    suite: CipherSuiteId,
}

impl PskId {
    /// Returns the seed's unique ID.
    pub const fn seed_id(&self) -> &PskSeedId {
        &self.id
    }

    /// Returns the TLS 1.3 cipher suite ID.
    pub const fn cipher_suite(&self) -> CipherSuiteId {
        self.suite
    }

    /// Converts the ID to its byte encoding.
    pub const fn as_bytes(&self) -> &[u8; 34] {
        zerocopy::transmute_ref!(self)
    }
}

impl ConstantTimeEq for PskId {
    #[inline]
    fn ct_eq(&self, other: &Self) -> Choice {
        self.as_bytes().ct_eq(other.as_bytes())
    }
}

impl From<(PskSeedId, CipherSuiteId)> for PskId {
    #[inline]
    fn from((id, suite): (PskSeedId, CipherSuiteId)) -> Self {
        Self { id, suite }
    }
}

impl fmt::Display for PskId {
    fn fmt(&self, f: &mut fmt::Formatter<'_>) -> fmt::Result {
        let Self { id, suite } = self;
        write!(f, "Psk-{id}-{suite}")
    }
}<|MERGE_RESOLUTION|>--- conflicted
+++ resolved
@@ -41,9 +41,6 @@
 }
 
 /// A cryptographic seed used to derive multiple [`Psk`]s.
-<<<<<<< HEAD
-#[derive_where(Clone)]
-=======
 ///
 /// # Example
 ///
@@ -76,7 +73,7 @@
 /// assert!(bool::from(psk1.ct_eq(&psk2)));
 /// # }
 /// ```
->>>>>>> 610ea767
+#[derive_where(Clone)]
 pub struct PskSeed<CS: CipherSuite> {
     prk: Prk<CS>,
     // The ID is computed with `labeled_expand(...)`, which can
@@ -164,8 +161,6 @@
     }
 }
 
-<<<<<<< HEAD
-=======
 impl<CS: CipherSuite> EncryptionKey<CS> {
     /// Uses `self` to encrypt and authenticate the [`PskSeed`]
     /// such that it can only be decrypted by the holder of the
@@ -224,18 +219,6 @@
     }
 }
 
-impl<CS: CipherSuite> Clone for PskSeed<CS> {
-    #[inline]
-    fn clone(&self) -> Self {
-        Self {
-            prk: self.prk.clone(),
-            id: self.id.clone(),
-            _marker: PhantomData,
-        }
-    }
-}
-
->>>>>>> 610ea767
 impl<CS: CipherSuite> fmt::Debug for PskSeed<CS> {
     fn fmt(&self, f: &mut fmt::Formatter<'_>) -> fmt::Result {
         // Avoid leaking `seed`.
