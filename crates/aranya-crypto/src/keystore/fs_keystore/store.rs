#![forbid(unsafe_code)]

use core::{any::Any, ffi::CStr, marker::PhantomData, ops::Deref};

use buggy::BugExt;
use cfg_if::cfg_if;
use ciborium as cbor;
use ciborium_io::{Read, Write};
use rustix::{
    fd::{AsFd, BorrowedFd, OwnedFd},
    fs::{self, AtFlags, FlockOperation, Mode, OFlags},
    io::{self, Errno},
    path::Arg,
};
use spideroak_base58::{String32, ToBase58};

use super::error::{Error, RootDeleted, UnexpectedEof};
use crate::{
    Id, KeyStore,
    engine::WrappedKey,
    keystore::{Entry, Occupied, Vacant},
<<<<<<< HEAD
    BaseId, KeyStore,
=======
>>>>>>> 803c0dc4
};
/// A file system backed [`KeyStore`].
pub struct Store {
    root: OwnedFd,
}

impl Store {
    /// Creates a key store rooted in `dir`.
    const fn new(dir: OwnedFd) -> Self {
        Self { root: dir }
    }

    /// Creates a key store rooted in `path`.
    pub fn open(path: impl Arg) -> Result<Self, Error> {
        let fd = fs::open(
            path,
            OFlags::DIRECTORY | OFlags::RDONLY | OFlags::CLOEXEC,
            Mode::empty(),
        )?;
        Self::init_canary(fd.as_fd())?;
        Ok(Self::new(fd))
    }

    /// Clones the `KeyStore`.
    pub fn try_clone(&self) -> Result<Self, Error> {
        let root = match self.root.try_clone() {
            Ok(fd) => fd,
            Err(err) => {
                // Annoyingly, rustix returns either
                // `std::io::Error` or `rustix::io::Errno`
                // depending on whether its `std` feature is
                // enabled, so we have to handle both cases.
                let raw = &err.raw_os_error() as &dyn Any;
                let err = if let Some(raw) = raw.downcast_ref::<i32>() {
                    Some(*raw)
                } else {
                    raw.downcast_ref::<Option<i32>>().copied().flatten()
                }
                .assume("should have a raw OS error")?;
                return Err(Errno::from_raw_os_error(err).into());
            }
        };
        Self::init_canary(root.as_fd())?;
        Ok(Self::new(root))
    }

    fn alias(&self, id: BaseId) -> Alias {
        Alias(id.to_base58())
    }

    /// Initializes the root directory canary. See
    /// [`check_canary`][Self::check_canary].
    fn init_canary(fd: BorrowedFd<'_>) -> Result<(), Error> {
        if !cfg!(debug_assertions) {
            return Ok(());
        }
        fs::openat(
            fd,
            "__canary",
            OFlags::CREATE | OFlags::RDWR | OFlags::CLOEXEC,
            Mode::RUSR | Mode::WUSR, // 0o600
        )?;
        Ok(())
    }

    /// Returns [`RootDeleted`] if the directory canary does not
    /// exist.
    ///
    /// The directory canary is an empty file used to determine
    /// whether the root directory was deleted. This usually
    /// occurs during unit tests when `TempDir` is prematurely
    /// dropped. See issue/705 for more information.
    ///
    /// It is not enabled in production as it adds significant
    /// overhead.
    fn check_canary(&self) -> Result<(), Error> {
        if !cfg!(debug_assertions) {
            return Ok(());
        }
        match fs::statat(&self.root, "__canary", AtFlags::empty()) {
            Err(Errno::NOENT) => Err(RootDeleted(()).into()),
            _ => Ok(()),
        }
    }
}

impl KeyStore for Store {
    type Error = Error;
    type Vacant<'a, T: WrappedKey> = VacantEntry<'a, T>;
    type Occupied<'a, T: WrappedKey> = OccupiedEntry<'a, T>;

    fn entry<T: WrappedKey>(&mut self, id: BaseId) -> Result<Entry<'_, Self, T>, Self::Error> {
        let alias = self.alias(id);
        // The loop is kinda dumb. Normally, we'd just call
        // `open(..., O_CREAT)`. But that doesn't tell us whether
        // or not we created the file. We *could* check the
        // length (0 == created), but then we're unconditionally
        // performing a syscall. We could also just try and read
        // from the file, but that doesn't really work well with
        // `OccupiedEntry::get` because it returns `T` and not
        // `&T`. We could add a header before the CBOR that's set
        // to 1 the first time the file is written to, but that's
        // way more complicated than this dumb loop.
        let entry = loop {
            match Exclusive::openat(&self.root, &*alias) {
                Ok(fd) => {
                    break Entry::Occupied(OccupiedEntry::new(self.root.as_fd(), fd, alias));
                }
                Err(Errno::NOENT) => {
                    // It doesn't exist yet, so create it.
                }
                Err(err) => return Err(err.into()),
            };
            match Exclusive::create_new(&self.root, &*alias) {
                Ok(fd) => {
                    break Entry::Vacant(VacantEntry::new(self.root.as_fd(), fd, alias));
                }
                Err(Errno::NOENT) => {
                    // Guess somebody created the file before we
                    // could. Try to open it again.
                }
                Err(err) => return Err(err.into()),
            }
        };
        Ok(entry)
    }

    fn get<T: WrappedKey>(&self, id: BaseId) -> Result<Option<T>, Self::Error> {
        match Shared::openat(&self.root, &*self.alias(id)) {
            Ok(fd) => Ok(cbor::from_reader(fd)?),
            Err(Errno::NOENT) => {
                self.check_canary()?;
                Ok(None)
            }
            Err(err) => Err(err.into()),
        }
    }
}

/// The path to an entry, relative to the root in [`Store`].
// TODO(eric): the resulting string might be cause us to exceed
// PATH_MAX, should we truncate it?
struct Alias(String32);

impl Deref for Alias {
    type Target = CStr;

    fn deref(&self) -> &Self::Target {
        self.0.as_cstr()
    }
}

/// A view into a vacant entry in [`Store`].
pub struct VacantEntry<'a, T> {
    root: BorrowedFd<'a>,
    fd: Exclusive,
    alias: Alias,
    dirty: bool,
    _t: PhantomData<T>,
}

impl<'a, T> VacantEntry<'a, T> {
    const fn new(root: BorrowedFd<'a>, fd: Exclusive, alias: Alias) -> Self {
        Self {
            root,
            fd,
            alias,
            dirty: false,
            _t: PhantomData,
        }
    }
}

impl<T: WrappedKey> Vacant<T> for VacantEntry<'_, T> {
    type Error = Error;

    fn insert(mut self, key: T) -> Result<(), Self::Error> {
        // The file should be empty.
        debug_assert_eq!(self.fd.fstat()?.st_size, 0);

        cbor::into_writer(&key, &self.fd)?;
        self.fd.fsync()?;

        // Only set the dirty flag after a successful write.
        self.dirty = true;

        Ok(())
    }
}

impl<T> Drop for VacantEntry<'_, T> {
    fn drop(&mut self) {
        if !self.dirty {
            // The entry isn't dirty, so the caller must've
            // dropped it before calling `insert`. Don't leave
            // the empty file around.
            let _ = fs::unlinkat(self.root, &*self.alias, AtFlags::empty());
        }
    }
}

/// A view into an occupied entry in [`Store`].
pub struct OccupiedEntry<'a, T> {
    root: BorrowedFd<'a>,
    fd: Exclusive,
    alias: Alias,
    _t: PhantomData<T>,
}

impl<'a, T> OccupiedEntry<'a, T> {
    const fn new(root: BorrowedFd<'a>, fd: Exclusive, alias: Alias) -> Self {
        Self {
            root,
            fd,
            alias,
            _t: PhantomData,
        }
    }
}

impl<T: WrappedKey> Occupied<T> for OccupiedEntry<'_, T> {
    type Error = Error;

    fn get(&self) -> Result<T, Self::Error> {
        Ok(cbor::from_reader(&self.fd)?)
    }

    fn remove(self) -> Result<T, Self::Error> {
        // NB: this won't work on Windows since you (generally)
        // cannot delete files with open handles. This isn't
        // a big deal since the code currently doesn't need to
        // support Windows.
        fs::unlinkat(self.root, &*self.alias, AtFlags::empty())?;
        self.get()
    }
}

/// A file locked with an exclusive lock.
///
/// It can be read from and written to.
struct Exclusive(OwnedFd);

impl Exclusive {
    /// Opens the file at `path`.
    fn openat(dir: impl AsFd, path: impl Arg) -> io::Result<Self> {
        let fd = fs::openat(dir, path, OFlags::RDWR | OFlags::CLOEXEC, Mode::empty())?;
        fs::flock(&fd, FlockOperation::LockExclusive)?;
        Ok(Self(fd))
    }

    /// Creates a new file at `path`.
    ///
    /// The file must not already exist.
    fn create_new(dir: impl AsFd, path: impl Arg) -> io::Result<Self> {
        let fd = fs::openat(
            dir,
            path,
            OFlags::CREATE | OFlags::EXCL | OFlags::RDWR | OFlags::CLOEXEC,
            Mode::RUSR | Mode::WUSR, // 0o600
        )?;
        fs::flock(&fd, FlockOperation::LockExclusive)?;
        Ok(Self(fd))
    }

    fn fstat(&self) -> io::Result<fs::Stat> {
        fs::fstat(&self.0)
    }

    fn fsync(&self) -> io::Result<()> {
        cfg_if! {
            if #[cfg(any(target_os = "macos", target_os = "ios"))] {
                fs::fcntl_fullfsync(&self.0)?;
            } else {
                fs::fdatasync(&self.0)?;
            }
        }
        Ok(())
    }
}

impl Write for Exclusive {
    type Error = Error;

    fn write_all(&mut self, buf: &[u8]) -> Result<(), Self::Error> {
        (&*self).write_all(buf)
    }

    fn flush(&mut self) -> Result<(), Self::Error> {
        (&*self).flush()
    }
}

impl Write for &Exclusive {
    type Error = Error;

    fn write_all(&mut self, buf: &[u8]) -> Result<(), Self::Error> {
        write_all(self.0.as_fd(), buf)
    }

    fn flush(&mut self) -> Result<(), Self::Error> {
        Ok(())
    }
}

impl Read for &Exclusive {
    type Error = Error;

    fn read_exact(&mut self, buf: &mut [u8]) -> Result<(), Self::Error> {
        read_exact(self.0.as_fd(), buf)
    }
}

/// A file locked with a shared lock.
///
/// It can only be read from.
struct Shared(OwnedFd);

impl Shared {
    /// Opens the file at `path`.
    fn openat(dir: impl AsFd, path: impl Arg) -> io::Result<Self> {
        let fd = fs::openat(dir, path, OFlags::RDONLY | OFlags::CLOEXEC, Mode::empty())?;
        fs::flock(&fd, FlockOperation::LockShared)?;
        Ok(Self(fd))
    }
}

impl Read for Shared {
    type Error = Error;

    fn read_exact(&mut self, buf: &mut [u8]) -> Result<(), Self::Error> {
        (&*self).read_exact(buf)
    }
}

impl Read for &Shared {
    type Error = Error;

    fn read_exact(&mut self, buf: &mut [u8]) -> Result<(), Self::Error> {
        read_exact(self.0.as_fd(), buf)
    }
}

/// Reads exactly `buf.len()` bytes from `fd` into `buf.
fn read_exact(fd: BorrowedFd<'_>, mut buf: &mut [u8]) -> Result<(), Error> {
    while !buf.is_empty() {
        match io::read(fd, buf) {
            Ok(0) => break,
            Ok(n) => buf = &mut buf[n..],
            Err(Errno::INTR) => {}
            Err(e) => return Err(e.into()),
        }
    }
    if !buf.is_empty() {
        Err(UnexpectedEof.into())
    } else {
        Ok(())
    }
}

/// Writes the entirety of `buf` to `fd`.
fn write_all(fd: BorrowedFd<'_>, mut buf: &[u8]) -> Result<(), Error> {
    while !buf.is_empty() {
        match io::write(fd, buf) {
            Ok(0) => break,
            Ok(n) => buf = &buf[n..],
            Err(Errno::INTR) => {}
            Err(e) => return Err(e.into()),
        }
    }
    Ok(())
}<|MERGE_RESOLUTION|>--- conflicted
+++ resolved
@@ -16,13 +16,9 @@
 
 use super::error::{Error, RootDeleted, UnexpectedEof};
 use crate::{
-    Id, KeyStore,
+    BaseId, KeyStore,
     engine::WrappedKey,
     keystore::{Entry, Occupied, Vacant},
-<<<<<<< HEAD
-    BaseId, KeyStore,
-=======
->>>>>>> 803c0dc4
 };
 /// A file system backed [`KeyStore`].
 pub struct Store {
