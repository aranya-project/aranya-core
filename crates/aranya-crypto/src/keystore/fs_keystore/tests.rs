--- conflicted
+++ resolved
@@ -8,12 +8,7 @@
     KeyStore,
     default::DefaultCipherSuite,
     engine::WrappedKey,
-<<<<<<< HEAD
     id::{BaseId, Identified},
-    KeyStore,
-=======
-    id::{Id, Identified},
->>>>>>> 803c0dc4
 };
 
 macro_rules! id {
