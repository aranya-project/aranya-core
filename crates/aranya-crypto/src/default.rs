--- conflicted
+++ resolved
@@ -1,15 +1,9 @@
 //! Default implementations.
 
-<<<<<<< HEAD
 use buggy::BugExt;
 use serde::{Deserialize, Serialize};
 pub use spideroak_crypto::default::Rng;
 use zerocopy::{ByteEq, Immutable, IntoBytes, KnownLayout, Unaligned};
-=======
-use serde::{Deserialize, Serialize};
-pub use spideroak_crypto::default::Rng;
-use zerocopy::{Immutable, IntoBytes, KnownLayout};
->>>>>>> 32d69444
 
 use crate::{
     aead::{Aead, Nonce, Tag},
@@ -95,14 +89,9 @@
 
 /// Contextual binding for wrapped keys.
 // TODO(eric): include a `purpose` field. The trick is that it
-<<<<<<< HEAD
-// has to be a fixed size so that we can use `heapless`.
-#[derive(ByteEq, Immutable, IntoBytes, KnownLayout, Unaligned, Serialize, Deserialize)]
-=======
 // has to be a fixed size.
 #[derive(Immutable, IntoBytes, KnownLayout)]
 #[repr(C)]
->>>>>>> 32d69444
 struct AuthData {
     /// `Unwrapped::ID`.
     alg_id: AlgIdRepr,
