//! [`Engine`] tests.

extern crate alloc;

use alloc::vec;
use core::ops::Add;

use super::{assert_ct_eq, assert_ct_ne};
use crate::{
    aead::{Aead, OpenError},
    afc,
    apq::{
        EncryptedTopicKey, ReceiverSecretKey, Sender, SenderSecretKey, SenderSigningKey, Topic,
        TopicKey, Version,
    },
    aqc,
    aranya::{DeviceId, Encap, EncryptionKey, IdentityKey, SigningKey as DeviceSigningKey},
    csprng::Random,
    engine::Engine,
    error::Error,
    generic_array::ArrayLength,
    groupkey::{Context, EncryptedGroupKey, GroupKey},
    id::Id,
    typenum::{Sum, U64},
    CipherSuite,
};

/// Invokes `callback` for each Engine test.
///
/// # Example
///
/// ```
/// use aranya_crypto::{
///     default::{
///         DefaultCipherSuite,
///         DefaultEngine,
///     },
///     Rng,
///     test_engine,
/// };
///
/// # aranya_crypto::__doctest_os_hardware_rand!();
/// macro_rules! run_test {
///     ($test:ident) => {
///         aranya_crypto::test_util::engine::$test(&mut {
///             let (eng, _) = DefaultEngine::<_, DefaultCipherSuite>::from_entropy(Rng);
///             eng
///         });
///     };
/// }
/// aranya_crypto::for_each_engine_test!(run_test);
/// ```
#[macro_export]
macro_rules! for_each_engine_test {
    ($callback:ident) => {
        $crate::__apply! {
            $callback,

            // Aranya

            test_simple_device_signing_key_sign,

            test_simple_seal_group_key,
            test_simple_wrap_group_key,
            test_simple_wrap_device_identity_key,
            test_simple_export_device_identity_key,
            test_simple_identity_key_sign,
            test_simple_wrap_device_signing_key,
            test_simple_export_device_signing_key,
            test_simple_wrap_device_encryption_key,
            test_simple_export_device_encryption_key,

            test_group_key_seal,
            test_group_key_open_wrong_key,
            test_group_key_open_wrong_context,
            test_group_key_open_bad_ciphertext,

            test_encrypted_group_key_encode,

            // APQ

            test_simple_sender_signing_key_sign,

            test_simple_seal_topic_key,
            test_simple_wrap_device_sender_secret_key,
            test_simple_wrap_device_sender_signing_key,
            test_simple_wrap_device_receiver_secret_key,

            test_topic_key_seal,
            test_topic_key_open_wrong_key,
            test_topic_key_open_wrong_context,
            test_topic_key_open_bad_ciphertext,

            // AFC

            test_afc_same_seal_key_open_key,
            test_afc_different_seal_key_open_key,
            test_afc_seal_key_monotonic_seq_number,
            test_afc_seal_key_seq_number_exhausted,
            test_afc_open_key_seq_number_exhausted,
            test_afc_open_key_wrong_seq_number,
            test_afc_open_key_wrong_auth_data,

            test_afc_derive_bidi_keys,
            test_afc_derive_bidi_keys_different_labels,
            test_afc_derive_bidi_keys_different_device_ids,
            test_afc_derive_bidi_keys_different_cmd_ids,
            test_afc_derive_bidi_keys_different_keys,
            test_afc_derive_bidi_keys_same_device_id,
            test_afc_wrap_bidi_author_secret,

            test_afc_derive_uni_key,
            test_afc_derive_uni_key_different_labels,
            test_afc_derive_uni_key_different_device_ids,
            test_afc_derive_uni_key_different_cmd_ids,
            test_afc_derive_uni_key_different_keys,
            test_afc_derive_uni_seal_key_same_device_id,
            test_afc_derive_uni_open_key_same_device_id,
            test_afc_wrap_uni_author_secret,

            // AQC

            test_aqc_derive_bidi_psk,
            test_aqc_derive_bidi_psk_different_labels,
            test_aqc_derive_bidi_psk_different_device_ids,
            test_aqc_derive_bidi_psk_different_cmd_ids,
            test_aqc_derive_bidi_psk_different_keys,
            test_aqc_derive_bidi_psk_same_device_id,
            test_aqc_derive_bidi_psk_psk_too_short,
            test_aqc_derive_bidi_psk_psk_too_long,
            test_aqc_wrap_bidi_author_secret,

            test_aqc_derive_uni_psk,
            test_aqc_derive_uni_psk_different_labels,
            test_aqc_derive_uni_psk_different_device_ids,
            test_aqc_derive_uni_psk_different_cmd_ids,
            test_aqc_derive_uni_psk_different_keys,
            test_aqc_derive_uni_send_psk_key_same_device_id,
            test_aqc_derive_uni_recv_psk_key_same_device_id,
            test_aqc_derive_uni_send_psk_psk_too_short,
            test_aqc_derive_uni_recv_psk_psk_too_short,
            test_aqc_derive_uni_send_psk_psk_too_long,
            test_aqc_derive_uni_recv_psk_psk_too_long,
            test_aqc_wrap_uni_author_secret,
        }
    };
}
pub use for_each_engine_test;

/// Performs all of the tests inside this module.
///
/// This macro expands into a bunch of individual `#[test]`
/// functions.
///
/// It also performs
/// [`test_ciphersuite`][super::test_ciphersuite].
///
/// # Example
///
/// ```
/// use aranya_crypto::{
///     test_engine,
///     default::{
///         DefaultCipherSuite,
///         DefaultEngine,
///     },
///     Rng,
/// };
///
/// test_engine!(default_engine, || -> DefaultEngine<_, _> {
///     let (eng, _) = DefaultEngine::<_, DefaultCipherSuite>::from_entropy(Rng);
///     eng
/// });
/// ```
#[macro_export]
macro_rules! test_engine {
    ($name:ident, || -> $engine:ty { $($args:tt)+ }) => {
        mod $name {
            #[allow(unused_imports)]
            use super::*;

            $crate::test_engine!(|| -> $engine { $($args)+ });
        }
    };
    (|| -> $engine:ty { $($args:tt)+ }) => {
        $crate::test_util::test_ciphersuite!(ciphersuite, <$engine as $crate::engine::Engine>::CS);

        macro_rules! __engine_test {
            ($test:ident) => {
                #[test]
                fn $test() {
                    $crate::test_util::engine::$test(&mut { $($args)+ });
                }
            };
        }
        $crate::for_each_engine_test!(__engine_test);
    };
}
pub use test_engine;

/// Simple test for [`DeviceSigningKey`].
pub fn test_simple_device_signing_key_sign<E: Engine>(eng: &mut E) {
    const MSG: &[u8] = b"hello, world!";
    const CONTEXT: &[u8] = b"test_simple_device_signing_key_sign";

    let sign_key = DeviceSigningKey::<E::CS>::new(eng);

    let sig = sign_key
        .sign(MSG, CONTEXT)
        .expect("unable to create signature");

    sign_key
        .public()
        .expect("sender signing key should be valid")
        .verify(MSG, CONTEXT, &sig)
        .expect("the signature should be valid");

    sign_key
        .public()
        .expect("sender signing key should be valid")
        .verify(MSG, b"wrong context", &sig)
        .expect_err("should fail with wrong context");

    let wrong_sig = sign_key
        .sign(b"different", b"signature")
        .expect("should not fail to create signature");

    sign_key
        .public()
        .expect("sender signing key should be valid")
        .verify(MSG, CONTEXT, &wrong_sig)
        .expect_err("should fail with wrong signature");
}

/// Simple positive test for encrypting/decrypting
/// [`GroupKey`]s.
pub fn test_simple_seal_group_key<E: Engine>(eng: &mut E) {
    let enc_key = EncryptionKey::<E::CS>::new(eng);

    let group = Id::default();
    let want = GroupKey::new(eng);
    let (enc, ciphertext) = enc_key
        .public()
        .expect("public encryption key should be valid")
        .seal_group_key(eng, &want, group)
        .expect("unable to encrypt `GroupKey`");
    let got = enc_key
        .open_group_key(&enc, ciphertext, group)
        .expect("unable to decrypt `GroupKey`");
    assert_eq!(want.id(), got.id());
}

/// Simple positive test for wrapping [`GroupKey`]s.
pub fn test_simple_wrap_group_key<E: Engine>(eng: &mut E) {
    let want = GroupKey::new(eng);
    let bytes = postcard::to_allocvec(
        &eng.wrap(want.clone())
            .expect("should be able to wrap `GroupKey`"),
    )
    .expect("should be able to encode wrapped `GroupKey`");
    let wrapped =
        postcard::from_bytes(&bytes).expect("should be able to decode encoded wrapped `GroupKey`");
    let got: GroupKey<E::CS> = eng
        .unwrap(&wrapped)
        .expect("should be able to unwrap `GroupKey`");
    assert_eq!(want.id(), got.id());
}

/// Simple positive test for wrapping [`IdentityKey`]s.
pub fn test_simple_wrap_device_identity_key<E: Engine>(eng: &mut E) {
    let want = IdentityKey::new(eng);
    let bytes = postcard::to_allocvec(
        &eng.wrap(want.clone())
            .expect("should be able to wrap `IdentityKey`"),
    )
    .expect("should be able to encode wrapped `IdentityKey`");
    let wrapped = postcard::from_bytes(&bytes)
        .expect("should be able to decode encoded wrapped `IdentityKey`");
    let got: IdentityKey<E::CS> = eng
        .unwrap(&wrapped)
        .expect("should be able to unwrap `IdentityKey`");
    assert_eq!(want.id(), got.id());
}

/// Simple positive test for exporting the public half of
/// [`IdentityKey`]s.
pub fn test_simple_export_device_identity_key<E: Engine>(eng: &mut E) {
    let want = IdentityKey::<E::CS>::new(eng)
        .public()
        .expect("identity key should be valid");
    let bytes =
        postcard::to_allocvec(&want).expect("should be able to encode an `IdentityVerifyingKey`");
    let got =
        postcard::from_bytes(&bytes).expect("should be able to decode an `IdentityVerifyingKey`");
    assert_eq!(want, got);
}

/// Simple test for [`IdentityKey`].
/// Creates a signature over `msg` bound to some `context`.
/// `msg` must NOT be pre-hashed.
pub fn test_simple_identity_key_sign<E: Engine>(eng: &mut E) {
    let sign_key = IdentityKey::<E::CS>::new(eng);

    const MESSAGE: &[u8] = b"hello, world!";
    const CONTEXT: &[u8] = b"test_simple_identity_key_sign";

    let sig = sign_key
        .sign(MESSAGE, CONTEXT)
        .expect("should not fail to create signature");

    sign_key
        .public()
        .expect("sender signing key should be valid")
        .verify(MESSAGE, CONTEXT, &sig)
        .expect("should not fail with correct signature");

    sign_key
        .public()
        .expect("sender signing key should be valid")
        .verify(MESSAGE, b"wrong context", &sig)
        .expect_err("should fail with wrong context");

    let wrong_sig = sign_key
        .sign(b"different", b"signature")
        .expect("should not fail to create signature");

    sign_key
        .public()
        .expect("sender signing key should be valid")
        .verify(MESSAGE, CONTEXT, &wrong_sig)
        .expect_err("should fail with wrong signature");
}

/// Simple positive test for wrapping [`DeviceSigningKey`]s.
pub fn test_simple_wrap_device_signing_key<E: Engine>(eng: &mut E) {
    let want = DeviceSigningKey::new(eng);
    let bytes = postcard::to_allocvec(
        &eng.wrap(want.clone())
            .expect("should be able to wrap `DeviceSigningKey`"),
    )
    .expect("should be able to encode wrapped `DeviceSigningKey`");
    let wrapped = postcard::from_bytes(&bytes)
        .expect("should be able to decode encoded wrapped `DeviceSigningKey`");
    let got: DeviceSigningKey<E::CS> = eng
        .unwrap(&wrapped)
        .expect("should be able to unwrap `DeviceSigningKey`");
    assert_eq!(want.id(), got.id());
}

/// Simple positive test for exporting the public half of
/// [`DeviceSigningKey`]s.
pub fn test_simple_export_device_signing_key<E: Engine>(eng: &mut E) {
    let want = DeviceSigningKey::<E::CS>::new(eng)
        .public()
        .expect("device signing key should be valid");
    let bytes = postcard::to_allocvec(&want).expect("should be able to encode an `VerifyingKey`");
    let got = postcard::from_bytes(&bytes).expect("should be able to decode an `VerifyingKey`");
    assert_eq!(want, got);
}

/// Simple positive test for wrapping [`EncryptionKey`]s.
pub fn test_simple_wrap_device_encryption_key<E: Engine>(eng: &mut E) {
    let want = EncryptionKey::new(eng);
    let bytes = postcard::to_allocvec(
        &eng.wrap(want.clone())
            .expect("should be able to wrap `EncryptionKey`"),
    )
    .expect("should be able to encode wrapped `EncryptionKey`");
    let wrapped = postcard::from_bytes(&bytes)
        .expect("should be able to decode encoded wrapped `EncryptionKey`");
    let got: EncryptionKey<E::CS> = eng
        .unwrap(&wrapped)
        .expect("should be able to unwrap `EncryptionKey`");
    assert_eq!(want.id(), got.id());
}

/// Simple positive test for exporting the public half of
/// [`EncryptionKey`]s.
pub fn test_simple_export_device_encryption_key<E: Engine>(eng: &mut E) {
    let want = EncryptionKey::<E::CS>::new(eng)
        .public()
        .expect("encryption public key should be valid");
    let bytes =
        postcard::to_allocvec(&want).expect("should be able to encode an `EncryptionPublicKey`");
    let got =
        postcard::from_bytes(&bytes).expect("should be able to decode an `EncryptionPublicKey`");
    assert_eq!(want, got);
}

/// Simple positive test for encryption using a [`GroupKey`].
pub fn test_group_key_seal<E: Engine>(eng: &mut E) {
    const INPUT: &[u8] = b"hello, world!";

    let author_sign_pk = DeviceSigningKey::<E::CS>::new(eng)
        .public()
        .expect("author signing key should be valid");

    let gk = GroupKey::new(eng);
    let ciphertext = {
        let mut dst = vec![0u8; INPUT.len() + gk.overhead()];
        gk.seal(
            eng,
            &mut dst,
            INPUT,
            Context {
                label: "test_group_key_seal",
                parent: Id::default(),
                author_sign_pk: &author_sign_pk,
            },
        )
        .expect("should succeed");
        dst
    };
    let plaintext = {
        let mut dst = vec![0u8; ciphertext.len() - gk.overhead()];
        gk.open(
            &mut dst,
            &ciphertext,
            Context {
                label: "test_group_key_seal",
                parent: Id::default(),
                author_sign_pk: &author_sign_pk,
            },
        )
        .expect("should succeed");
        dst
    };
    assert_eq!(&plaintext, INPUT);
}

/// Negative test for the wrong [`GroupKey`].
pub fn test_group_key_open_wrong_key<E: Engine>(eng: &mut E) {
    const INPUT: &[u8] = b"hello, world!";

    let author_sign_pk = DeviceSigningKey::<E::CS>::new(eng)
        .public()
        .expect("author signing key should be valid");

    let gk1 = GroupKey::new(eng);
    let gk2 = GroupKey::new(eng);

    let ciphertext = {
        let mut dst = vec![0u8; INPUT.len() + gk1.overhead()];
        gk1.seal(
            eng,
            &mut dst,
            INPUT,
            Context {
                label: "some label",
                parent: Id::default(),
                author_sign_pk: &author_sign_pk,
            },
        )
        .expect("should succeed");
        dst
    };
    let mut dst = vec![0u8; ciphertext.len() - gk2.overhead()];
    let err = gk2
        .open(
            &mut dst,
            &ciphertext,
            Context {
                label: "some label",
                parent: Id::default(),
                author_sign_pk: &author_sign_pk,
            },
        )
        .expect_err("should have failed");
    assert_eq!(err, Error::Open(OpenError::Authentication));
}

/// Negative test for the wrong [`Context`].
pub fn test_group_key_open_wrong_context<E: Engine>(eng: &mut E) {
    const INPUT: &[u8] = b"hello, world!";

    let author_pk1 = DeviceSigningKey::<E::CS>::new(eng)
        .public()
        .expect("author 1 signing key should be valid");
    let author_pk2 = DeviceSigningKey::<E::CS>::new(eng)
        .public()
        .expect("author 2 signing key should be valid");

    let gk = GroupKey::new(eng);
    let ciphertext = {
        let mut dst = vec![0u8; INPUT.len() + gk.overhead()];
        gk.seal(
            eng,
            &mut dst,
            INPUT,
            Context {
                label: "some label",
                parent: Id::default(),
                author_sign_pk: &author_pk1,
            },
        )
        .expect("should succeed");
        dst
    };

    macro_rules! should_fail {
        ($msg:expr, $ctx:expr) => {
            let mut dst = vec![0u8; ciphertext.len() - gk.overhead()];
            let err = gk
                .open(&mut dst, &ciphertext, $ctx)
                .expect_err("should have failed");
            assert_eq!(err, Error::Open(OpenError::Authentication), $msg);
        };
    }
    should_fail!(
        "wrong label",
        Context {
            label: "wrong label",
            parent: Id::default(),
            author_sign_pk: &author_pk1,
        }
    );
    should_fail!(
        "wrong `parent`",
        Context {
            label: "some label",
            parent: [1u8; 64].into(),
            author_sign_pk: &author_pk1,
        }
    );
    should_fail!(
        "wrong `author`",
        Context {
            label: "some label",
            parent: Id::default(),
            author_sign_pk: &author_pk2,
        }
    );
}

/// Negative test for a modified ciphertext.
pub fn test_group_key_open_bad_ciphertext<E: Engine>(eng: &mut E) {
    const INPUT: &[u8] = b"hello, world!";

    let author_sign_pk = DeviceSigningKey::<E::CS>::new(eng)
        .public()
        .expect("author signing key should be valid");

    let gk = GroupKey::new(eng);
    let mut ciphertext = {
        let mut dst = vec![0u8; INPUT.len() + gk.overhead()];
        gk.seal(
            eng,
            &mut dst,
            INPUT,
            Context {
                label: "some label",
                parent: Id::default(),
                author_sign_pk: &author_sign_pk,
            },
        )
        .expect("should succeed");
        dst
    };

    ciphertext[0] = ciphertext[0].wrapping_add(1);

    let mut dst = vec![0u8; ciphertext.len() - gk.overhead()];
    let err = gk
        .open(
            &mut dst,
            &ciphertext,
            Context {
                label: "some label",
                parent: Id::default(),
                author_sign_pk: &author_sign_pk,
            },
        )
        .expect_err("should have failed");
    assert_eq!(err, Error::Open(OpenError::Authentication));
}

/// Test encoding/decoding [`EncryptedGroupKey`].
pub fn test_encrypted_group_key_encode<E: Engine>(eng: &mut E)
where
    <<E::CS as CipherSuite>::Aead as Aead>::Overhead: Add<U64>,
    Sum<<<E::CS as CipherSuite>::Aead as Aead>::Overhead, U64>: ArrayLength,
{
    let enc_key = EncryptionKey::<E::CS>::new(eng);

    let group = Id::default();
    let want = GroupKey::new(eng);
    let (enc, ciphertext) = enc_key
        .public()
        .expect("encryption public key should be valid")
        .seal_group_key(eng, &want, group)
        .expect("unable to encrypt `GroupKey`");
    let enc = Encap::<E::CS>::from_bytes(enc.as_bytes()).expect("should be able to decode `Encap`");
    let ciphertext: EncryptedGroupKey<E::CS> = postcard::from_bytes(
        &postcard::to_allocvec(&ciphertext).expect("should be able to encode `EncryptedGroupKey`"),
    )
    .expect("should be able to decode `EncryptedGroupKey`");
    let got = enc_key
        .open_group_key(&enc, ciphertext, group)
        .expect("unable to decrypt `GroupKey`");
    assert_eq!(want.id(), got.id());
}

/// Simple test for [`SenderSigningKey`].
/// Creates a signature over an encoded record.
pub fn test_simple_sender_signing_key_sign<E: Engine>(eng: &mut E)
where
    <<E::CS as CipherSuite>::Aead as Aead>::Overhead: Add<U64>,
    Sum<<<E::CS as CipherSuite>::Aead as Aead>::Overhead, U64>: ArrayLength,
{
    const RECORD: &[u8] = b"some encoded record";

    const VERSION: Version = Version::new(1);
    let topic = Topic::new("SomeTopic");

    let sign_key = SenderSigningKey::<E::CS>::new(eng);
    let sig = sign_key
        .sign(VERSION, &topic, RECORD)
        .expect("unable to create signature");

    sign_key
        .public()
        .expect("sender signing key should be valid")
        .verify(VERSION, &topic, RECORD, &sig)
        .expect("the signature should be valid");

    sign_key
        .public()
        .expect("sender signing key should be valid")
        .verify(Version::new(VERSION.as_u32() + 1), &topic, RECORD, &sig)
        .expect_err("should fail: wrong version");

    sign_key
        .public()
        .expect("sender signing key should be valid")
        .verify(VERSION, &Topic::new("WrongTopic"), RECORD, &sig)
        .expect_err("should fail: wrong topic");

    sign_key
        .public()
        .expect("sender signing key should be valid")
        .verify(VERSION, &topic, b"wrong", &sig)
        .expect_err("should fail: wrong record");

    let wrong_sig = sign_key
        .sign(
            Version::new(VERSION.as_u32() + 1),
            &Topic::new("AnotherTopic"),
            b"encoded record",
        )
        .expect("should not fail to create signature");

    sign_key
        .public()
        .expect("sender signing key should be valid")
        .verify(VERSION, &topic, RECORD, &wrong_sig)
        .expect_err("should fail: wrong signature");
}

/// Simple positive test for encrypting/decrypting
/// [`TopicKey`]s.
pub fn test_simple_seal_topic_key<E: Engine>(eng: &mut E)
where
    <<E::CS as CipherSuite>::Aead as Aead>::Overhead: Add<U64>,
    Sum<<<E::CS as CipherSuite>::Aead as Aead>::Overhead, U64>: ArrayLength,
{
    let send_sk = SenderSecretKey::<E::CS>::new(eng);
    let send_pk = send_sk.public().expect("sender public key should be valid");
    let recv_sk = ReceiverSecretKey::<E::CS>::new(eng);
    let recv_pk = recv_sk
        .public()
        .expect("receiver public key should be valid");

    const VERSION: Version = Version::new(1);
    let topic = Topic::new("SomeTopic");

    let want = TopicKey::new(eng, VERSION, &topic).expect("unable to create new `TopicKey`");
    let (enc, ciphertext) = recv_pk
        .seal_topic_key(eng, VERSION, &topic, &send_sk, &want)
        .expect("unable to encrypt `TopicKey`");
    let enc = Encap::<E::CS>::from_bytes(enc.as_bytes()).expect("should be able to decode `Encap`");
    let ciphertext = EncryptedTopicKey::<E::CS>::from_bytes(ciphertext.as_bytes())
        .expect("should be able to decode `EncryptedTopicKey`");
    let got = recv_sk
        .open_topic_key(VERSION, &topic, &send_pk, &enc, &ciphertext)
        .expect("unable to decrypt `TopicKey`");
    assert_eq!(want.id(), got.id());
}

/// Simple positive test for wrapping [`SenderSecretKey`]s.
pub fn test_simple_wrap_device_sender_secret_key<E: Engine>(eng: &mut E) {
    let want = SenderSecretKey::new(eng);
    let bytes = postcard::to_allocvec(
        &eng.wrap(want.clone())
            .expect("should be able to wrap `SenderSecretKey`"),
    )
    .expect("should be able to encode wrapped `SenderSecretKey`");
    let wrapped = postcard::from_bytes(&bytes)
        .expect("should be able to decode encoded wrapped `SenderSecretKey`");
    let got: SenderSecretKey<E::CS> = eng
        .unwrap(&wrapped)
        .expect("should be able to unwrap `SenderSecretKey`");
    assert_eq!(want.id(), got.id());
}

/// Simple positive test for wrapping [`SenderSigningKey`]s.
pub fn test_simple_wrap_device_sender_signing_key<E: Engine>(eng: &mut E) {
    let want = SenderSigningKey::new(eng);
    let bytes = postcard::to_allocvec(
        &eng.wrap(want.clone())
            .expect("should be able to wrap `SenderSigningKey`"),
    )
    .expect("should be able to encode wrapped `SenderSigningKey`");
    let wrapped = postcard::from_bytes(&bytes)
        .expect("should be able to decode encoded wrapped `SenderSigningKey`");
    let got: SenderSigningKey<E::CS> = eng
        .unwrap(&wrapped)
        .expect("should be able to unwrap `SenderSigningKey`");
    assert_eq!(want.id(), got.id());
}

/// Simple positive test for wrapping [`ReceiverSecretKey`]s.
pub fn test_simple_wrap_device_receiver_secret_key<E: Engine>(eng: &mut E) {
    let want = ReceiverSecretKey::new(eng);
    let bytes = postcard::to_allocvec(
        &eng.wrap(want.clone())
            .expect("should be able to wrap `ReceiverSecretKey`"),
    )
    .expect("should be able to encode wrapped `ReceiverSecretKey`");
    let wrapped = postcard::from_bytes(&bytes)
        .expect("should be able to decode encoded wrapped `ReceiverSecretKey`");
    let got: ReceiverSecretKey<E::CS> = eng
        .unwrap(&wrapped)
        .expect("should be able to unwrap `ReceiverSecretKey`");
    assert_eq!(want.id(), got.id());
}

/// Simple positive test for encryption using a [`TopicKey`].
pub fn test_topic_key_seal<E: Engine>(eng: &mut E) {
    const INPUT: &[u8] = b"hello, world!";

    let ident = Sender {
        enc_key: &SenderSecretKey::<E::CS>::new(eng)
            .public()
            .expect("sender public encryption key should be valid"),
        sign_key: &SenderSigningKey::<E::CS>::new(eng)
            .public()
            .expect("sender public signing key should be valid"),
    };

    const VERSION: Version = Version::new(1);
    let topic = Topic::new("SomeTopic");

    let tk = TopicKey::new(eng, VERSION, &topic).expect("unable to create new `TopicKey`");
    let ciphertext = {
        let mut dst = vec![0u8; INPUT.len() + tk.overhead()];
        tk.seal_message(eng, &mut dst, INPUT, VERSION, &topic, &ident)
            .expect("should succeed");
        dst
    };
    let plaintext = {
        let mut dst = vec![0u8; ciphertext.len() - tk.overhead()];
        tk.open_message(&mut dst, &ciphertext, VERSION, &topic, &ident)
            .expect("should succeed");
        dst
    };
    assert_eq!(&plaintext, INPUT);
}

/// Negative test for the wrong [`TopicKey`].
pub fn test_topic_key_open_wrong_key<E: Engine>(eng: &mut E) {
    const INPUT: &[u8] = b"hello, world!";

    let ident = Sender {
        enc_key: &SenderSecretKey::<E::CS>::new(eng)
            .public()
            .expect("sender public encryption key should be valid"),
        sign_key: &SenderSigningKey::<E::CS>::new(eng)
            .public()
            .expect("sender public signing key should be valid"),
    };

    const VERSION: Version = Version::new(1);
    let topic = Topic::new("SomeTopic");

    let tk1 = TopicKey::new(eng, VERSION, &topic).expect("unable to create new `TopicKey`");
    let tk2 = TopicKey::new(eng, VERSION, &topic).expect("unable to create new `TopicKey`");

    let ciphertext = {
        let mut dst = vec![0u8; INPUT.len() + tk1.overhead()];
        tk1.seal_message(eng, &mut dst, INPUT, VERSION, &topic, &ident)
            .expect("should succeed");
        dst
    };
    let mut dst = vec![0u8; ciphertext.len() - tk2.overhead()];
    let err = tk2
        .open_message(&mut dst, &ciphertext, VERSION, &topic, &ident)
        .expect_err("should have failed");
    assert_eq!(err, Error::Open(OpenError::Authentication));
}

/// Negative test for the wrong [`Context`].
pub fn test_topic_key_open_wrong_context<E: Engine>(eng: &mut E) {
    const INPUT: &[u8] = b"hello, world!";

    let ident = Sender {
        enc_key: &SenderSecretKey::<E::CS>::new(eng)
            .public()
            .expect("sender public encryption key should be valid"),
        sign_key: &SenderSigningKey::<E::CS>::new(eng)
            .public()
            .expect("sender public signing key should be valid"),
    };
    let wrong_ident = Sender {
        enc_key: &SenderSecretKey::<E::CS>::new(eng)
            .public()
            .expect("sender public encryption key should be valid"),
        sign_key: &SenderSigningKey::<E::CS>::new(eng)
            .public()
            .expect("sender public signing key should be valid"),
    };

    const VERSION: Version = Version::new(1);
    let topic = Topic::new("SomeTopic");

    let tk = TopicKey::new(eng, VERSION, &topic).expect("unable to create `TopicKey`");
    let ciphertext = {
        let mut dst = vec![0u8; INPUT.len() + tk.overhead()];
        tk.seal_message(eng, &mut dst, INPUT, VERSION, &topic, &ident)
            .expect("should succeed");
        dst
    };

    macro_rules! should_fail {
        ($msg:expr, $version:expr, $topic:expr, $ident:expr) => {
            let mut dst = vec![0u8; ciphertext.len() - tk.overhead()];
            let err = tk
                .open_message(&mut dst, &ciphertext, $version, $topic, $ident)
                .expect_err("should have failed");
            assert_eq!(err, Error::Open(OpenError::Authentication), $msg);
        };
    }
    should_fail!(
        "wrong version",
        Version::new(VERSION.as_u32() + 1),
        &topic,
        &ident
    );
    should_fail!("wrong topic", VERSION, &Topic::new("WrongTopic"), &ident);
    should_fail!("wrong ident", VERSION, &topic, &wrong_ident);
}

/// Negative test for a modified ciphertext.
pub fn test_topic_key_open_bad_ciphertext<E: Engine>(eng: &mut E) {
    const INPUT: &[u8] = b"hello, world!";

    let ident = Sender {
        enc_key: &SenderSecretKey::<E::CS>::new(eng)
            .public()
            .expect("sender public encryption key should be valid"),
        sign_key: &SenderSigningKey::<E::CS>::new(eng)
            .public()
            .expect("sender public signing key should be valid"),
    };

    const VERSION: Version = Version::new(1);
    let topic = Topic::new("SomeTopic");

    let tk = TopicKey::new(eng, VERSION, &topic).expect("unable to create `TopicKey`");
    let mut ciphertext = {
        let mut dst = vec![0u8; INPUT.len() + tk.overhead()];
        tk.seal_message(eng, &mut dst, INPUT, VERSION, &topic, &ident)
            .expect("should succeed");
        dst
    };

    ciphertext[0] = ciphertext[0].wrapping_add(1);

    let mut dst = vec![0u8; ciphertext.len() - tk.overhead()];
    let err = tk
        .open_message(&mut dst, &ciphertext, VERSION, &topic, &ident)
        .expect_err("should have failed");
    assert_eq!(err, Error::Open(OpenError::Authentication));
}

/// Checks that `open` can decrypt ciphertexts from `seal`.
fn assert_same_afc_keys<CS: CipherSuite>(seal: &mut afc::SealKey<CS>, open: &afc::OpenKey<CS>) {
    const GOLDEN: &str = "hello, world!";
    const AD: afc::AuthData = afc::AuthData {
        version: 1,
        label: 2,
    };

    let (ciphertext, seq) = {
        let mut dst = vec![0u8; GOLDEN.len() + afc::SealKey::<CS>::OVERHEAD];
        let seq = seal
            .seal(&mut dst, GOLDEN.as_bytes(), &AD)
            .expect("should be able to encrypt plaintext");
        (dst, seq)
    };

    let mut plaintext = vec![0u8; ciphertext.len() - afc::OpenKey::<CS>::OVERHEAD];
    open.open(&mut plaintext, &ciphertext, &AD, seq)
        .expect("decryption failed; keys differ");

    assert_eq!(
        GOLDEN.as_bytes(),
        &plaintext,
        "`afc::OpenKey` produced incorrect plaintext"
    );
}

/// Checks that `open` cannot decrypt ciphertexts from
/// `seal`.
///
/// If `seal` is `None` then a random key will be used.
fn assert_different_afc_keys<E: Engine>(
    eng: &mut E,
    seal: Option<afc::SealKey<E::CS>>,
    open: &afc::OpenKey<E::CS>,
) {
    const GOLDEN: &str = "hello, world!";
    const AD: afc::AuthData = afc::AuthData {
        version: 1,
        label: 2,
    };

    let (ciphertext, seq) = {
        let mut dst = vec![0u8; GOLDEN.len() + afc::SealKey::<E::CS>::OVERHEAD];
        let seq = seal
            .unwrap_or_else(|| {
                afc::SealKey::from_raw(&Random::random(eng), afc::Seq::ZERO)
                    .expect("should be able to generate random `afc::SealKey`")
            })
            .seal(&mut dst, GOLDEN.as_bytes(), &AD)
            .expect("should be able to encrypt plaintext");
        (dst, seq)
    };

    let mut plaintext = vec![0u8; ciphertext.len() - afc::OpenKey::<E::CS>::OVERHEAD];
    let err = open
        .open(&mut plaintext, &ciphertext, &AD, seq)
        .expect_err("should not be able to decrypt ciphertext with mismatched keys");
    assert_eq!(
        err,
        afc::OpenError::Authentication,
        "should have received `Authentication` error"
    );
}

/// A simple positive test for [`afc::SealKey`] and [`afc::OpenKey`].
pub fn test_afc_same_seal_key_open_key<E: Engine>(eng: &mut E) {
    let raw: afc::RawSealKey<E::CS> = Random::random(eng);
    let mut seal = afc::SealKey::<E::CS>::from_raw(&raw, afc::Seq::ZERO)
        .expect("should be able to create `afc::SealKey`");
    let open = afc::OpenKey::<E::CS>::from_raw(&raw.into())
        .expect("should be able to create `afc::OpenKey`");
    assert_same_afc_keys(&mut seal, &open);
}

/// A simple negative test for [`afc::SealKey`] and [`afc::OpenKey`].
pub fn test_afc_different_seal_key_open_key<E: Engine>(eng: &mut E) {
    let seal = afc::SealKey::from_raw(&Random::random(eng), afc::Seq::ZERO)
        .expect("should be able to create `afc::SealKey`");
    let open = afc::OpenKey::from_raw(&Random::random(eng))
        .expect("should be able to create `afc::OpenKey`");
    assert_different_afc_keys(eng, Some(seal), &open);
    assert_different_afc_keys(eng, None, &open);
}

/// Tests that [`afc::SealKey`]'s sequence number monotonically
/// advances by one each time.
pub fn test_afc_seal_key_monotonic_seq_number<E: Engine>(eng: &mut E) {
    let mut seal = afc::SealKey::<E::CS>::from_raw(&Random::random(eng), afc::Seq::ZERO)
        .expect("should be able to create `afc::SealKey`");

    const GOLDEN: &str = "hello, world!";
    const AD: afc::AuthData = afc::AuthData {
        version: 1,
        label: 2,
    };
    let mut dst = vec![0u8; GOLDEN.len() + afc::SealKey::<E::CS>::OVERHEAD];
    // The upper bound is arbitrary. We obviously cannot test
    // all 2^61-1 integers.
    for idx in 0..u16::MAX {
        let seq = seal
            .seal(&mut dst, GOLDEN.as_bytes(), &AD)
            .expect("should be able to encrypt plaintext");
        assert_eq!(seq, afc::Seq::new(u64::from(idx)));
    }
}

/// Tests that [`afc::SealKey`] refuses to encrypt when its
/// sequence number has been exhausted.
pub fn test_afc_seal_key_seq_number_exhausted<E: Engine>(eng: &mut E) {
    let max = afc::Seq::max::<<<E::CS as CipherSuite>::Aead as Aead>::NonceSize>();
    // Start at one before the max.
    let start = afc::Seq::new(max - 1);
    let mut seal = afc::SealKey::<E::CS>::from_raw(&Random::random(eng), start)
        .expect("should be able to create `afc::SealKey`");

    const GOLDEN: &str = "hello, world!";
    const AD: afc::AuthData = afc::AuthData {
        version: 1,
        label: 2,
    };
    let mut dst = vec![0u8; GOLDEN.len() + afc::SealKey::<E::CS>::OVERHEAD];

    // The first encryption should succeed since seq < max.
    let seq = seal
        .seal(&mut dst, GOLDEN.as_bytes(), &AD)
        .expect("should be able to encrypt plaintext");
    assert_eq!(seq, afc::Seq::new(max - 1));

    // All encryptions afterward should fail since seq >=
    // max.
    let err = seal
        .seal(&mut dst, GOLDEN.as_bytes(), &AD)
        .expect_err("sequence counter should be exhausted");
    assert_eq!(err, afc::SealError::MessageLimitReached);
}

/// Tests that [`afc::OpenKey`] refuses to decrypt when the
/// sequence number has been exhausted.
pub fn test_afc_open_key_seq_number_exhausted<E: Engine>(eng: &mut E) {
    let raw: afc::RawSealKey<E::CS> = Random::random(eng);
    let mut seal = afc::SealKey::<E::CS>::from_raw(&raw, afc::Seq::ZERO)
        .expect("should be able to create `afc::SealKey`");
    let open =
        afc::OpenKey::from_raw(&raw.into()).expect("should be able to create `afc::OpenKey`");
    assert_same_afc_keys(&mut seal, &open);

    const GOLDEN: &str = "hello, world!";
    const AD: afc::AuthData = afc::AuthData {
        version: 1,
        label: 2,
    };
    let mut ciphertext = vec![0u8; GOLDEN.len() + afc::SealKey::<E::CS>::OVERHEAD];
    let mut plaintext = vec![0u8; ciphertext.len() - afc::OpenKey::<E::CS>::OVERHEAD];

    // `afc::OpenKey` should reject the sequence number before
    // attempting to decrypt the ciphertext, but start with
    // a valid ciphertext anyway.
    seal.seal(&mut ciphertext, GOLDEN.as_bytes(), &AD)
        .expect("should be able to encrypt plaintext");

    let exhausted_seq = afc::Seq::new(afc::Seq::max::<
        <<E::CS as CipherSuite>::Aead as Aead>::NonceSize,
    >());
    // Decryption should fail since seq >= max.
    let err = open
        .open(&mut plaintext, &ciphertext, &AD, exhausted_seq)
        .expect_err("should not be able to decrypt ciphertext with exhausted seq number");
    assert_eq!(
        err,
        afc::OpenError::MessageLimitReached,
        "should have received `MessageLimitReached` error"
    );
}

/// Tests that [`afc::OpenKey`]'s fails when the incorrect
/// sequence number is provided.
pub fn test_afc_open_key_wrong_seq_number<E: Engine>(eng: &mut E) {
    let raw: afc::RawSealKey<E::CS> = Random::random(eng);
    let mut seal = afc::SealKey::<E::CS>::from_raw(&raw, afc::Seq::ZERO)
        .expect("should be able to create `afc::SealKey`");
    let open =
        afc::OpenKey::from_raw(&raw.into()).expect("should be able to create `afc::OpenKey`");
    assert_same_afc_keys(&mut seal, &open);

    const GOLDEN: &str = "hello, world!";
    const AD: afc::AuthData = afc::AuthData {
        version: 1,
        label: 2,
    };
    let mut ciphertext = vec![0u8; GOLDEN.len() + afc::SealKey::<E::CS>::OVERHEAD];
    let mut plaintext = vec![0u8; ciphertext.len() - afc::OpenKey::<E::CS>::OVERHEAD];
    for _ in 0..100 {
        let seq = seal
            .seal(&mut ciphertext, GOLDEN.as_bytes(), &AD)
            .expect("should be able to encrypt plaintext");

        let wrong_seq = afc::Seq::new(seq.to_u64() + 1);
        let err = open
            .open(&mut plaintext, &ciphertext, &AD, wrong_seq)
            .expect_err("should not be able to decrypt ciphertext with the wrong seq number");
        assert_eq!(
            err,
            afc::OpenError::Authentication,
            "should have received `Authentication` error"
        );
    }
}

/// Tests that [`afc::OpenKey`]'s fails when the incorrect
/// [`afc::AuthData`] is provided.
pub fn test_afc_open_key_wrong_auth_data<E: Engine>(eng: &mut E) {
    let raw: afc::RawSealKey<E::CS> = Random::random(eng);
    let mut seal = afc::SealKey::<E::CS>::from_raw(&raw, afc::Seq::ZERO)
        .expect("should be able to create `afc::SealKey`");
    let open =
        afc::OpenKey::from_raw(&raw.into()).expect("should be able to create `afc::OpenKey`");
    assert_same_afc_keys(&mut seal, &open);

    const GOLDEN: &str = "hello, world!";
    const GOOD_AD: afc::AuthData = afc::AuthData {
        version: 1,
        label: 2,
    };
    const WRONG_AD: afc::AuthData = afc::AuthData {
        version: 3,
        label: 4,
    };

    let mut ciphertext = vec![0u8; GOLDEN.len() + afc::SealKey::<E::CS>::OVERHEAD];
    let seq = seal
        .seal(&mut ciphertext, GOLDEN.as_bytes(), &GOOD_AD)
        .expect("should be able to encrypt plaintext");

    let mut plaintext = vec![0u8; ciphertext.len() - afc::OpenKey::<E::CS>::OVERHEAD];
    let err = open
        .open(&mut plaintext, &ciphertext, &WRONG_AD, seq)
        .expect_err("should not be able to decrypt ciphertext with the wrong `afc::AuthData`");
    assert_eq!(
        err,
        afc::OpenError::Authentication,
        "should have received `Authentication` error"
    );
}

/// Checks that `lhs` and `rhs` match; that is, `lhs`'s
/// encryption key should match `rhs`'s decryption key and
/// vice versa.
fn assert_afc_bidi_keys_match<CS: CipherSuite>(lhs: afc::BidiKeys<CS>, rhs: afc::BidiKeys<CS>) {
    // We should never generate duplicate keys.
    assert_ct_ne!(lhs.seal_key(), rhs.seal_key(), "duplicate `afc::SealKey`");
    assert_ct_ne!(lhs.open_key(), rhs.open_key(), "duplicate `afc::OpenKey`");

    // Simple test: they should not have the same bytes.
    {
        let (lhs_seal, lhs_open) = lhs.as_raw_keys();
        let (rhs_seal, rhs_open) = rhs.as_raw_keys();
        assert_ct_eq!(lhs_seal.to_testing_key(), rhs_open.to_testing_key());
        assert_ct_eq!(lhs_open.to_testing_key(), rhs_seal.to_testing_key());
    }

    // Double check that the `to_testing_key` impls are
    // correct: actually perform encryption, which should
    // fail.
    let (mut lhs_seal, lhs_open) = lhs
        .into_keys()
        .expect("should be able to create bidi keys tuple");
    let (mut rhs_seal, rhs_open) = rhs
        .into_keys()
        .expect("should be able to create bidi keys tuple");
    assert_same_afc_keys(&mut lhs_seal, &rhs_open);
    assert_same_afc_keys(&mut rhs_seal, &lhs_open);
}

/// Checks that `lhs` and `rhs` do _not_ match.
fn assert_afc_bidi_keys_mismatch<E: Engine>(
    eng: &mut E,
    lhs: afc::BidiKeys<E::CS>,
    rhs: afc::BidiKeys<E::CS>,
) {
    // We should never generate duplicate keys.
    assert_ct_ne!(lhs.seal_key(), rhs.seal_key(), "duplicate `afc::SealKey`");
    assert_ct_ne!(lhs.open_key(), rhs.open_key(), "duplicate `afc::OpenKey`");

    let (lhs_seal, lhs_open) = lhs
        .into_keys()
        .expect("should be able to create bidi keys tuple");
    let (rhs_seal, rhs_open) = rhs
        .into_keys()
        .expect("should be able to create bidi keys tuple");
    assert_different_afc_keys(eng, Some(lhs_seal), &rhs_open);
    assert_different_afc_keys(eng, Some(rhs_seal), &lhs_open);
}

/// A simple positive test for deriving [`afc::BidiKeys`].
pub fn test_afc_derive_bidi_keys<E: Engine>(eng: &mut E) {
    let sk1 = EncryptionKey::<E::CS>::new(eng);
    let sk2 = EncryptionKey::<E::CS>::new(eng);
    let label = 123;
    let ch1 = afc::BidiChannel {
        parent_cmd_id: Id::random(eng),
        our_sk: &sk1,
        our_id: IdentityKey::<E::CS>::new(eng)
            .id()
            .expect("sender id should be valid"),
        their_pk: &sk2
            .public()
            .expect("receiver public encryption key should be valid"),
        their_id: IdentityKey::<E::CS>::new(eng)
            .id()
            .expect("receiver id should be valid"),
        label,
    };
    let ch2 = afc::BidiChannel {
        parent_cmd_id: ch1.parent_cmd_id,
        our_sk: &sk2,
        our_id: ch1.their_id,
        their_pk: &sk1
            .public()
            .expect("receiver public encryption key should be valid"),
        their_id: ch1.our_id,
        label,
    };
    assert_eq!(ch1.author_info(), ch2.peer_info());
    assert_eq!(ch1.peer_info(), ch2.author_info());

    let afc::BidiSecrets { author, peer } =
        afc::BidiSecrets::new(eng, &ch1).expect("unable to create `afc::BidiSecrets`");
    let ck1 = afc::BidiKeys::from_author_secret(&ch1, author)
        .expect("unable to decrypt author `afc::BidiKeys`");
    let ck2 =
        afc::BidiKeys::from_peer_encap(&ch2, peer).expect("unable to decrypt peer `afc::BidiKeys`");

    // `ck1` and `ck2` should be the reverse of each other.
    assert_afc_bidi_keys_match(ck1, ck2);
}

/// Different labels should create different [`afc::BidiKeys`].
pub fn test_afc_derive_bidi_keys_different_labels<E: Engine>(eng: &mut E) {
    let sk1 = EncryptionKey::<E::CS>::new(eng);
    let sk2 = EncryptionKey::<E::CS>::new(eng);
    let ch1 = afc::BidiChannel {
        parent_cmd_id: Id::random(eng),
        our_sk: &sk1,
        our_id: IdentityKey::<E::CS>::new(eng)
            .id()
            .expect("sender id should be valid"),
        their_pk: &sk2.public().expect("encryption public key should be valid"),
        their_id: IdentityKey::<E::CS>::new(eng)
            .id()
            .expect("receiver id should be valid"),
        label: 123,
    };
    let ch2 = afc::BidiChannel {
        parent_cmd_id: ch1.parent_cmd_id,
        our_sk: &sk2,
        our_id: ch1.their_id,
        their_pk: &sk1
            .public()
            .expect("receiver public encryption key should be valid"),
        their_id: ch1.our_id,
        label: 456,
    };
    assert_ne!(ch1.author_info(), ch2.peer_info());
    assert_ne!(ch1.peer_info(), ch2.author_info());

    let afc::BidiSecrets { author, peer } =
        afc::BidiSecrets::new(eng, &ch1).expect("unable to create `afc::BidiSecrets`");
    let ck1 =
        afc::BidiKeys::from_author_secret(&ch1, author).expect("unable to decrypt `afc::BidiKeys`");
    let ck2 =
        afc::BidiKeys::from_peer_encap(&ch2, peer).expect("unable to decrypt `afc::BidiKeys`");

    // The labels are different, so the keys should also be
    // different.
    assert_afc_bidi_keys_mismatch(eng, ck1, ck2);
}

/// Different DeviceIDs should create different
/// [`afc::BidiKeys`].
///
/// E.g., derive(label, u1, u2, c1) != derive(label, u2, u3, c1).
pub fn test_afc_derive_bidi_keys_different_device_ids<E: Engine>(eng: &mut E) {
    let label = 123;
    let sk1 = EncryptionKey::<E::CS>::new(eng);
    let sk2 = EncryptionKey::<E::CS>::new(eng);
    let ch1 = afc::BidiChannel {
        parent_cmd_id: Id::random(eng),
        our_sk: &sk1,
        our_id: IdentityKey::<E::CS>::new(eng)
            .id()
            .expect("sender id should be valid"),
        their_pk: &sk2
            .public()
            .expect("receiver public encryption key should be valid"),
        their_id: IdentityKey::<E::CS>::new(eng)
            .id()
            .expect("receiver id should be valid"),
        label,
    };
    let ch2 = afc::BidiChannel {
        parent_cmd_id: ch1.parent_cmd_id,
        our_sk: &sk2,
        our_id: ch1.their_id,
        their_pk: &sk1
            .public()
            .expect("receiver public encryption key should be valid"),
        their_id: DeviceId::random(eng),
        label,
    };
    assert_ne!(ch1.author_info(), ch2.peer_info());
    assert_ne!(ch1.peer_info(), ch2.author_info());

    let afc::BidiSecrets { author, peer } =
        afc::BidiSecrets::new(eng, &ch1).expect("unable to create `afc::BidiSecrets`");
    let ck1 = afc::BidiKeys::from_author_secret(&ch1, author)
        .expect("unable to decrypt author `afc::BidiKeys`");
    let ck2 =
        afc::BidiKeys::from_peer_encap(&ch2, peer).expect("unable to decrypt peer `afc::BidiKeys`");

    assert_afc_bidi_keys_mismatch(eng, ck1, ck2);
}

/// Different command IDs should create different
/// [`afc::BidiKeys`].
///
/// E.g., derive(label, u1, u2, c1) != derive(label, u2, u1, c2).
pub fn test_afc_derive_bidi_keys_different_cmd_ids<E: Engine>(eng: &mut E) {
    let label = 123;
    let sk1 = EncryptionKey::<E::CS>::new(eng);
    let sk2 = EncryptionKey::<E::CS>::new(eng);
    let ch1 = afc::BidiChannel {
        parent_cmd_id: Id::random(eng),
        our_sk: &sk1,
        our_id: IdentityKey::<E::CS>::new(eng)
            .id()
            .expect("sender id should be valid"),
        their_pk: &sk2
            .public()
            .expect("receiver public encryption key should be valid"),
        their_id: IdentityKey::<E::CS>::new(eng)
            .id()
            .expect("receiver id should be valid"),
        label,
    };
    let ch2 = afc::BidiChannel {
        parent_cmd_id: Id::random(eng),
        our_sk: &sk2,
        our_id: ch1.their_id,
        their_pk: &sk1
            .public()
            .expect("receiver public encryption key should be valid"),
        their_id: ch1.our_id,
        label,
    };
    assert_ne!(ch1.author_info(), ch2.peer_info());
    assert_ne!(ch1.peer_info(), ch2.author_info());

    let afc::BidiSecrets { author, peer } =
        afc::BidiSecrets::new(eng, &ch1).expect("unable to create `afc::BidiSecrets`");
    let ck1 = afc::BidiKeys::from_author_secret(&ch1, author)
        .expect("unable to decrypt author `afc::BidiKeys`");
    let ck2 =
        afc::BidiKeys::from_peer_encap(&ch2, peer).expect("unable to decrypt peer `afc::BidiKeys`");

    assert_afc_bidi_keys_mismatch(eng, ck1, ck2);
}

/// Different encryption keys should create different
/// [`afc::BidiKeys`].
///
/// E.g., derive(label, u1, u2, c1) != derive(label, u2, u1, c2).
pub fn test_afc_derive_bidi_keys_different_keys<E: Engine>(eng: &mut E) {
    let label = 123;
    let sk1 = EncryptionKey::<E::CS>::new(eng);
    let sk2 = EncryptionKey::<E::CS>::new(eng);
    let ch1 = afc::BidiChannel {
        parent_cmd_id: Id::random(eng),
        our_sk: &sk1,
        our_id: IdentityKey::<E::CS>::new(eng)
            .id()
            .expect("sender id should be valid"),
        their_pk: &sk2
            .public()
            .expect("receiver public encryption key should be valid"),
        their_id: IdentityKey::<E::CS>::new(eng)
            .id()
            .expect("receiver id should be valid"),
        label,
    };
    let ch2 = afc::BidiChannel {
        parent_cmd_id: ch1.parent_cmd_id,
        our_sk: &sk2,
        our_id: ch1.their_id,
        their_pk: &EncryptionKey::<E::CS>::new(eng)
            .public()
            .expect("receiver id should be valid"),
        their_id: ch1.our_id,
        label,
    };
    // The info params are equal here because they do not
    // include the encryption key IDs. Those are mixed in
    // using HPKE's auth mode.
    assert_eq!(ch1.author_info(), ch2.peer_info());
    assert_eq!(ch1.peer_info(), ch2.author_info());

    let afc::BidiSecrets { author, peer } =
        afc::BidiSecrets::new(eng, &ch1).expect("unable to create `afc::BidiSecrets`");
    let ck1 = afc::BidiKeys::from_author_secret(&ch1, author)
        .expect("unable to decrypt author `afc::BidiKeys`");
    let ck2 =
        afc::BidiKeys::from_peer_encap(&ch2, peer).expect("unable to decrypt peer `afc::BidiKeys`");

    assert_afc_bidi_keys_mismatch(eng, ck1, ck2);
}

/// It is an error to use the same `DeviceId` when deriving
/// [`afc::BidiKeys`].
pub fn test_afc_derive_bidi_keys_same_device_id<E: Engine>(eng: &mut E) {
    let label = 123;
    let sk1 = EncryptionKey::<E::CS>::new(eng);
    let sk2 = EncryptionKey::<E::CS>::new(eng);
    let mut ch1 = afc::BidiChannel {
        parent_cmd_id: Id::random(eng),
        our_sk: &sk1,
        our_id: IdentityKey::<E::CS>::new(eng)
            .id()
            .expect("sender id should be valid"),
        their_pk: &sk2
            .public()
            .expect("receiver public encryption key should be valid"),
        their_id: IdentityKey::<E::CS>::new(eng)
            .id()
            .expect("receiver id should be valid"),
        label,
    };
    let mut ch2 = afc::BidiChannel {
        parent_cmd_id: ch1.parent_cmd_id,
        our_sk: &sk2,
        our_id: ch1.their_id,
        their_pk: &EncryptionKey::<E::CS>::new(eng)
            .public()
            .expect("receiver public encryption key should be valid"),
        their_id: ch1.our_id,
        label,
    };

    let afc::BidiSecrets { peer, .. } = {
        let prev = ch1.our_id;
        ch1.our_id = ch1.their_id;

        let err = afc::BidiSecrets::new(eng, &ch1)
            .err()
            .expect("should not be able to create `afc::BidiSecrets`");
        assert_eq!(err, Error::same_device_id());

        ch1.our_id = prev;
        afc::BidiSecrets::new(eng, &ch1).expect("unable to create `afc::BidiSecrets`")
    };

    ch2.their_id = ch2.our_id;
    let err = afc::BidiKeys::from_peer_encap(&ch2, peer)
        .err()
        .expect("should not be able to decrypt `afc::BidiKeys`");
    assert_eq!(err, Error::same_device_id());
}

/// Simple positive test for wrapping [`afc::BidiAuthorSecret`]s.
pub fn test_afc_wrap_bidi_author_secret<E: Engine>(eng: &mut E) {
    let sk1 = EncryptionKey::new(eng);
    let sk2 = EncryptionKey::new(eng);
    let ch = afc::BidiChannel {
        parent_cmd_id: Id::random(eng),
        our_sk: &sk1,
        our_id: IdentityKey::<E::CS>::new(eng)
            .id()
            .expect("sender id should be valid"),
        their_pk: &sk2
            .public()
            .expect("receiver public encryption key should be valid"),
        their_id: IdentityKey::<E::CS>::new(eng)
            .id()
            .expect("receiver id should be valid"),
        label: 123,
    };

    let afc::BidiSecrets { author: want, .. } =
        afc::BidiSecrets::new(eng, &ch).expect("unable to create `afc::BidiSecrets`");
    let bytes = postcard::to_allocvec(
        &eng.wrap(want.clone())
            .expect("should be able to wrap `afc::BidiAuthorSecret`"),
    )
    .expect("should be able to encode wrapped `afc::BidiAuthorSecret`");
    let wrapped = postcard::from_bytes(&bytes)
        .expect("should be able to decode encoded wrapped `afc::BidiAuthorSecret`");
    let got: afc::BidiAuthorSecret<E::CS> = eng
        .unwrap(&wrapped)
        .expect("should be able to unwrap `afc::BidiAuthorSecret`");
    assert_ct_eq!(want, got);
}

/// Checks that `seal` and `open` are the same key.
fn assert_same_afc_uni_key<CS: CipherSuite>(seal: afc::UniSealKey<CS>, open: afc::UniOpenKey<CS>) {
    // Simple test: they should have the same bytes.
    {
        let seal = seal.as_raw_key();
        let open = open.as_raw_key();
        assert_ct_eq!(seal.to_testing_key(), open.to_testing_key());
    }

    // Double check that the `to_testing_key` impls are
    // correct: actually perform encryption.
    let mut seal = seal.into_key().expect("should have got `afc::SealKey`");
    let open = open.into_key().expect("should have got `afc::OpenKey`");
    assert_same_afc_keys(&mut seal, &open);
}

/// Checks that `seal` and `open` are different keys.
fn assert_different_afc_uni_key<E: Engine>(
    eng: &mut E,
    seal: afc::UniSealKey<E::CS>,
    open: afc::UniOpenKey<E::CS>,
) {
    // Simple test: they should not have the same bytes.
    {
        let seal = seal.as_raw_key();
        let open = open.as_raw_key();
        assert_ct_ne!(seal.to_testing_key(), open.to_testing_key());
    }

    // Double check that the `to_testing_key` impls are
    // correct: actually perform encryption, which should
    // fail.
    //
    // First check with `open` with `seal`.
    let seal = seal.into_key().expect("should have got `afc::SealKey`");
    let open = open.into_key().expect("should have got `afc::OpenKey`");
    assert_different_afc_keys(eng, Some(seal), &open);

    // Then also check `open` with a randomly generated key.
    assert_different_afc_keys(eng, None, &open);
}

/// A simple positive test for deriving [`afc::UniSealKey`] and
/// [`afc::UniOpenKey`].
pub fn test_afc_derive_uni_key<E: Engine>(eng: &mut E) {
    let sk1 = EncryptionKey::<E::CS>::new(eng);
    let sk2 = EncryptionKey::<E::CS>::new(eng);
    let label = 123;
    let ch1 = afc::UniChannel {
        parent_cmd_id: Id::random(eng),
        our_sk: &sk1,
        their_pk: &sk2
            .public()
            .expect("receiver public encryption key should be valid"),
        seal_id: IdentityKey::<E::CS>::new(eng)
            .id()
            .expect("seal id should be valid"),
        open_id: IdentityKey::<E::CS>::new(eng)
            .id()
            .expect("open id should be valid"),
        label,
    };
    let ch2 = afc::UniChannel {
        parent_cmd_id: ch1.parent_cmd_id,
        our_sk: &sk2,
        their_pk: &sk1
            .public()
            .expect("receiver public encryption key should be valid"),
        seal_id: ch1.seal_id,
        open_id: ch1.open_id,
        label,
    };
    assert_eq!(ch1.info(), ch2.info());

    let afc::UniSecrets { author, peer } =
        afc::UniSecrets::new(eng, &ch1).expect("unable to create `afc::UniSecrets`");
    let ck1 = afc::UniSealKey::from_author_secret(&ch1, author)
        .expect("unable to decrypt author `afc::UniSealKey`");
    let ck2 = afc::UniOpenKey::from_peer_encap(&ch2, peer)
        .expect("unable to decrypt peer `afc::UniOpenKey`");

    assert_same_afc_uni_key(ck1, ck2);
}

/// Different labels should create different [`afc::UniSealKey`]
/// and [`afc::UniOpenKey`]s.
pub fn test_afc_derive_uni_key_different_labels<E: Engine>(eng: &mut E) {
    let sk1 = EncryptionKey::<E::CS>::new(eng);
    let sk2 = EncryptionKey::<E::CS>::new(eng);
    let ch1 = afc::UniChannel {
        parent_cmd_id: Id::random(eng),
        our_sk: &sk1,
        their_pk: &sk2
            .public()
            .expect("receiver public encryption key should be valid"),
        seal_id: IdentityKey::<E::CS>::new(eng)
            .id()
            .expect("seal id should be valid"),
        open_id: IdentityKey::<E::CS>::new(eng)
            .id()
            .expect("open id should be valid"),
        label: 123,
    };
    let ch2 = afc::UniChannel {
        parent_cmd_id: ch1.parent_cmd_id,
        our_sk: &sk2,
        their_pk: &sk1
            .public()
            .expect("receiver public encryption key should be valid"),
        seal_id: ch1.seal_id,
        open_id: ch1.open_id,
        label: 456,
    };
    assert_ne!(ch1.info(), ch2.info());

    let afc::UniSecrets { author, peer } =
        afc::UniSecrets::new(eng, &ch1).expect("unable to create `afc::UniSecrets`");
    let ck1 = afc::UniSealKey::from_author_secret(&ch1, author)
        .expect("unable to decrypt author `afc::UniSealKey`");
    let ck2 = afc::UniOpenKey::from_peer_encap(&ch2, peer)
        .expect("unable to decrypt peer `afc::UniOpenKey`");

    assert_different_afc_uni_key(eng, ck1, ck2);
}

/// Different DeviceIDs should create different
/// [`afc::UniSealKey`] and [`afc::UniOpenKey`]s.
///
/// E.g., derive(label, u1, u2, c1) != derive(label, u2, u3, c1).
pub fn test_afc_derive_uni_key_different_device_ids<E: Engine>(eng: &mut E) {
    let label = 123;
    let sk1 = EncryptionKey::<E::CS>::new(eng);
    let sk2 = EncryptionKey::<E::CS>::new(eng);
    let ch1 = afc::UniChannel {
        parent_cmd_id: Id::random(eng),
        our_sk: &sk1,
        their_pk: &sk2
            .public()
            .expect("receiver public encryption key should be valid"),
        seal_id: IdentityKey::<E::CS>::new(eng)
            .id()
            .expect("seal id should be valid"),
        open_id: IdentityKey::<E::CS>::new(eng)
            .id()
            .expect("open id should be valid"),
        label,
    };
    let ch2 = afc::UniChannel {
        parent_cmd_id: ch1.parent_cmd_id,
        our_sk: &sk2,
        their_pk: &sk1
            .public()
            .expect("receiver public encryption key should be valid"),
        seal_id: ch1.seal_id,
        open_id: DeviceId::random(eng),
        label,
    };
    assert_ne!(ch1.info(), ch2.info());

    let afc::UniSecrets { author, peer } =
        afc::UniSecrets::new(eng, &ch1).expect("unable to create `afc::UniSecrets`");
    let ck1 = afc::UniSealKey::from_author_secret(&ch1, author)
        .expect("unable to decrypt author `afc::UniSealKey`");
    let ck2 = afc::UniOpenKey::from_peer_encap(&ch2, peer)
        .expect("unable to decrypt peer `afc::UniOpenKey`");

    assert_different_afc_uni_key(eng, ck1, ck2);
}

/// Different command IDs should create different
/// [`afc::UniSealKey`] and [`afc::UniOpenKey`]s.
///
/// E.g., derive(label, u1, u2, c1) != derive(label, u2, u1, c2).
pub fn test_afc_derive_uni_key_different_cmd_ids<E: Engine>(eng: &mut E) {
    let label = 123;
    let sk1 = EncryptionKey::<E::CS>::new(eng);
    let sk2 = EncryptionKey::<E::CS>::new(eng);
    let ch1 = afc::UniChannel {
        parent_cmd_id: Id::random(eng),
        our_sk: &sk1,
        their_pk: &sk2
            .public()
            .expect("receiver public encryption key should be valid"),
        seal_id: IdentityKey::<E::CS>::new(eng)
            .id()
            .expect("seal id should be valid"),
        open_id: IdentityKey::<E::CS>::new(eng)
            .id()
            .expect("open id should be valid"),
        label,
    };
    let ch2 = afc::UniChannel {
        parent_cmd_id: Id::random(eng),
        our_sk: &sk2,
        their_pk: &sk1
            .public()
            .expect("receiver public encryption key should be valid"),
        seal_id: ch1.seal_id,
        open_id: ch1.open_id,
        label,
    };
    assert_ne!(ch1.info(), ch2.info());

    let afc::UniSecrets { author, peer } =
        afc::UniSecrets::new(eng, &ch1).expect("unable to create `afc::UniSecrets`");
    let ck1 = afc::UniSealKey::from_author_secret(&ch1, author)
        .expect("unable to decrypt author `afc::UniSealKey`");
    let ck2 = afc::UniOpenKey::from_peer_encap(&ch2, peer)
        .expect("unable to decrypt peer `afc::UniOpenKey`");

    assert_different_afc_uni_key(eng, ck1, ck2);
}

/// Different encryption keys should create different
/// [`afc::UniSealKey`] and [`afc::UniOpenKey`]s.
///
/// E.g., derive(label, u1, u2, c1) != derive(label, u2, u1, c2).
pub fn test_afc_derive_uni_key_different_keys<E: Engine>(eng: &mut E) {
    let label = 123;
    let sk1 = EncryptionKey::<E::CS>::new(eng);
    let sk2 = EncryptionKey::<E::CS>::new(eng);
    let ch1 = afc::UniChannel {
        parent_cmd_id: Id::random(eng),
        our_sk: &sk1,
        their_pk: &sk2
            .public()
            .expect("receiver public encryption key should be valid"),
        seal_id: IdentityKey::<E::CS>::new(eng)
            .id()
            .expect("seal id should be valid"),
        open_id: IdentityKey::<E::CS>::new(eng)
            .id()
            .expect("open id should be valid"),
        label,
    };
    let ch2 = afc::UniChannel {
        parent_cmd_id: ch1.parent_cmd_id,
        our_sk: &sk2,
        their_pk: &EncryptionKey::<E::CS>::new(eng)
            .public()
            .expect("receiver public encryption key should be valid"),
        seal_id: ch1.seal_id,
        open_id: ch1.open_id,
        label,
    };

    let afc::UniSecrets { author, peer } =
        afc::UniSecrets::new(eng, &ch1).expect("unable to create `afc::UniSecrets`");
    let ck1 = afc::UniSealKey::from_author_secret(&ch1, author)
        .expect("unable to decrypt author `afc::UniSealKey`");
    let ck2 = afc::UniOpenKey::from_peer_encap(&ch2, peer)
        .expect("unable to decrypt peer `afc::UniOpenKey`");

    assert_different_afc_uni_key(eng, ck1, ck2);
}

/// It is an error to use the same `DeviceId` when deriving
/// [`afc::UniSealKey`]s.
pub fn test_afc_derive_uni_seal_key_same_device_id<E: Engine>(eng: &mut E) {
    let label = 123;
    let sk1 = EncryptionKey::<E::CS>::new(eng);
    let sk2 = EncryptionKey::<E::CS>::new(eng);
    let mut ch1 = afc::UniChannel {
        parent_cmd_id: Id::random(eng),
        our_sk: &sk1,
        their_pk: &sk2
            .public()
            .expect("receiver public encryption key should be valid"),
        seal_id: IdentityKey::<E::CS>::new(eng)
            .id()
            .expect("seal id should be valid"),
        open_id: IdentityKey::<E::CS>::new(eng)
            .id()
            .expect("open id should be valid"),
        label,
    };
    let mut ch2 = afc::UniChannel {
        parent_cmd_id: ch1.parent_cmd_id,
        our_sk: &sk2,
        their_pk: &EncryptionKey::<E::CS>::new(eng)
            .public()
            .expect("receiver public encryption key should be valid"),
        seal_id: ch1.seal_id,
        open_id: ch1.open_id,
        label,
    };
    assert_eq!(ch1.info(), ch2.info());

    let afc::UniSecrets { peer, .. } = {
        let prev = ch1.seal_id;
        ch1.seal_id = ch1.open_id;

        let err = afc::UniSecrets::new(eng, &ch1)
            .err()
            .expect("should not be able to create `afc::UniSecrets`");
        assert_eq!(err, Error::same_device_id());

        ch1.seal_id = prev;
        afc::UniSecrets::new(eng, &ch1).expect("unable to create `afc::UniSecrets`")
    };

    ch2.seal_id = ch2.open_id;
    let err = afc::UniSealKey::from_peer_encap(&ch2, peer)
        .err()
        .expect("should not be able to decrypt `afc::UniSealKey`");
    assert_eq!(err, Error::same_device_id());
}

/// It is an error to use the same `DeviceId` when deriving
/// [`afc::UniOpenKey`]s.
pub fn test_afc_derive_uni_open_key_same_device_id<E: Engine>(eng: &mut E) {
    let label = 123;
    let sk1 = EncryptionKey::<E::CS>::new(eng);
    let sk2 = EncryptionKey::<E::CS>::new(eng);
    let mut ch1 = afc::UniChannel {
        parent_cmd_id: Id::random(eng),
        our_sk: &sk1,
        their_pk: &sk2
            .public()
            .expect("receiver public encryption key should be valid"),
        seal_id: IdentityKey::<E::CS>::new(eng)
            .id()
            .expect("seal id should be valid"),
        open_id: IdentityKey::<E::CS>::new(eng)
            .id()
            .expect("open id should be valid"),
        label,
    };
    let mut ch2 = afc::UniChannel {
        parent_cmd_id: ch1.parent_cmd_id,
        our_sk: &sk2,
        their_pk: &EncryptionKey::<E::CS>::new(eng)
            .public()
            .expect("receiver public encryption key should be valid"),
        seal_id: ch1.seal_id,
        open_id: ch1.open_id,
        label,
    };
    assert_eq!(ch1.info(), ch2.info());

    let afc::UniSecrets { peer, .. } = {
        let prev = ch1.seal_id;
        ch1.seal_id = ch1.open_id;

        let err = afc::UniSecrets::new(eng, &ch1)
            .err()
            .expect("should not be able to create `afc::UniSecrets`");
        assert_eq!(err, Error::same_device_id());

        ch1.seal_id = prev;
        afc::UniSecrets::new(eng, &ch1).expect("unable to create `afc::UniSecrets`")
    };

    ch2.seal_id = ch2.open_id;
    let err = afc::UniOpenKey::from_peer_encap(&ch2, peer)
        .err()
        .expect("should not be able to decrypt `afc::UniOpenKey`");
    assert_eq!(err, Error::same_device_id());
}

/// Simple positive test for wrapping [`afc::UniAuthorSecret`]s.
pub fn test_afc_wrap_uni_author_secret<E: Engine>(eng: &mut E) {
    let sk1 = EncryptionKey::new(eng);
    let sk2 = EncryptionKey::new(eng);
    let ch = afc::UniChannel {
        parent_cmd_id: Id::random(eng),
        our_sk: &sk1,
        their_pk: &sk2
            .public()
            .expect("receiver public encryption key should be valid"),
        seal_id: IdentityKey::<E::CS>::new(eng)
            .id()
            .expect("seal id should be valid"),
        open_id: IdentityKey::<E::CS>::new(eng)
            .id()
            .expect("open id should be valid"),
        label: 123,
    };

    let afc::UniSecrets { author: want, .. } =
        afc::UniSecrets::new(eng, &ch).expect("unable to create `afc::UniSecrets`");
    let bytes = postcard::to_allocvec(
        &eng.wrap(want.clone())
            .expect("should be able to wrap `afc::UniAuthorSecret`"),
    )
    .expect("should be able to encode wrapped `afc::UniAuthorSecret`");
    let wrapped = postcard::from_bytes(&bytes)
        .expect("should be able to decode encoded wrapped `afc::UniAuthorSecret`");
    let got: afc::UniAuthorSecret<E::CS> = eng
        .unwrap(&wrapped)
        .expect("should be able to unwrap `afc::UniAuthorSecret`");
    assert_ct_eq!(want, got);
}

/// A simple positive test for deriving [`aqc::BidiPsk`]s.
pub fn test_aqc_derive_bidi_psk<E: Engine>(eng: &mut E) {
    let sk1 = EncryptionKey::<E::CS>::new(eng);
    let sk2 = EncryptionKey::<E::CS>::new(eng);
    let label = Id::random(eng);
    let ch1 = aqc::BidiChannel {
        psk_length_in_bytes: 32,
        parent_cmd_id: Id::random(eng),
        our_sk: &sk1,
        our_id: IdentityKey::<E::CS>::new(eng)
            .id()
            .expect("sender id should be valid"),
        their_pk: &sk2
            .public()
            .expect("receiver public encryption key should be valid"),
        their_id: IdentityKey::<E::CS>::new(eng)
            .id()
            .expect("receiver id should be valid"),
        label,
    };
    let ch2 = aqc::BidiChannel {
        psk_length_in_bytes: 32,
        parent_cmd_id: ch1.parent_cmd_id,
        our_sk: &sk2,
        our_id: ch1.their_id,
        their_pk: &sk1
            .public()
            .expect("receiver public encryption key should be valid"),
        their_id: ch1.our_id,
        label,
    };
    assert_eq!(ch1.author_info(), ch2.peer_info());
    assert_eq!(ch1.peer_info(), ch2.author_info());

    let aqc::BidiSecrets { author, peer } =
        aqc::BidiSecrets::new(eng, &ch1).expect("unable to create `aqc::BidiSecrets`");
    let psk1 = aqc::BidiPsk::from_author_secret(&ch1, author)
        .expect("unable to decrypt author `aqc::BidiPsk`");
    let psk2 =
        aqc::BidiPsk::from_peer_encap(&ch2, peer).expect("unable to decrypt peer `aqc::BidiPsk`");

    assert_eq!(psk1.identity(), psk2.identity());
    assert_eq!(psk1.raw_secret_bytes(), psk2.raw_secret_bytes());
}

/// Different labels should create different [`aqc::BidiPsk`]s.
pub fn test_aqc_derive_bidi_psk_different_labels<E: Engine>(eng: &mut E) {
    let sk1 = EncryptionKey::<E::CS>::new(eng);
    let sk2 = EncryptionKey::<E::CS>::new(eng);
    let ch1 = aqc::BidiChannel {
        psk_length_in_bytes: 32,
        parent_cmd_id: Id::random(eng),
        our_sk: &sk1,
        our_id: IdentityKey::<E::CS>::new(eng)
            .id()
            .expect("sender id should be valid"),
        their_pk: &sk2.public().expect("encryption public key should be valid"),
        their_id: IdentityKey::<E::CS>::new(eng)
            .id()
            .expect("receiver id should be valid"),
        label: Id::random(eng),
    };
    let ch2 = aqc::BidiChannel {
        psk_length_in_bytes: 32,
        parent_cmd_id: ch1.parent_cmd_id,
        our_sk: &sk2,
        our_id: ch1.their_id,
        their_pk: &sk1
            .public()
            .expect("receiver public encryption key should be valid"),
        their_id: ch1.our_id,
        label: Id::random(eng),
    };
    assert_ne!(ch1.author_info(), ch2.peer_info());
    assert_ne!(ch1.peer_info(), ch2.author_info());

    let aqc::BidiSecrets { author, peer } =
        aqc::BidiSecrets::new(eng, &ch1).expect("unable to create `aqc::BidiSecrets`");
    let psk1 =
        aqc::BidiPsk::from_author_secret(&ch1, author).expect("unable to decrypt `aqc::BidiPsk`");
    let psk2 = aqc::BidiPsk::from_peer_encap(&ch2, peer).expect("unable to decrypt `aqc::BidiPsk`");

    // The identities are the same because identities are derived
    // from the peer's encapsulation, not the raw secret bytes.
    assert_eq!(psk1.identity(), psk2.identity());
    // The labels are different, so the keys should also be
    // different.
    assert_ne!(psk1.raw_secret_bytes(), psk2.raw_secret_bytes());
}

/// Different DeviceIDs should create different
/// [`aqc::BidiPsk`]s.
///
/// E.g., derive(label, u1, u2, c1) != derive(label, u2, u3, c1).
<<<<<<< HEAD
pub fn test_aqc_derive_bidi_keys_different_device_ids<E: Engine>(eng: &mut E) {
    let label = Id::random(eng);
=======
pub fn test_aqc_derive_bidi_psk_different_device_ids<E: Engine>(eng: &mut E) {
    let label = 123;
>>>>>>> 21ec77c3
    let sk1 = EncryptionKey::<E::CS>::new(eng);
    let sk2 = EncryptionKey::<E::CS>::new(eng);
    let ch1 = aqc::BidiChannel {
        psk_length_in_bytes: 32,
        parent_cmd_id: Id::random(eng),
        our_sk: &sk1,
        our_id: IdentityKey::<E::CS>::new(eng)
            .id()
            .expect("sender id should be valid"),
        their_pk: &sk2
            .public()
            .expect("receiver public encryption key should be valid"),
        their_id: IdentityKey::<E::CS>::new(eng)
            .id()
            .expect("receiver id should be valid"),
        label,
    };
    let ch2 = aqc::BidiChannel {
        psk_length_in_bytes: 32,
        parent_cmd_id: ch1.parent_cmd_id,
        our_sk: &sk2,
        our_id: ch1.their_id,
        their_pk: &sk1
            .public()
            .expect("receiver public encryption key should be valid"),
        their_id: DeviceId::random(eng),
        label,
    };
    assert_ne!(ch1.author_info(), ch2.peer_info());
    assert_ne!(ch1.peer_info(), ch2.author_info());

    let aqc::BidiSecrets { author, peer } =
        aqc::BidiSecrets::new(eng, &ch1).expect("unable to create `aqc::BidiSecrets`");
    let psk1 = aqc::BidiPsk::from_author_secret(&ch1, author)
        .expect("unable to decrypt author `aqc::BidiPsk`");
    let psk2 =
        aqc::BidiPsk::from_peer_encap(&ch2, peer).expect("unable to decrypt peer `aqc::BidiPsk`");

    // The identities are the same because identities are derived
    // from the peer's encapsulation, not the raw secret bytes.
    assert_eq!(psk1.identity(), psk2.identity());
    assert_ne!(psk1.raw_secret_bytes(), psk2.raw_secret_bytes());
}

/// Different command IDs should create different
/// [`aqc::BidiPsk`]s.
///
/// E.g., derive(label, u1, u2, c1) != derive(label, u2, u1, c2).
<<<<<<< HEAD
pub fn test_aqc_derive_bidi_keys_different_cmd_ids<E: Engine>(eng: &mut E) {
    let label = Id::random(eng);
=======
pub fn test_aqc_derive_bidi_psk_different_cmd_ids<E: Engine>(eng: &mut E) {
    let label = 123;
>>>>>>> 21ec77c3
    let sk1 = EncryptionKey::<E::CS>::new(eng);
    let sk2 = EncryptionKey::<E::CS>::new(eng);
    let ch1 = aqc::BidiChannel {
        psk_length_in_bytes: 32,
        parent_cmd_id: Id::random(eng),
        our_sk: &sk1,
        our_id: IdentityKey::<E::CS>::new(eng)
            .id()
            .expect("sender id should be valid"),
        their_pk: &sk2
            .public()
            .expect("receiver public encryption key should be valid"),
        their_id: IdentityKey::<E::CS>::new(eng)
            .id()
            .expect("receiver id should be valid"),
        label,
    };
    let ch2 = aqc::BidiChannel {
        psk_length_in_bytes: 32,
        parent_cmd_id: Id::random(eng),
        our_sk: &sk2,
        our_id: ch1.their_id,
        their_pk: &sk1
            .public()
            .expect("receiver public encryption key should be valid"),
        their_id: ch1.our_id,
        label,
    };
    assert_ne!(ch1.author_info(), ch2.peer_info());
    assert_ne!(ch1.peer_info(), ch2.author_info());

    let aqc::BidiSecrets { author, peer } =
        aqc::BidiSecrets::new(eng, &ch1).expect("unable to create `aqc::BidiSecrets`");
    let psk1 = aqc::BidiPsk::from_author_secret(&ch1, author)
        .expect("unable to decrypt author `aqc::BidiPsk`");
    let psk2 =
        aqc::BidiPsk::from_peer_encap(&ch2, peer).expect("unable to decrypt peer `aqc::BidiPsk`");

    // The identities are the same because identities are derived
    // from the peer's encapsulation, not the raw secret bytes.
    assert_eq!(psk1.identity(), psk2.identity());
    assert_ne!(psk1.raw_secret_bytes(), psk2.raw_secret_bytes());
}

/// Different encryption keys should create different
/// [`aqc::BidiPsk`]s.
///
/// E.g., derive(label, u1, u2, c1) != derive(label, u2, u1, c2).
<<<<<<< HEAD
pub fn test_aqc_derive_bidi_keys_different_keys<E: Engine>(eng: &mut E) {
    let label = Id::random(eng);
=======
pub fn test_aqc_derive_bidi_psk_different_keys<E: Engine>(eng: &mut E) {
    let label = 123;
>>>>>>> 21ec77c3
    let sk1 = EncryptionKey::<E::CS>::new(eng);
    let sk2 = EncryptionKey::<E::CS>::new(eng);
    let ch1 = aqc::BidiChannel {
        psk_length_in_bytes: 32,
        parent_cmd_id: Id::random(eng),
        our_sk: &sk1,
        our_id: IdentityKey::<E::CS>::new(eng)
            .id()
            .expect("sender id should be valid"),
        their_pk: &sk2
            .public()
            .expect("receiver public encryption key should be valid"),
        their_id: IdentityKey::<E::CS>::new(eng)
            .id()
            .expect("receiver id should be valid"),
        label,
    };
    let ch2 = aqc::BidiChannel {
        psk_length_in_bytes: 32,
        parent_cmd_id: ch1.parent_cmd_id,
        our_sk: &sk2,
        our_id: ch1.their_id,
        their_pk: &EncryptionKey::<E::CS>::new(eng)
            .public()
            .expect("receiver id should be valid"),
        their_id: ch1.our_id,
        label,
    };
    // The info params are equal here because they do not
    // include the encryption key IDs. Those are mixed in
    // using HPKE's auth mode.
    assert_eq!(ch1.author_info(), ch2.peer_info());
    assert_eq!(ch1.peer_info(), ch2.author_info());

    let aqc::BidiSecrets { author, peer } =
        aqc::BidiSecrets::new(eng, &ch1).expect("unable to create `aqc::BidiSecrets`");
    let psk1 = aqc::BidiPsk::from_author_secret(&ch1, author)
        .expect("unable to decrypt author `aqc::BidiPsk`");
    let psk2 =
        aqc::BidiPsk::from_peer_encap(&ch2, peer).expect("unable to decrypt peer `aqc::BidiPsk`");

    // The identities are the same because identities are derived
    // from the peer's encapsulation, not the raw secret bytes.
    assert_eq!(psk1.identity(), psk2.identity());
    assert_ne!(psk1.raw_secret_bytes(), psk2.raw_secret_bytes());
}

/// It is an error to use the same `DeviceId` when deriving
/// [`aqc::BidiPsk`]s.
<<<<<<< HEAD
pub fn test_aqc_derive_bidi_keys_same_device_id<E: Engine>(eng: &mut E) {
    let label = Id::random(eng);
=======
pub fn test_aqc_derive_bidi_psk_same_device_id<E: Engine>(eng: &mut E) {
    let label = 123;
>>>>>>> 21ec77c3
    let sk1 = EncryptionKey::<E::CS>::new(eng);
    let sk2 = EncryptionKey::<E::CS>::new(eng);
    let mut ch1 = aqc::BidiChannel {
        psk_length_in_bytes: 32,
        parent_cmd_id: Id::random(eng),
        our_sk: &sk1,
        our_id: IdentityKey::<E::CS>::new(eng)
            .id()
            .expect("sender id should be valid"),
        their_pk: &sk2
            .public()
            .expect("receiver public encryption key should be valid"),
        their_id: IdentityKey::<E::CS>::new(eng)
            .id()
            .expect("receiver id should be valid"),
        label,
    };
    let mut ch2 = aqc::BidiChannel {
        psk_length_in_bytes: 32,
        parent_cmd_id: ch1.parent_cmd_id,
        our_sk: &sk2,
        our_id: ch1.their_id,
        their_pk: &EncryptionKey::<E::CS>::new(eng)
            .public()
            .expect("receiver public encryption key should be valid"),
        their_id: ch1.our_id,
        label,
    };

    let aqc::BidiSecrets { peer, .. } = {
        let prev = ch1.our_id;
        ch1.our_id = ch1.their_id;

        let err = aqc::BidiSecrets::new(eng, &ch1)
            .err()
            .expect("should not be able to create `aqc::BidiSecrets`");
        assert_eq!(err, Error::same_device_id());

        ch1.our_id = prev;
        aqc::BidiSecrets::new(eng, &ch1).expect("unable to create `aqc::BidiSecrets`")
    };

    ch2.their_id = ch2.our_id;
    let err = aqc::BidiPsk::from_peer_encap(&ch2, peer)
        .expect_err("should not be able to decrypt `aqc::BidiPsk`");
    assert_eq!(err, Error::same_device_id());
}

/// It is an error to specify a PSK length less than than 32 when
/// deriving [`aqc::BidiPsk`]s.
pub fn test_aqc_derive_bidi_psk_psk_too_short<E: Engine>(eng: &mut E) {
    let label = 123;
    let sk1 = EncryptionKey::<E::CS>::new(eng);
    let sk2 = EncryptionKey::<E::CS>::new(eng);
    let mut ch1 = aqc::BidiChannel {
        psk_length_in_bytes: 16,
        parent_cmd_id: Id::random(eng),
        our_sk: &sk1,
        our_id: IdentityKey::<E::CS>::new(eng)
            .id()
            .expect("sender id should be valid"),
        their_pk: &sk2
            .public()
            .expect("receiver public encryption key should be valid"),
        their_id: IdentityKey::<E::CS>::new(eng)
            .id()
            .expect("receiver id should be valid"),
        label,
    };
    let ch2 = aqc::BidiChannel {
        psk_length_in_bytes: 31,
        parent_cmd_id: ch1.parent_cmd_id,
        our_sk: &sk2,
        our_id: ch1.their_id,
        their_pk: &sk1
            .public()
            .expect("receiver public encryption key should be valid"),
        their_id: ch1.our_id,
        label,
    };
    assert_ne!(ch1.author_info(), ch2.peer_info());
    assert_ne!(ch1.peer_info(), ch2.author_info());

    let aqc::BidiSecrets { peer, .. } = {
        let err = aqc::BidiSecrets::new(eng, &ch1)
            .err()
            .expect("should not be able to create `aqc::BidiSecrets`");
        assert_eq!(err, Error::invalid_psk_length());

        ch1.psk_length_in_bytes = 32;
        aqc::BidiSecrets::new(eng, &ch1).expect("unable to create `aqc::BidiSecrets`")
    };

    let err = aqc::BidiPsk::from_peer_encap(&ch2, peer)
        .expect_err("should not be able to decrypt `aqc::BidiPsk`");
    assert_eq!(err, Error::invalid_psk_length());
}

/// It is an error to specify a PSK length other than than 32
/// when deriving [`aqc::BidiPsk`]s.
pub fn test_aqc_derive_bidi_psk_psk_too_long<E: Engine>(eng: &mut E) {
    let label = 123;
    let sk1 = EncryptionKey::<E::CS>::new(eng);
    let sk2 = EncryptionKey::<E::CS>::new(eng);
    let mut ch1 = aqc::BidiChannel {
        psk_length_in_bytes: u16::MAX,
        parent_cmd_id: Id::random(eng),
        our_sk: &sk1,
        our_id: IdentityKey::<E::CS>::new(eng)
            .id()
            .expect("sender id should be valid"),
        their_pk: &sk2
            .public()
            .expect("receiver public encryption key should be valid"),
        their_id: IdentityKey::<E::CS>::new(eng)
            .id()
            .expect("receiver id should be valid"),
        label,
    };
    let ch2 = aqc::BidiChannel {
        psk_length_in_bytes: 33,
        parent_cmd_id: ch1.parent_cmd_id,
        our_sk: &sk2,
        our_id: ch1.their_id,
        their_pk: &sk1
            .public()
            .expect("receiver public encryption key should be valid"),
        their_id: ch1.our_id,
        label,
    };
    assert_ne!(ch1.author_info(), ch2.peer_info());
    assert_ne!(ch1.peer_info(), ch2.author_info());

    let aqc::BidiSecrets { peer, .. } = {
        let err = aqc::BidiSecrets::new(eng, &ch1)
            .err()
            .expect("should not be able to create `aqc::BidiSecrets`");
        assert_eq!(err, Error::invalid_psk_length());

        ch1.psk_length_in_bytes = 32;
        aqc::BidiSecrets::new(eng, &ch1).expect("unable to create `aqc::BidiSecrets`")
    };

    let err = aqc::BidiPsk::from_peer_encap(&ch2, peer)
        .expect_err("should not be able to decrypt `aqc::BidiPsk`");
    assert_eq!(err, Error::invalid_psk_length());
}

/// Simple positive test for wrapping [`aqc::BidiAuthorSecret`]s.
pub fn test_aqc_wrap_bidi_author_secret<E: Engine>(eng: &mut E) {
    let sk1 = EncryptionKey::new(eng);
    let sk2 = EncryptionKey::new(eng);
    let ch = aqc::BidiChannel {
        psk_length_in_bytes: 32,
        parent_cmd_id: Id::random(eng),
        our_sk: &sk1,
        our_id: IdentityKey::<E::CS>::new(eng)
            .id()
            .expect("sender id should be valid"),
        their_pk: &sk2
            .public()
            .expect("receiver public encryption key should be valid"),
        their_id: IdentityKey::<E::CS>::new(eng)
            .id()
            .expect("receiver id should be valid"),
        label: Id::random(eng),
    };

    let aqc::BidiSecrets { author: want, .. } =
        aqc::BidiSecrets::new(eng, &ch).expect("unable to create `aqc::BidiSecrets`");
    let bytes = postcard::to_allocvec(
        &eng.wrap(want.clone())
            .expect("should be able to wrap `aqc::BidiAuthorSecret`"),
    )
    .expect("should be able to encode wrapped `aqc::BidiAuthorSecret`");
    let wrapped = postcard::from_bytes(&bytes)
        .expect("should be able to decode encoded wrapped `aqc::BidiAuthorSecret`");
    let got: aqc::BidiAuthorSecret<E::CS> = eng
        .unwrap(&wrapped)
        .expect("should be able to unwrap `aqc::BidiAuthorSecret`");
    assert_ct_eq!(want, got);
}

/// A simple positive test for deriving [`aqc::UniSendPsk`] and
/// [`aqc::UniRecvPsk`].
pub fn test_aqc_derive_uni_psk<E: Engine>(eng: &mut E) {
    let sk1 = EncryptionKey::<E::CS>::new(eng);
    let sk2 = EncryptionKey::<E::CS>::new(eng);
    let label = Id::random(eng);
    let ch1 = aqc::UniChannel {
        psk_length_in_bytes: 32,
        parent_cmd_id: Id::random(eng),
        our_sk: &sk1,
        their_pk: &sk2
            .public()
            .expect("receiver public encryption key should be valid"),
        seal_id: IdentityKey::<E::CS>::new(eng)
            .id()
            .expect("seal id should be valid"),
        open_id: IdentityKey::<E::CS>::new(eng)
            .id()
            .expect("open id should be valid"),
        label,
    };
    let ch2 = aqc::UniChannel {
        psk_length_in_bytes: 32,
        parent_cmd_id: ch1.parent_cmd_id,
        our_sk: &sk2,
        their_pk: &sk1
            .public()
            .expect("receiver public encryption key should be valid"),
        seal_id: ch1.seal_id,
        open_id: ch1.open_id,
        label,
    };
    assert_eq!(ch1.info(), ch2.info());

    let aqc::UniSecrets { author, peer } =
        aqc::UniSecrets::new(eng, &ch1).expect("unable to create `aqc::UniSecrets`");
    let psk1 = aqc::UniSendPsk::from_author_secret(&ch1, author)
        .expect("unable to decrypt author `aqc::UniSendPsk`");
    let psk2 = aqc::UniRecvPsk::from_peer_encap(&ch2, peer)
        .expect("unable to decrypt peer `aqc::UniRecvPsk`");

    assert_eq!(psk1.identity(), psk2.identity());
    assert_eq!(psk1.raw_secret_bytes(), psk2.raw_secret_bytes());
}

/// Different labels should create different [`aqc::UniSendPsk`]
/// and [`aqc::UniRecvPsk`]s.
pub fn test_aqc_derive_uni_psk_different_labels<E: Engine>(eng: &mut E) {
    let sk1 = EncryptionKey::<E::CS>::new(eng);
    let sk2 = EncryptionKey::<E::CS>::new(eng);
    let ch1 = aqc::UniChannel {
        psk_length_in_bytes: 32,
        parent_cmd_id: Id::random(eng),
        our_sk: &sk1,
        their_pk: &sk2
            .public()
            .expect("receiver public encryption key should be valid"),
        seal_id: IdentityKey::<E::CS>::new(eng)
            .id()
            .expect("seal id should be valid"),
        open_id: IdentityKey::<E::CS>::new(eng)
            .id()
            .expect("open id should be valid"),
        label: Id::random(eng),
    };
    let ch2 = aqc::UniChannel {
        psk_length_in_bytes: 32,
        parent_cmd_id: ch1.parent_cmd_id,
        our_sk: &sk2,
        their_pk: &sk1
            .public()
            .expect("receiver public encryption key should be valid"),
        seal_id: ch1.seal_id,
        open_id: ch1.open_id,
        label: Id::random(eng),
    };
    assert_ne!(ch1.info(), ch2.info());

    let aqc::UniSecrets { author, peer } =
        aqc::UniSecrets::new(eng, &ch1).expect("unable to create `aqc::UniSecrets`");
    let psk1 = aqc::UniSendPsk::from_author_secret(&ch1, author)
        .expect("unable to decrypt author `aqc::UniSendPsk`");
    let psk2 = aqc::UniRecvPsk::from_peer_encap(&ch2, peer)
        .expect("unable to decrypt peer `aqc::UniRecvPsk`");

    // The identities are the same because identities are derived
    // from the peer's encapsulation, not the raw secret bytes.
    assert_eq!(psk1.identity(), psk2.identity());
    assert_ne!(psk1.raw_secret_bytes(), psk2.raw_secret_bytes());
}

/// Different DeviceIDs should create different
/// [`aqc::UniSendPsk`] and [`aqc::UniRecvPsk`]s.
///
/// E.g., derive(label, u1, u2, c1) != derive(label, u2, u3, c1).
<<<<<<< HEAD
pub fn test_aqc_derive_uni_key_different_device_ids<E: Engine>(eng: &mut E) {
    let label = Id::random(eng);
=======
pub fn test_aqc_derive_uni_psk_different_device_ids<E: Engine>(eng: &mut E) {
    let label = 123;
>>>>>>> 21ec77c3
    let sk1 = EncryptionKey::<E::CS>::new(eng);
    let sk2 = EncryptionKey::<E::CS>::new(eng);
    let ch1 = aqc::UniChannel {
        psk_length_in_bytes: 32,
        parent_cmd_id: Id::random(eng),
        our_sk: &sk1,
        their_pk: &sk2
            .public()
            .expect("receiver public encryption key should be valid"),
        seal_id: IdentityKey::<E::CS>::new(eng)
            .id()
            .expect("seal id should be valid"),
        open_id: IdentityKey::<E::CS>::new(eng)
            .id()
            .expect("open id should be valid"),
        label,
    };
    let ch2 = aqc::UniChannel {
        psk_length_in_bytes: 32,
        parent_cmd_id: ch1.parent_cmd_id,
        our_sk: &sk2,
        their_pk: &sk1
            .public()
            .expect("receiver public encryption key should be valid"),
        seal_id: ch1.seal_id,
        open_id: DeviceId::random(eng),
        label,
    };
    assert_ne!(ch1.info(), ch2.info());

    let aqc::UniSecrets { author, peer } =
        aqc::UniSecrets::new(eng, &ch1).expect("unable to create `aqc::UniSecrets`");
    let psk1 = aqc::UniSendPsk::from_author_secret(&ch1, author)
        .expect("unable to decrypt author `aqc::UniSendPsk`");
    let psk2 = aqc::UniRecvPsk::from_peer_encap(&ch2, peer)
        .expect("unable to decrypt peer `aqc::UniRecvPsk`");

    // The identities are the same because identities are derived
    // from the peer's encapsulation, not the raw secret bytes.
    assert_eq!(psk1.identity(), psk2.identity());
    assert_ne!(psk1.raw_secret_bytes(), psk2.raw_secret_bytes());
}

/// Different command IDs should create different
/// [`aqc::UniSendPsk`] and [`aqc::UniRecvPsk`]s.
///
/// E.g., derive(label, u1, u2, c1) != derive(label, u2, u1, c2).
<<<<<<< HEAD
pub fn test_aqc_derive_uni_key_different_cmd_ids<E: Engine>(eng: &mut E) {
    let label = Id::random(eng);
=======
pub fn test_aqc_derive_uni_psk_different_cmd_ids<E: Engine>(eng: &mut E) {
    let label = 123;
>>>>>>> 21ec77c3
    let sk1 = EncryptionKey::<E::CS>::new(eng);
    let sk2 = EncryptionKey::<E::CS>::new(eng);
    let ch1 = aqc::UniChannel {
        psk_length_in_bytes: 32,
        parent_cmd_id: Id::random(eng),
        our_sk: &sk1,
        their_pk: &sk2
            .public()
            .expect("receiver public encryption key should be valid"),
        seal_id: IdentityKey::<E::CS>::new(eng)
            .id()
            .expect("seal id should be valid"),
        open_id: IdentityKey::<E::CS>::new(eng)
            .id()
            .expect("open id should be valid"),
        label,
    };
    let ch2 = aqc::UniChannel {
        psk_length_in_bytes: 32,
        parent_cmd_id: Id::random(eng),
        our_sk: &sk2,
        their_pk: &sk1
            .public()
            .expect("receiver public encryption key should be valid"),
        seal_id: ch1.seal_id,
        open_id: ch1.open_id,
        label,
    };
    assert_ne!(ch1.info(), ch2.info());

    let aqc::UniSecrets { author, peer } =
        aqc::UniSecrets::new(eng, &ch1).expect("unable to create `aqc::UniSecrets`");
    let psk1 = aqc::UniSendPsk::from_author_secret(&ch1, author)
        .expect("unable to decrypt author `aqc::UniSendPsk`");
    let psk2 = aqc::UniRecvPsk::from_peer_encap(&ch2, peer)
        .expect("unable to decrypt peer `aqc::UniRecvPsk`");

    // The identities are the same because identities are derived
    // from the peer's encapsulation, not the raw secret bytes.
    assert_eq!(psk1.identity(), psk2.identity());
    assert_ne!(psk1.raw_secret_bytes(), psk2.raw_secret_bytes());
}

/// Different encryption keys should create different
/// [`aqc::UniSendPsk`] and [`aqc::UniRecvPsk`]s.
///
/// E.g., derive(label, u1, u2, c1) != derive(label, u2, u1, c2).
<<<<<<< HEAD
pub fn test_aqc_derive_uni_key_different_keys<E: Engine>(eng: &mut E) {
    let label = Id::random(eng);
=======
pub fn test_aqc_derive_uni_psk_different_keys<E: Engine>(eng: &mut E) {
    let label = 123;
>>>>>>> 21ec77c3
    let sk1 = EncryptionKey::<E::CS>::new(eng);
    let sk2 = EncryptionKey::<E::CS>::new(eng);
    let ch1 = aqc::UniChannel {
        psk_length_in_bytes: 32,
        parent_cmd_id: Id::random(eng),
        our_sk: &sk1,
        their_pk: &sk2
            .public()
            .expect("receiver public encryption key should be valid"),
        seal_id: IdentityKey::<E::CS>::new(eng)
            .id()
            .expect("seal id should be valid"),
        open_id: IdentityKey::<E::CS>::new(eng)
            .id()
            .expect("open id should be valid"),
        label,
    };
    let ch2 = aqc::UniChannel {
        psk_length_in_bytes: 32,
        parent_cmd_id: ch1.parent_cmd_id,
        our_sk: &sk2,
        their_pk: &EncryptionKey::<E::CS>::new(eng)
            .public()
            .expect("receiver public encryption key should be valid"),
        seal_id: ch1.seal_id,
        open_id: ch1.open_id,
        label,
    };

    let aqc::UniSecrets { author, peer } =
        aqc::UniSecrets::new(eng, &ch1).expect("unable to create `aqc::UniSecrets`");
    let psk1 = aqc::UniSendPsk::from_author_secret(&ch1, author)
        .expect("unable to decrypt author `aqc::UniSendPsk`");
    let psk2 = aqc::UniRecvPsk::from_peer_encap(&ch2, peer)
        .expect("unable to decrypt peer `aqc::UniRecvPsk`");

    // The identities are the same because identities are derived
    // from the peer's encapsulation, not the raw secret bytes.
    assert_eq!(psk1.identity(), psk2.identity());
    assert_ne!(psk1.raw_secret_bytes(), psk2.raw_secret_bytes());
}

/// It is an error to use the same `DeviceId` when deriving
/// [`aqc::UniSendPsk`]s.
<<<<<<< HEAD
pub fn test_aqc_derive_uni_seal_key_same_device_id<E: Engine>(eng: &mut E) {
    let label = Id::random(eng);
=======
pub fn test_aqc_derive_uni_send_psk_key_same_device_id<E: Engine>(eng: &mut E) {
    let label = 123;
>>>>>>> 21ec77c3
    let sk1 = EncryptionKey::<E::CS>::new(eng);
    let sk2 = EncryptionKey::<E::CS>::new(eng);
    let mut ch1 = aqc::UniChannel {
        psk_length_in_bytes: 32,
        parent_cmd_id: Id::random(eng),
        our_sk: &sk1,
        their_pk: &sk2
            .public()
            .expect("receiver public encryption key should be valid"),
        seal_id: IdentityKey::<E::CS>::new(eng)
            .id()
            .expect("seal id should be valid"),
        open_id: IdentityKey::<E::CS>::new(eng)
            .id()
            .expect("open id should be valid"),
        label,
    };
    let mut ch2 = aqc::UniChannel {
        psk_length_in_bytes: 32,
        parent_cmd_id: ch1.parent_cmd_id,
        our_sk: &sk2,
        their_pk: &EncryptionKey::<E::CS>::new(eng)
            .public()
            .expect("receiver public encryption key should be valid"),
        seal_id: ch1.seal_id,
        open_id: ch1.open_id,
        label,
    };
    assert_eq!(ch1.info(), ch2.info());

    let aqc::UniSecrets { peer, .. } = {
        let prev = ch1.seal_id;
        ch1.seal_id = ch1.open_id;

        let err = aqc::UniSecrets::new(eng, &ch1)
            .err()
            .expect("should not be able to create `aqc::UniSecrets`");
        assert_eq!(err, Error::same_device_id());

        ch1.seal_id = prev;
        aqc::UniSecrets::new(eng, &ch1).expect("unable to create `aqc::UniSecrets`")
    };

    ch2.seal_id = ch2.open_id;
    let err = aqc::UniSendPsk::from_peer_encap(&ch2, peer)
        .expect_err("should not be able to decrypt `aqc::UniSendPsk`");
    assert_eq!(err, Error::same_device_id());
}

/// It is an error to use the same `DeviceId` when deriving
/// [`aqc::UniRecvPsk`]s.
<<<<<<< HEAD
pub fn test_aqc_derive_uni_open_key_same_device_id<E: Engine>(eng: &mut E) {
    let label = Id::random(eng);
=======
pub fn test_aqc_derive_uni_recv_psk_key_same_device_id<E: Engine>(eng: &mut E) {
    let label = 123;
>>>>>>> 21ec77c3
    let sk1 = EncryptionKey::<E::CS>::new(eng);
    let sk2 = EncryptionKey::<E::CS>::new(eng);
    let mut ch1 = aqc::UniChannel {
        psk_length_in_bytes: 32,
        parent_cmd_id: Id::random(eng),
        our_sk: &sk1,
        their_pk: &sk2
            .public()
            .expect("receiver public encryption key should be valid"),
        seal_id: IdentityKey::<E::CS>::new(eng)
            .id()
            .expect("seal id should be valid"),
        open_id: IdentityKey::<E::CS>::new(eng)
            .id()
            .expect("open id should be valid"),
        label,
    };
    let mut ch2 = aqc::UniChannel {
        psk_length_in_bytes: 32,
        parent_cmd_id: ch1.parent_cmd_id,
        our_sk: &sk2,
        their_pk: &EncryptionKey::<E::CS>::new(eng)
            .public()
            .expect("receiver public encryption key should be valid"),
        seal_id: ch1.seal_id,
        open_id: ch1.open_id,
        label,
    };
    assert_eq!(ch1.info(), ch2.info());

    let aqc::UniSecrets { peer, .. } = {
        let prev = ch1.seal_id;
        ch1.seal_id = ch1.open_id;

        let err = aqc::UniSecrets::new(eng, &ch1)
            .err()
            .expect("should not be able to create `aqc::UniSecrets`");
        assert_eq!(err, Error::same_device_id());

        ch1.seal_id = prev;
        aqc::UniSecrets::new(eng, &ch1).expect("unable to create `aqc::UniSecrets`")
    };

    ch2.seal_id = ch2.open_id;
    let err = aqc::UniRecvPsk::from_peer_encap(&ch2, peer)
        .expect_err("should not be able to decrypt `aqc::UniRecvPsk`");
    assert_eq!(err, Error::same_device_id());
}

/// It is an error to specify a PSK length less than than 32 when
/// deriving [`aqc::UniSendPsk`]s.
pub fn test_aqc_derive_uni_send_psk_psk_too_short<E: Engine>(eng: &mut E) {
    let label = 123;
    let sk1 = EncryptionKey::<E::CS>::new(eng);
    let sk2 = EncryptionKey::<E::CS>::new(eng);
    let mut ch1 = aqc::UniChannel {
        psk_length_in_bytes: 16,
        parent_cmd_id: Id::random(eng),
        our_sk: &sk1,
        seal_id: IdentityKey::<E::CS>::new(eng)
            .id()
            .expect("sender id should be valid"),
        their_pk: &sk2
            .public()
            .expect("receiver public encryption key should be valid"),
        open_id: IdentityKey::<E::CS>::new(eng)
            .id()
            .expect("receiver id should be valid"),
        label,
    };
    let ch2 = aqc::UniChannel {
        psk_length_in_bytes: 31,
        parent_cmd_id: ch1.parent_cmd_id,
        our_sk: &sk2,
        seal_id: ch1.seal_id,
        their_pk: &sk1
            .public()
            .expect("receiver public encryption key should be valid"),
        open_id: ch1.open_id,
        label,
    };
    assert_ne!(ch1.info(), ch2.info());

    let aqc::UniSecrets { peer, .. } = {
        let err = aqc::UniSecrets::new(eng, &ch1)
            .err()
            .expect("should not be able to create `aqc::UniSecrets`");
        assert_eq!(err, Error::invalid_psk_length());

        ch1.psk_length_in_bytes = 32;
        aqc::UniSecrets::new(eng, &ch1).expect("unable to create `aqc::UniSecrets`")
    };

    let err = aqc::UniSendPsk::from_peer_encap(&ch2, peer)
        .expect_err("should not be able to decrypt `aqc::UniSendPsk`");
    assert_eq!(err, Error::invalid_psk_length());
}

/// It is an error to specify a PSK length less than than 32 when
/// deriving [`aqc::UniRecvPsk`]s.
pub fn test_aqc_derive_uni_recv_psk_psk_too_short<E: Engine>(eng: &mut E) {
    let label = 123;
    let sk1 = EncryptionKey::<E::CS>::new(eng);
    let sk2 = EncryptionKey::<E::CS>::new(eng);
    let mut ch1 = aqc::UniChannel {
        psk_length_in_bytes: 16,
        parent_cmd_id: Id::random(eng),
        our_sk: &sk1,
        seal_id: IdentityKey::<E::CS>::new(eng)
            .id()
            .expect("sender id should be valid"),
        their_pk: &sk2
            .public()
            .expect("receiver public encryption key should be valid"),
        open_id: IdentityKey::<E::CS>::new(eng)
            .id()
            .expect("receiver id should be valid"),
        label,
    };
    let ch2 = aqc::UniChannel {
        psk_length_in_bytes: 31,
        parent_cmd_id: ch1.parent_cmd_id,
        our_sk: &sk2,
        seal_id: ch1.seal_id,
        their_pk: &sk1
            .public()
            .expect("receiver public encryption key should be valid"),
        open_id: ch1.open_id,
        label,
    };
    assert_ne!(ch1.info(), ch2.info());

    let aqc::UniSecrets { peer, .. } = {
        let err = aqc::UniSecrets::new(eng, &ch1)
            .err()
            .expect("should not be able to create `aqc::UniSecrets`");
        assert_eq!(err, Error::invalid_psk_length());

        ch1.psk_length_in_bytes = 32;
        aqc::UniSecrets::new(eng, &ch1).expect("unable to create `aqc::UniSecrets`")
    };

    let err = aqc::UniRecvPsk::from_peer_encap(&ch2, peer)
        .expect_err("should not be able to decrypt `aqc::UniRecvPsk`");
    assert_eq!(err, Error::invalid_psk_length());
}

/// It is an error to specify a PSK length longer than than 32
/// when deriving [`aqc::UniSendPsk`]s.
pub fn test_aqc_derive_uni_send_psk_psk_too_long<E: Engine>(eng: &mut E) {
    let label = 123;
    let sk1 = EncryptionKey::<E::CS>::new(eng);
    let sk2 = EncryptionKey::<E::CS>::new(eng);
    let mut ch1 = aqc::UniChannel {
        psk_length_in_bytes: u16::MAX,
        parent_cmd_id: Id::random(eng),
        our_sk: &sk1,
        seal_id: IdentityKey::<E::CS>::new(eng)
            .id()
            .expect("sender id should be valid"),
        their_pk: &sk2
            .public()
            .expect("receiver public encryption key should be valid"),
        open_id: IdentityKey::<E::CS>::new(eng)
            .id()
            .expect("receiver id should be valid"),
        label,
    };
    let ch2 = aqc::UniChannel {
        psk_length_in_bytes: 33,
        parent_cmd_id: ch1.parent_cmd_id,
        our_sk: &sk2,
        seal_id: ch1.seal_id,
        their_pk: &sk1
            .public()
            .expect("receiver public encryption key should be valid"),
        open_id: ch1.open_id,
        label,
    };
    assert_ne!(ch1.info(), ch2.info());

    let aqc::UniSecrets { peer, .. } = {
        let err = aqc::UniSecrets::new(eng, &ch1)
            .err()
            .expect("should not be able to create `aqc::UniSecrets`");
        assert_eq!(err, Error::invalid_psk_length());

        ch1.psk_length_in_bytes = 32;
        aqc::UniSecrets::new(eng, &ch1).expect("unable to create `aqc::UniSecrets`")
    };

    let err = aqc::UniSendPsk::from_peer_encap(&ch2, peer)
        .expect_err("should not be able to decrypt `aqc::UniSendPsk`");
    assert_eq!(err, Error::invalid_psk_length());
}

/// It is an error to specify a PSK length longer than than 32
/// when deriving [`aqc::UniRecvPsk`]s.
pub fn test_aqc_derive_uni_recv_psk_psk_too_long<E: Engine>(eng: &mut E) {
    let label = 123;
    let sk1 = EncryptionKey::<E::CS>::new(eng);
    let sk2 = EncryptionKey::<E::CS>::new(eng);
    let mut ch1 = aqc::UniChannel {
        psk_length_in_bytes: u16::MAX,
        parent_cmd_id: Id::random(eng),
        our_sk: &sk1,
        seal_id: IdentityKey::<E::CS>::new(eng)
            .id()
            .expect("sender id should be valid"),
        their_pk: &sk2
            .public()
            .expect("receiver public encryption key should be valid"),
        open_id: IdentityKey::<E::CS>::new(eng)
            .id()
            .expect("receiver id should be valid"),
        label,
    };
    let ch2 = aqc::UniChannel {
        psk_length_in_bytes: 33,
        parent_cmd_id: ch1.parent_cmd_id,
        our_sk: &sk2,
        seal_id: ch1.seal_id,
        their_pk: &sk1
            .public()
            .expect("receiver public encryption key should be valid"),
        open_id: ch1.open_id,
        label,
    };
    assert_ne!(ch1.info(), ch2.info());

    let aqc::UniSecrets { peer, .. } = {
        let err = aqc::UniSecrets::new(eng, &ch1)
            .err()
            .expect("should not be able to create `aqc::UniSecrets`");
        assert_eq!(err, Error::invalid_psk_length());

        ch1.psk_length_in_bytes = 32;
        aqc::UniSecrets::new(eng, &ch1).expect("unable to create `aqc::UniSecrets`")
    };

    let err = aqc::UniRecvPsk::from_peer_encap(&ch2, peer)
        .expect_err("should not be able to decrypt `aqc::UniRecvPsk`");
    assert_eq!(err, Error::invalid_psk_length());
}

/// Simple positive test for wrapping [`aqc::UniAuthorSecret`]s.
pub fn test_aqc_wrap_uni_author_secret<E: Engine>(eng: &mut E) {
    let sk1 = EncryptionKey::new(eng);
    let sk2 = EncryptionKey::new(eng);
    let ch = aqc::UniChannel {
        psk_length_in_bytes: 32,
        parent_cmd_id: Id::random(eng),
        our_sk: &sk1,
        their_pk: &sk2
            .public()
            .expect("receiver public encryption key should be valid"),
        seal_id: IdentityKey::<E::CS>::new(eng)
            .id()
            .expect("seal id should be valid"),
        open_id: IdentityKey::<E::CS>::new(eng)
            .id()
            .expect("open id should be valid"),
        label: Id::random(eng),
    };

    let aqc::UniSecrets { author: want, .. } =
        aqc::UniSecrets::new(eng, &ch).expect("unable to create `aqc::UniSecrets`");
    let bytes = postcard::to_allocvec(
        &eng.wrap(want.clone())
            .expect("should be able to wrap `aqc::UniAuthorSecret`"),
    )
    .expect("should be able to encode wrapped `aqc::UniAuthorSecret`");
    let wrapped = postcard::from_bytes(&bytes)
        .expect("should be able to decode encoded wrapped `aqc::UniAuthorSecret`");
    let got: aqc::UniAuthorSecret<E::CS> = eng
        .unwrap(&wrapped)
        .expect("should be able to unwrap `aqc::UniAuthorSecret`");
    assert_ct_eq!(want, got);
}<|MERGE_RESOLUTION|>--- conflicted
+++ resolved
@@ -1971,13 +1971,8 @@
 /// [`aqc::BidiPsk`]s.
 ///
 /// E.g., derive(label, u1, u2, c1) != derive(label, u2, u3, c1).
-<<<<<<< HEAD
-pub fn test_aqc_derive_bidi_keys_different_device_ids<E: Engine>(eng: &mut E) {
+pub fn test_aqc_derive_bidi_psk_different_device_ids<E: Engine>(eng: &mut E) {
     let label = Id::random(eng);
-=======
-pub fn test_aqc_derive_bidi_psk_different_device_ids<E: Engine>(eng: &mut E) {
-    let label = 123;
->>>>>>> 21ec77c3
     let sk1 = EncryptionKey::<E::CS>::new(eng);
     let sk2 = EncryptionKey::<E::CS>::new(eng);
     let ch1 = aqc::BidiChannel {
@@ -2026,13 +2021,8 @@
 /// [`aqc::BidiPsk`]s.
 ///
 /// E.g., derive(label, u1, u2, c1) != derive(label, u2, u1, c2).
-<<<<<<< HEAD
-pub fn test_aqc_derive_bidi_keys_different_cmd_ids<E: Engine>(eng: &mut E) {
+pub fn test_aqc_derive_bidi_psk_different_cmd_ids<E: Engine>(eng: &mut E) {
     let label = Id::random(eng);
-=======
-pub fn test_aqc_derive_bidi_psk_different_cmd_ids<E: Engine>(eng: &mut E) {
-    let label = 123;
->>>>>>> 21ec77c3
     let sk1 = EncryptionKey::<E::CS>::new(eng);
     let sk2 = EncryptionKey::<E::CS>::new(eng);
     let ch1 = aqc::BidiChannel {
@@ -2081,13 +2071,8 @@
 /// [`aqc::BidiPsk`]s.
 ///
 /// E.g., derive(label, u1, u2, c1) != derive(label, u2, u1, c2).
-<<<<<<< HEAD
-pub fn test_aqc_derive_bidi_keys_different_keys<E: Engine>(eng: &mut E) {
+pub fn test_aqc_derive_bidi_psk_different_keys<E: Engine>(eng: &mut E) {
     let label = Id::random(eng);
-=======
-pub fn test_aqc_derive_bidi_psk_different_keys<E: Engine>(eng: &mut E) {
-    let label = 123;
->>>>>>> 21ec77c3
     let sk1 = EncryptionKey::<E::CS>::new(eng);
     let sk2 = EncryptionKey::<E::CS>::new(eng);
     let ch1 = aqc::BidiChannel {
@@ -2137,13 +2122,8 @@
 
 /// It is an error to use the same `DeviceId` when deriving
 /// [`aqc::BidiPsk`]s.
-<<<<<<< HEAD
-pub fn test_aqc_derive_bidi_keys_same_device_id<E: Engine>(eng: &mut E) {
+pub fn test_aqc_derive_bidi_psk_same_device_id<E: Engine>(eng: &mut E) {
     let label = Id::random(eng);
-=======
-pub fn test_aqc_derive_bidi_psk_same_device_id<E: Engine>(eng: &mut E) {
-    let label = 123;
->>>>>>> 21ec77c3
     let sk1 = EncryptionKey::<E::CS>::new(eng);
     let sk2 = EncryptionKey::<E::CS>::new(eng);
     let mut ch1 = aqc::BidiChannel {
@@ -2422,13 +2402,8 @@
 /// [`aqc::UniSendPsk`] and [`aqc::UniRecvPsk`]s.
 ///
 /// E.g., derive(label, u1, u2, c1) != derive(label, u2, u3, c1).
-<<<<<<< HEAD
-pub fn test_aqc_derive_uni_key_different_device_ids<E: Engine>(eng: &mut E) {
+pub fn test_aqc_derive_uni_psk_different_device_ids<E: Engine>(eng: &mut E) {
     let label = Id::random(eng);
-=======
-pub fn test_aqc_derive_uni_psk_different_device_ids<E: Engine>(eng: &mut E) {
-    let label = 123;
->>>>>>> 21ec77c3
     let sk1 = EncryptionKey::<E::CS>::new(eng);
     let sk2 = EncryptionKey::<E::CS>::new(eng);
     let ch1 = aqc::UniChannel {
@@ -2476,13 +2451,8 @@
 /// [`aqc::UniSendPsk`] and [`aqc::UniRecvPsk`]s.
 ///
 /// E.g., derive(label, u1, u2, c1) != derive(label, u2, u1, c2).
-<<<<<<< HEAD
-pub fn test_aqc_derive_uni_key_different_cmd_ids<E: Engine>(eng: &mut E) {
+pub fn test_aqc_derive_uni_psk_different_cmd_ids<E: Engine>(eng: &mut E) {
     let label = Id::random(eng);
-=======
-pub fn test_aqc_derive_uni_psk_different_cmd_ids<E: Engine>(eng: &mut E) {
-    let label = 123;
->>>>>>> 21ec77c3
     let sk1 = EncryptionKey::<E::CS>::new(eng);
     let sk2 = EncryptionKey::<E::CS>::new(eng);
     let ch1 = aqc::UniChannel {
@@ -2530,13 +2500,8 @@
 /// [`aqc::UniSendPsk`] and [`aqc::UniRecvPsk`]s.
 ///
 /// E.g., derive(label, u1, u2, c1) != derive(label, u2, u1, c2).
-<<<<<<< HEAD
-pub fn test_aqc_derive_uni_key_different_keys<E: Engine>(eng: &mut E) {
+pub fn test_aqc_derive_uni_psk_different_keys<E: Engine>(eng: &mut E) {
     let label = Id::random(eng);
-=======
-pub fn test_aqc_derive_uni_psk_different_keys<E: Engine>(eng: &mut E) {
-    let label = 123;
->>>>>>> 21ec77c3
     let sk1 = EncryptionKey::<E::CS>::new(eng);
     let sk2 = EncryptionKey::<E::CS>::new(eng);
     let ch1 = aqc::UniChannel {
@@ -2581,13 +2546,8 @@
 
 /// It is an error to use the same `DeviceId` when deriving
 /// [`aqc::UniSendPsk`]s.
-<<<<<<< HEAD
-pub fn test_aqc_derive_uni_seal_key_same_device_id<E: Engine>(eng: &mut E) {
+pub fn test_aqc_derive_uni_send_psk_key_same_device_id<E: Engine>(eng: &mut E) {
     let label = Id::random(eng);
-=======
-pub fn test_aqc_derive_uni_send_psk_key_same_device_id<E: Engine>(eng: &mut E) {
-    let label = 123;
->>>>>>> 21ec77c3
     let sk1 = EncryptionKey::<E::CS>::new(eng);
     let sk2 = EncryptionKey::<E::CS>::new(eng);
     let mut ch1 = aqc::UniChannel {
@@ -2639,13 +2599,8 @@
 
 /// It is an error to use the same `DeviceId` when deriving
 /// [`aqc::UniRecvPsk`]s.
-<<<<<<< HEAD
-pub fn test_aqc_derive_uni_open_key_same_device_id<E: Engine>(eng: &mut E) {
+pub fn test_aqc_derive_uni_recv_psk_key_same_device_id<E: Engine>(eng: &mut E) {
     let label = Id::random(eng);
-=======
-pub fn test_aqc_derive_uni_recv_psk_key_same_device_id<E: Engine>(eng: &mut E) {
-    let label = 123;
->>>>>>> 21ec77c3
     let sk1 = EncryptionKey::<E::CS>::new(eng);
     let sk2 = EncryptionKey::<E::CS>::new(eng);
     let mut ch1 = aqc::UniChannel {
