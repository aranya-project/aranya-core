--- conflicted
+++ resolved
@@ -37,12 +37,8 @@
 ///         SealKey,
 ///     },
 ///     default::{DefaultCipherSuite, DefaultEngine},
-<<<<<<< HEAD
 ///     id::IdExt as _,
-///     policy::CmdId,
-=======
 ///     policy::{CmdId, LabelId},
->>>>>>> 685f59cc
 /// };
 ///
 /// struct Keys<CS: CipherSuite> {
