use core::{cell::OnceCell, iter};

use buggy::BugExt;
use derive_where::derive_where;
use spideroak_crypto::{csprng::Random, import::ImportError, kem::Kem};
use zerocopy::{
    ByteEq, Immutable, IntoBytes, KnownLayout, Unaligned,
    byteorder::{BE, U32},
};

use crate::{
    afc::{
        keys::{OpenKey, SealKey, Seq},
        shared::{RawOpenKey, RawSealKey, RootChannelKey},
    },
    aranya::{DeviceId, Encap, EncryptionKey, EncryptionPublicKey},
    ciphersuite::CipherSuite,
    engine::{Engine, unwrapped},
    error::Error,
    hpke::{self, Mode},
<<<<<<< HEAD
    id::{custom_id, Id, IdError, IdExt as _},
=======
    id::{Id, IdError, custom_id},
>>>>>>> bf69081a
    misc::sk_misc,
};

/// Contextual information for a unidirectional AFC channel.
///
/// In a unidirectional channel, one device is permitted to encrypt
/// messages and one device is permitted to receive decrypt
/// messages.
///
/// ```rust
/// # #[cfg(all(feature = "alloc", not(feature = "trng")))]
/// # {
/// use {
///     core::borrow::{Borrow, BorrowMut},
///     aranya_crypto::{
///         afc::{
///             AuthData,
///             OpenKey,
///             SealKey,
///             UniAuthorSecret,
///             UniChannel,
///             UniOpenKey,
///             UniPeerEncap,
///             UniSealKey,
///             UniSecrets,
///         },
///         id::IdExt as _,
///         CipherSuite,
///         Csprng,
///         default::{
///             DefaultCipherSuite,
///             DefaultEngine,
///         },
///         Engine,
///         Id,
///         IdentityKey,
///         EncryptionKey,
///         Rng,
///     }
/// };
///
/// fn key_from_author<CS: CipherSuite>(
///     ch: &UniChannel<'_, CS>,
///     secret: UniAuthorSecret<CS>,
/// ) -> SealKey<CS> {
///     let key = UniSealKey::from_author_secret(ch, secret)
///         .expect("should be able to decapsulate author secret");
///     key.into_key().expect("should be able to create `SealKey`")
/// }
///
/// fn key_from_peer<CS: CipherSuite>(
///     ch: &UniChannel<'_, CS>,
///     encap: UniPeerEncap<CS>,
/// ) -> OpenKey<CS>{
///     let key = UniOpenKey::from_peer_encap(ch, encap)
///         .expect("should be able to decapsulate peer key");
///     key.into_key().expect("should be able to create `OpenKey`")
/// }
///
/// type E = DefaultEngine<Rng, DefaultCipherSuite>;
/// let (mut eng, _) = E::from_entropy(Rng);
///
/// let parent_cmd_id = Id::random(&mut eng);
/// let label = 42u32;
///
/// let device1_sk = EncryptionKey::<<E as Engine>::CS>::new(&mut eng);
/// let device1_id = IdentityKey::<<E as Engine>::CS>::new(&mut eng).id().expect("device1 ID should be valid");
///
/// let device2_sk = EncryptionKey::<<E as Engine>::CS>::new(&mut eng);
/// let device2_id = IdentityKey::<<E as Engine>::CS>::new(&mut eng).id().expect("device2 ID should be valid");
///
/// // device1 creates the channel keys and sends the encapsulation
/// // to device2...
/// let device1_ch = UniChannel {
///     parent_cmd_id,
///     our_sk: &device1_sk,
///     their_pk: &device2_sk.public().expect("receiver encryption key should be valid"),
///     seal_id: device1_id,
///     open_id: device2_id,
///     label,
/// };
/// let UniSecrets { author, peer } = UniSecrets::new(&mut eng, &device1_ch)
///     .expect("unable to create `UniSecrets`");
/// let mut device1 = key_from_author(&device1_ch, author);
///
/// // ...and device2 decrypts the encapsulation to discover the
/// // channel keys.
/// let device2_ch = UniChannel {
///     parent_cmd_id,
///     our_sk: &device2_sk,
///     their_pk: &device1_sk.public().expect("receiver encryption key should be valid"),
///     seal_id: device1_id,
///     open_id: device2_id,
///     label,
/// };
/// let device2 = key_from_peer(&device2_ch, peer);
///
/// fn test<CS: CipherSuite>(seal: &mut SealKey<CS>, open: &OpenKey<CS>) {
///     const GOLDEN: &[u8] = b"hello, world!";
///     const ADDITIONAL_DATA: &[u8] = b"authenticated, but not encrypted data";
///
///     let version = 4;
///     let label = 1234;
///     let (ciphertext, seq) = {
///         let mut dst = vec![0u8; GOLDEN.len() + SealKey::<CS>::OVERHEAD];
///         let ad = AuthData { version, label };
///         let seq = seal.seal(&mut dst, GOLDEN, &ad)
///             .expect("should be able to encrypt plaintext");
///         (dst, seq)
///     };
///     let plaintext = {
///         let mut dst = vec![0u8; ciphertext.len()];
///         let ad = AuthData { version, label };
///         open.open(&mut dst, &ciphertext, &ad, seq)
///             .expect("should be able to decrypt ciphertext");
///         dst.truncate(ciphertext.len() - OpenKey::<CS>::OVERHEAD);
///         dst
///     };
///     assert_eq!(&plaintext, GOLDEN);
/// }
/// test(&mut device1, &device2); // device1 -> device2
/// # }
/// ```
pub struct UniChannel<'a, CS: CipherSuite> {
    /// The ID of the parent command.
    pub parent_cmd_id: Id,
    /// Our secret encryption key.
    pub our_sk: &'a EncryptionKey<CS>,
    /// Their public encryption key.
    pub their_pk: &'a EncryptionPublicKey<CS>,
    /// The device that is permitted to encrypt messages.
    pub seal_id: DeviceId,
    /// The device that is permitted to decrypt messages.
    pub open_id: DeviceId,
    /// The policy label applied to the channel.
    pub label: u32,
}

impl<CS: CipherSuite> UniChannel<'_, CS> {
    pub(crate) const fn info(&self) -> Info {
        // info = concat(
        //     "AfcUniKey-v1",
        //     parent_cmd_id,
        //     seal_id,
        //     open_id,
        //     i2osp(label, 4),
        // )
        Info {
            domain: *b"AfcUniKey-v1",
            parent_cmd_id: self.parent_cmd_id,
            seal_id: self.seal_id,
            open_id: self.open_id,
            label: U32::new(self.label),
        }
    }
}

#[repr(C)]
#[derive(Copy, Clone, Debug, ByteEq, Immutable, IntoBytes, KnownLayout, Unaligned)]
pub(crate) struct Info {
    domain: [u8; 12],
    parent_cmd_id: Id,
    seal_id: DeviceId,
    open_id: DeviceId,
    label: U32<BE>,
}

/// A unirectional channel author's secret.
pub struct UniAuthorSecret<CS: CipherSuite> {
    sk: RootChannelKey<CS>,
    id: OnceCell<Result<UniAuthorSecretId, IdError>>,
}

sk_misc!(UniAuthorSecret, UniAuthorSecretId, "AFC Uni Author Secret");

unwrapped! {
    name: UniAuthorSecret;
    type: Decap;
    into: |key: Self| { key.sk.into_inner() };
    from: |key| { Self { sk: RootChannelKey::new(key), id: OnceCell::new() } };
}

/// A unirectional channel peer's encapsulated secret.
///
/// This should be freely shared with the channel peer.
#[derive_where(Serialize, Deserialize)]
#[serde(transparent)]
pub struct UniPeerEncap<CS: CipherSuite> {
    encap: Encap<CS>,
    #[serde(skip)]
    id: OnceCell<UniChannelId>,
}

impl<CS: CipherSuite> UniPeerEncap<CS> {
    /// Uniquely identifies the unirectional channel.
    #[inline]
    pub fn id(&self) -> UniChannelId {
        *self
            .id
            .get_or_init(|| UniChannelId::new::<CS>(b"UniChannelId", iter::once(self.as_bytes())))
    }

    /// Encodes itself as bytes.
    #[inline]
    pub fn as_bytes(&self) -> &[u8] {
        self.encap.as_bytes()
    }

    /// Returns itself from its byte encoding.
    #[inline]
    pub fn from_bytes(data: &[u8]) -> Result<Self, ImportError> {
        Ok(Self {
            encap: Encap::from_bytes(data)?,
            id: OnceCell::new(),
        })
    }

    fn as_inner(&self) -> &<CS::Kem as Kem>::Encap {
        self.encap.as_inner()
    }
}

custom_id! {
    /// Uniquely identifies a unidirectional channel.
    pub struct UniChannelId;
}

/// The secrets for a unirectional channel.
pub struct UniSecrets<CS: CipherSuite> {
    /// The author's secret.
    pub author: UniAuthorSecret<CS>,
    /// The peer's encapsulation.
    pub peer: UniPeerEncap<CS>,
}

impl<CS: CipherSuite> UniSecrets<CS> {
    /// Creates a new set of encapsulated secrets for the
    /// unidirectional channel.
    pub fn new<E: Engine<CS = CS>>(eng: &mut E, ch: &UniChannel<'_, CS>) -> Result<Self, Error> {
        // Only the channel author calls this function.
        let author_sk = ch.our_sk;
        let peer_pk = ch.their_pk;

        if ch.seal_id == ch.open_id {
            return Err(Error::same_device_id());
        }

        let root_sk = RootChannelKey::random(eng);
        let peer = {
            let (enc, _) = hpke::setup_send_deterministically::<CS>(
                Mode::Auth(&author_sk.sk),
                &peer_pk.pk,
                [ch.info().as_bytes()],
                // TODO(eric): should HPKE take a ref?
                root_sk.clone().into_inner(),
            )?;
            UniPeerEncap {
                encap: Encap(enc),
                id: OnceCell::new(),
            }
        };
        let author = UniAuthorSecret {
            sk: root_sk,
            id: OnceCell::new(),
        };

        Ok(UniSecrets { author, peer })
    }

    /// Uniquely identifies the unirectional channel.
    #[inline]
    pub fn id(&self) -> UniChannelId {
        self.peer.id()
    }
}

macro_rules! uni_key {
    ($name:ident, $inner:ident, $doc:expr $(,)?) => {
        #[doc = $doc]
        pub struct $name<CS: CipherSuite>($inner<CS>);

        impl<CS: CipherSuite> $name<CS> {
            /// Creates the channel author's unidirectional
            /// channel key.
            pub fn from_author_secret(
                ch: &UniChannel<'_, CS>,
                secret: UniAuthorSecret<CS>,
            ) -> Result<Self, Error> {
                // Only the channel author calls this function.
                let author_sk = ch.our_sk;
                let peer_pk = ch.their_pk;

                if ch.seal_id == ch.open_id {
                    return Err(Error::same_device_id());
                }

                let (_, ctx) = hpke::setup_send_deterministically::<CS>(
                    Mode::Auth(&author_sk.sk),
                    &peer_pk.pk,
                    [ch.info().as_bytes()],
                    secret.sk.into_inner(),
                )?;
                let key = {
                    // `SendCtx` only gets rid of the raw key
                    // after the first call to `seal`, etc., so
                    // it should still exist at this point.
                    let (key, base_nonce) = ctx
                        .into_raw_parts()
                        .assume("`SendCtx` should still contain the raw key")?;
                    $inner { key, base_nonce }
                };
                Ok(Self(key))
            }

            /// Decrypts and authenticates an encapsulated key
            /// received from a peer.
            pub fn from_peer_encap(
                ch: &UniChannel<'_, CS>,
                enc: UniPeerEncap<CS>,
            ) -> Result<Self, Error> {
                // Only the channel peer calls this function.
                let peer_sk = ch.our_sk;
                let author_pk = ch.their_pk;

                if ch.seal_id == ch.open_id {
                    return Err(Error::same_device_id());
                }

                let ctx = hpke::setup_recv::<CS>(
                    Mode::Auth(&author_pk.pk),
                    enc.as_inner(),
                    &peer_sk.sk,
                    [ch.info().as_bytes()],
                )?;
                let key = {
                    // `Recv` only gets rid of the raw key after
                    // the first call to `open`, etc., so it
                    // should still exist at this point.
                    let (key, base_nonce) = ctx
                        .into_raw_parts()
                        .assume("`RecvCtx` should still contain the raw key")?;
                    $inner { key, base_nonce }
                };
                Ok(Self(key))
            }

            /// Returns the raw key material.
            pub fn into_raw_key(self) -> $inner<CS> {
                self.0
            }

            /// Returns the raw key material.
            #[cfg(any(test, feature = "test_util"))]
            pub(crate) fn as_raw_key(&self) -> &$inner<CS> {
                &self.0
            }
        }
    };
}
uni_key!(
    UniSealKey,
    RawSealKey,
    "A unidirectional channel encryption key.",
);

impl<CS: CipherSuite> UniSealKey<CS> {
    /// Returns the channel key.
    pub fn into_key(self) -> Result<SealKey<CS>, Error> {
        let seal = SealKey::from_raw(&self.0, Seq::ZERO)?;
        Ok(seal)
    }
}

uni_key!(
    UniOpenKey,
    RawOpenKey,
    "A unidirectional channel decryption key.",
);

impl<CS: CipherSuite> UniOpenKey<CS> {
    /// Returns the channel key.
    pub fn into_key(self) -> Result<OpenKey<CS>, Error> {
        let open = OpenKey::from_raw(&self.0)?;
        Ok(open)
    }
}

#[cfg(test)]
mod tests {
    use spideroak_crypto::{ed25519::Ed25519, import::Import, kem::Kem, rust};

    use super::*;
    use crate::{afc::shared::RootChannelKey, default::DhKemP256HkdfSha256, test_util::TestCs};

    type CS = TestCs<
        rust::Aes256Gcm,
        rust::Sha256,
        rust::HkdfSha512,
        DhKemP256HkdfSha256,
        rust::HmacSha512,
        Ed25519,
    >;

    /// Golden test for [`UniAuthorSecret`] IDs.
    #[test]
    fn test_uni_author_secret_id() {
        let tests = [(
            [
                0x01, 0x02, 0x03, 0x04, 0x05, 0x06, 0x07, 0x08, 0x09, 0x0a, 0x0b, 0x0c, 0x0d, 0x0e,
                0x0f, 0x10, 0x11, 0x12, 0x13, 0x14, 0x15, 0x16, 0x17, 0x18, 0x19, 0x1a, 0x1b, 0x1c,
                0x1d, 0x1e, 0x1f, 0x20,
            ],
            "8QFfLfKymtXHa9MJWhJcKvwYWXtsmuCK3Bsf2tCxpdK1",
        )];

        for (i, (key_bytes, expected_id)) in tests.iter().enumerate() {
            let sk = <<CS as CipherSuite>::Kem as Kem>::DecapKey::import(key_bytes)
                .expect("should import decap key");
            let root_key = RootChannelKey::<CS>::new(sk);
            let uni_author_secret = UniAuthorSecret {
                sk: root_key,
                id: OnceCell::new(),
            };

            let got_id = uni_author_secret.id().expect("should compute ID");
            let expected =
                UniAuthorSecretId::decode(expected_id).expect("should decode expected ID");

            assert_eq!(got_id, expected, "test case #{i}");
        }
    }
}<|MERGE_RESOLUTION|>--- conflicted
+++ resolved
@@ -18,11 +18,7 @@
     engine::{Engine, unwrapped},
     error::Error,
     hpke::{self, Mode},
-<<<<<<< HEAD
-    id::{custom_id, Id, IdError, IdExt as _},
-=======
-    id::{Id, IdError, custom_id},
->>>>>>> bf69081a
+    id::{Id, IdError, IdExt as _, custom_id},
     misc::sk_misc,
 };
 
