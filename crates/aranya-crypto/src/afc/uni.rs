use core::cell::OnceCell;

use buggy::BugExt;
use derive_where::derive_where;
use spideroak_crypto::{csprng::Random, import::ImportError, kem::Kem};
use zerocopy::{
    ByteEq, Immutable, IntoBytes, KnownLayout, Unaligned,
    byteorder::{BE, U32},
};

use crate::{
    CmdId,
    afc::{
        keys::{OpenKey, SealKey, Seq},
        shared::{RawOpenKey, RawSealKey, RootChannelKey},
    },
    aranya::{DeviceId, Encap, EncryptionKey, EncryptionPublicKey},
    ciphersuite::CipherSuite,
    engine::{Engine, unwrapped},
    error::Error,
    hpke::{self, Mode},
    id::{Id, IdError, custom_id},
    misc::sk_misc,
};

/// Contextual information for a unidirectional AFC channel.
///
/// In a unidirectional channel, one device is permitted to encrypt
/// messages and one device is permitted to receive decrypt
/// messages.
///
/// ```rust
/// # #[cfg(all(feature = "alloc", not(feature = "trng")))]
/// # {
<<<<<<< HEAD
/// use {
///     core::borrow::{Borrow, BorrowMut},
///     aranya_crypto::{
///         afc::{
///             AuthData,
///             OpenKey,
///             SealKey,
///             UniAuthorSecret,
///             UniChannel,
///             UniOpenKey,
///             UniPeerEncap,
///             UniSealKey,
///             UniSecrets,
///         },
///         CipherSuite,
///         Csprng,
///         default::{
///             DefaultCipherSuite,
///             DefaultEngine,
///         },
///         Engine,
///         IdentityKey,
///         EncryptionKey,
///         policy::CmdId,
///         Rng,
///     }
=======
/// use core::borrow::{Borrow, BorrowMut};
///
/// use aranya_crypto::{
///     CipherSuite, Csprng, EncryptionKey, Engine, Id, IdentityKey, Rng,
///     afc::{
///         AuthData, OpenKey, SealKey, UniAuthorSecret, UniChannel, UniOpenKey, UniPeerEncap,
///         UniSealKey, UniSecrets,
///     },
///     default::{DefaultCipherSuite, DefaultEngine},
>>>>>>> 379b5d64
/// };
///
/// fn key_from_author<CS: CipherSuite>(
///     ch: &UniChannel<'_, CS>,
///     secret: UniAuthorSecret<CS>,
/// ) -> SealKey<CS> {
///     let key = UniSealKey::from_author_secret(ch, secret)
///         .expect("should be able to decapsulate author secret");
///     key.into_key().expect("should be able to create `SealKey`")
/// }
///
/// fn key_from_peer<CS: CipherSuite>(
///     ch: &UniChannel<'_, CS>,
///     encap: UniPeerEncap<CS>,
/// ) -> OpenKey<CS> {
///     let key =
///         UniOpenKey::from_peer_encap(ch, encap).expect("should be able to decapsulate peer key");
///     key.into_key().expect("should be able to create `OpenKey`")
/// }
///
/// type E = DefaultEngine<Rng, DefaultCipherSuite>;
/// let (mut eng, _) = E::from_entropy(Rng);
///
/// let parent_cmd_id = CmdId::random(&mut eng);
/// let label = 42u32;
///
/// let device1_sk = EncryptionKey::<<E as Engine>::CS>::new(&mut eng);
/// let device1_id = IdentityKey::<<E as Engine>::CS>::new(&mut eng)
///     .id()
///     .expect("device1 ID should be valid");
///
/// let device2_sk = EncryptionKey::<<E as Engine>::CS>::new(&mut eng);
/// let device2_id = IdentityKey::<<E as Engine>::CS>::new(&mut eng)
///     .id()
///     .expect("device2 ID should be valid");
///
/// // device1 creates the channel keys and sends the encapsulation
/// // to device2...
/// let device1_ch = UniChannel {
///     parent_cmd_id,
///     our_sk: &device1_sk,
///     their_pk: &device2_sk
///         .public()
///         .expect("receiver encryption key should be valid"),
///     seal_id: device1_id,
///     open_id: device2_id,
///     label,
/// };
/// let UniSecrets { author, peer } =
///     UniSecrets::new(&mut eng, &device1_ch).expect("unable to create `UniSecrets`");
/// let mut device1 = key_from_author(&device1_ch, author);
///
/// // ...and device2 decrypts the encapsulation to discover the
/// // channel keys.
/// let device2_ch = UniChannel {
///     parent_cmd_id,
///     our_sk: &device2_sk,
///     their_pk: &device1_sk
///         .public()
///         .expect("receiver encryption key should be valid"),
///     seal_id: device1_id,
///     open_id: device2_id,
///     label,
/// };
/// let device2 = key_from_peer(&device2_ch, peer);
///
/// fn test<CS: CipherSuite>(seal: &mut SealKey<CS>, open: &OpenKey<CS>) {
///     const GOLDEN: &[u8] = b"hello, world!";
///     const ADDITIONAL_DATA: &[u8] = b"authenticated, but not encrypted data";
///
///     let version = 4;
///     let label = 1234;
///     let (ciphertext, seq) = {
///         let mut dst = vec![0u8; GOLDEN.len() + SealKey::<CS>::OVERHEAD];
///         let ad = AuthData { version, label };
///         let seq = seal
///             .seal(&mut dst, GOLDEN, &ad)
///             .expect("should be able to encrypt plaintext");
///         (dst, seq)
///     };
///     let plaintext = {
///         let mut dst = vec![0u8; ciphertext.len()];
///         let ad = AuthData { version, label };
///         open.open(&mut dst, &ciphertext, &ad, seq)
///             .expect("should be able to decrypt ciphertext");
///         dst.truncate(ciphertext.len() - OpenKey::<CS>::OVERHEAD);
///         dst
///     };
///     assert_eq!(&plaintext, GOLDEN);
/// }
/// test(&mut device1, &device2); // device1 -> device2
///
/// # }
/// ```
pub struct UniChannel<'a, CS: CipherSuite> {
    /// The ID of the parent command.
    pub parent_cmd_id: CmdId,
    /// Our secret encryption key.
    pub our_sk: &'a EncryptionKey<CS>,
    /// Their public encryption key.
    pub their_pk: &'a EncryptionPublicKey<CS>,
    /// The device that is permitted to encrypt messages.
    pub seal_id: DeviceId,
    /// The device that is permitted to decrypt messages.
    pub open_id: DeviceId,
    /// The policy label applied to the channel.
    pub label: u32,
}

impl<CS: CipherSuite> UniChannel<'_, CS> {
    pub(crate) const fn info(&self) -> Info {
        // info = concat(
        //     "AfcUniKey-v1",
        //     parent_cmd_id,
        //     seal_id,
        //     open_id,
        //     i2osp(label, 4),
        // )
        Info {
            domain: *b"AfcUniKey-v1",
            parent_cmd_id: self.parent_cmd_id,
            seal_id: self.seal_id,
            open_id: self.open_id,
            label: U32::new(self.label),
        }
    }
}

#[repr(C)]
#[derive(Copy, Clone, Debug, ByteEq, Immutable, IntoBytes, KnownLayout, Unaligned)]
pub(crate) struct Info {
    domain: [u8; 12],
    parent_cmd_id: CmdId,
    seal_id: DeviceId,
    open_id: DeviceId,
    label: U32<BE>,
}

/// A unirectional channel author's secret.
pub struct UniAuthorSecret<CS: CipherSuite> {
    sk: RootChannelKey<CS>,
    id: OnceCell<Result<UniAuthorSecretId, IdError>>,
}

sk_misc!(UniAuthorSecret, UniAuthorSecretId, "AFC Uni Author Secret");

unwrapped! {
    name: UniAuthorSecret;
    type: Decap;
    into: |key: Self| { key.sk.into_inner() };
    from: |key| { Self { sk: RootChannelKey::new(key), id: OnceCell::new() } };
}

/// A unirectional channel peer's encapsulated secret.
///
/// This should be freely shared with the channel peer.
#[derive_where(Serialize, Deserialize)]
#[serde(transparent)]
pub struct UniPeerEncap<CS: CipherSuite> {
    encap: Encap<CS>,
    #[serde(skip)]
    id: OnceCell<UniChannelId>,
}

impl<CS: CipherSuite> UniPeerEncap<CS> {
    /// Uniquely identifies the unirectional channel.
    #[inline]
    pub fn id(&self) -> UniChannelId {
        *self
            .id
            .get_or_init(|| UniChannelId(Id::new::<CS>(self.as_bytes(), b"UniChannelId")))
    }

    /// Encodes itself as bytes.
    #[inline]
    pub fn as_bytes(&self) -> &[u8] {
        self.encap.as_bytes()
    }

    /// Returns itself from its byte encoding.
    #[inline]
    pub fn from_bytes(data: &[u8]) -> Result<Self, ImportError> {
        Ok(Self {
            encap: Encap::from_bytes(data)?,
            id: OnceCell::new(),
        })
    }

    fn as_inner(&self) -> &<CS::Kem as Kem>::Encap {
        self.encap.as_inner()
    }
}

custom_id! {
    /// Uniquely identifies a unidirectional channel.
    pub struct UniChannelId;
}

/// The secrets for a unirectional channel.
pub struct UniSecrets<CS: CipherSuite> {
    /// The author's secret.
    pub author: UniAuthorSecret<CS>,
    /// The peer's encapsulation.
    pub peer: UniPeerEncap<CS>,
}

impl<CS: CipherSuite> UniSecrets<CS> {
    /// Creates a new set of encapsulated secrets for the
    /// unidirectional channel.
    pub fn new<E: Engine<CS = CS>>(eng: &mut E, ch: &UniChannel<'_, CS>) -> Result<Self, Error> {
        // Only the channel author calls this function.
        let author_sk = ch.our_sk;
        let peer_pk = ch.their_pk;

        if ch.seal_id == ch.open_id {
            return Err(Error::same_device_id());
        }

        let root_sk = RootChannelKey::random(eng);
        let peer = {
            let (enc, _) = hpke::setup_send_deterministically::<CS>(
                Mode::Auth(&author_sk.sk),
                &peer_pk.pk,
                [ch.info().as_bytes()],
                // TODO(eric): should HPKE take a ref?
                root_sk.clone().into_inner(),
            )?;
            UniPeerEncap {
                encap: Encap(enc),
                id: OnceCell::new(),
            }
        };
        let author = UniAuthorSecret {
            sk: root_sk,
            id: OnceCell::new(),
        };

        Ok(UniSecrets { author, peer })
    }

    /// Uniquely identifies the unirectional channel.
    #[inline]
    pub fn id(&self) -> UniChannelId {
        self.peer.id()
    }
}

macro_rules! uni_key {
    ($name:ident, $inner:ident, $doc:expr $(,)?) => {
        #[doc = $doc]
        pub struct $name<CS: CipherSuite>($inner<CS>);

        impl<CS: CipherSuite> $name<CS> {
            /// Creates the channel author's unidirectional
            /// channel key.
            pub fn from_author_secret(
                ch: &UniChannel<'_, CS>,
                secret: UniAuthorSecret<CS>,
            ) -> Result<Self, Error> {
                // Only the channel author calls this function.
                let author_sk = ch.our_sk;
                let peer_pk = ch.their_pk;

                if ch.seal_id == ch.open_id {
                    return Err(Error::same_device_id());
                }

                let (_, ctx) = hpke::setup_send_deterministically::<CS>(
                    Mode::Auth(&author_sk.sk),
                    &peer_pk.pk,
                    [ch.info().as_bytes()],
                    secret.sk.into_inner(),
                )?;
                let key = {
                    // `SendCtx` only gets rid of the raw key
                    // after the first call to `seal`, etc., so
                    // it should still exist at this point.
                    let (key, base_nonce) = ctx
                        .into_raw_parts()
                        .assume("`SendCtx` should still contain the raw key")?;
                    $inner { key, base_nonce }
                };
                Ok(Self(key))
            }

            /// Decrypts and authenticates an encapsulated key
            /// received from a peer.
            pub fn from_peer_encap(
                ch: &UniChannel<'_, CS>,
                enc: UniPeerEncap<CS>,
            ) -> Result<Self, Error> {
                // Only the channel peer calls this function.
                let peer_sk = ch.our_sk;
                let author_pk = ch.their_pk;

                if ch.seal_id == ch.open_id {
                    return Err(Error::same_device_id());
                }

                let ctx = hpke::setup_recv::<CS>(
                    Mode::Auth(&author_pk.pk),
                    enc.as_inner(),
                    &peer_sk.sk,
                    [ch.info().as_bytes()],
                )?;
                let key = {
                    // `Recv` only gets rid of the raw key after
                    // the first call to `open`, etc., so it
                    // should still exist at this point.
                    let (key, base_nonce) = ctx
                        .into_raw_parts()
                        .assume("`RecvCtx` should still contain the raw key")?;
                    $inner { key, base_nonce }
                };
                Ok(Self(key))
            }

            /// Returns the raw key material.
            pub fn into_raw_key(self) -> $inner<CS> {
                self.0
            }

            /// Returns the raw key material.
            #[cfg(any(test, feature = "test_util"))]
            pub(crate) fn as_raw_key(&self) -> &$inner<CS> {
                &self.0
            }
        }
    };
}
uni_key!(
    UniSealKey,
    RawSealKey,
    "A unidirectional channel encryption key.",
);

impl<CS: CipherSuite> UniSealKey<CS> {
    /// Returns the channel key.
    pub fn into_key(self) -> Result<SealKey<CS>, Error> {
        let seal = SealKey::from_raw(&self.0, Seq::ZERO)?;
        Ok(seal)
    }
}

uni_key!(
    UniOpenKey,
    RawOpenKey,
    "A unidirectional channel decryption key.",
);

impl<CS: CipherSuite> UniOpenKey<CS> {
    /// Returns the channel key.
    pub fn into_key(self) -> Result<OpenKey<CS>, Error> {
        let open = OpenKey::from_raw(&self.0)?;
        Ok(open)
    }
}

#[cfg(test)]
mod tests {
    use spideroak_crypto::{ed25519::Ed25519, import::Import, kem::Kem, rust};

    use super::*;
    use crate::{afc::shared::RootChannelKey, default::DhKemP256HkdfSha256, test_util::TestCs};

    type CS = TestCs<
        rust::Aes256Gcm,
        rust::Sha256,
        rust::HkdfSha512,
        DhKemP256HkdfSha256,
        rust::HmacSha512,
        Ed25519,
    >;

    /// Golden test for [`UniAuthorSecret`] IDs.
    #[test]
    fn test_uni_author_secret_id() {
        let tests = [(
            [
                0x01, 0x02, 0x03, 0x04, 0x05, 0x06, 0x07, 0x08, 0x09, 0x0a, 0x0b, 0x0c, 0x0d, 0x0e,
                0x0f, 0x10, 0x11, 0x12, 0x13, 0x14, 0x15, 0x16, 0x17, 0x18, 0x19, 0x1a, 0x1b, 0x1c,
                0x1d, 0x1e, 0x1f, 0x20,
            ],
            "8QFfLfKymtXHa9MJWhJcKvwYWXtsmuCK3Bsf2tCxpdK1",
        )];

        for (i, (key_bytes, expected_id)) in tests.iter().enumerate() {
            let sk = <<CS as CipherSuite>::Kem as Kem>::DecapKey::import(key_bytes)
                .expect("should import decap key");
            let root_key = RootChannelKey::<CS>::new(sk);
            let uni_author_secret = UniAuthorSecret {
                sk: root_key,
                id: OnceCell::new(),
            };

            let got_id = uni_author_secret.id().expect("should compute ID");
            let expected =
                UniAuthorSecretId::decode(expected_id).expect("should decode expected ID");

            assert_eq!(got_id, expected, "test case #{i}");
        }
    }
}<|MERGE_RESOLUTION|>--- conflicted
+++ resolved
@@ -32,44 +32,16 @@
 /// ```rust
 /// # #[cfg(all(feature = "alloc", not(feature = "trng")))]
 /// # {
-<<<<<<< HEAD
-/// use {
-///     core::borrow::{Borrow, BorrowMut},
-///     aranya_crypto::{
-///         afc::{
-///             AuthData,
-///             OpenKey,
-///             SealKey,
-///             UniAuthorSecret,
-///             UniChannel,
-///             UniOpenKey,
-///             UniPeerEncap,
-///             UniSealKey,
-///             UniSecrets,
-///         },
-///         CipherSuite,
-///         Csprng,
-///         default::{
-///             DefaultCipherSuite,
-///             DefaultEngine,
-///         },
-///         Engine,
-///         IdentityKey,
-///         EncryptionKey,
-///         policy::CmdId,
-///         Rng,
-///     }
-=======
 /// use core::borrow::{Borrow, BorrowMut};
 ///
 /// use aranya_crypto::{
-///     CipherSuite, Csprng, EncryptionKey, Engine, Id, IdentityKey, Rng,
+///     CipherSuite, Csprng, EncryptionKey, Engine, IdentityKey, Rng,
 ///     afc::{
 ///         AuthData, OpenKey, SealKey, UniAuthorSecret, UniChannel, UniOpenKey, UniPeerEncap,
 ///         UniSealKey, UniSecrets,
 ///     },
 ///     default::{DefaultCipherSuite, DefaultEngine},
->>>>>>> 379b5d64
+///     policy::CmdId,
 /// };
 ///
 /// fn key_from_author<CS: CipherSuite>(
