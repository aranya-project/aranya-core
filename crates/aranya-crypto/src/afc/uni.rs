--- conflicted
+++ resolved
@@ -39,12 +39,8 @@
 ///         UniSealKey, UniSecrets,
 ///     },
 ///     default::{DefaultCipherSuite, DefaultEngine},
-<<<<<<< HEAD
 ///     id::IdExt as _,
-///     policy::CmdId,
-=======
 ///     policy::{CmdId, LabelId},
->>>>>>> 685f59cc
 /// };
 ///
 /// fn key_from_author<CS: CipherSuite>(
