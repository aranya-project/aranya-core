--- conflicted
+++ resolved
@@ -8,11 +8,7 @@
 use crate::{
     aranya::{Signature, SigningKeyId},
     ciphersuite::{CipherSuite, CipherSuiteExt},
-<<<<<<< HEAD
-    id::{custom_id, BaseId},
-=======
-    id::{custom_id, Id, IdExt as _},
->>>>>>> 861c3eaa
+    id::{custom_id, BaseId, IdExt as _},
 };
 
 custom_id! {
