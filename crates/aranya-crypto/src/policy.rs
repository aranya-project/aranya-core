//! Aranya policy related routines.

use core::borrow::Borrow as _;

use spideroak_crypto::hash::{Digest, Hash};
use zerocopy::{Immutable, IntoBytes, KnownLayout, Unaligned};

use crate::{
    aranya::{Signature, SigningKeyId},
<<<<<<< HEAD
    ciphersuite::{CipherSuite, CipherSuiteExt},
    id::{IdExt as _, custom_id},
=======
    ciphersuite::{CipherSuite, CipherSuiteExt as _},
    id::custom_id,
>>>>>>> 05efd35a
};

custom_id! {
    /// Uniquely identifies a group.
    #[derive(Immutable, IntoBytes, KnownLayout, Unaligned)]
    pub struct GroupId;
}

custom_id! {
    /// Uniquely identifies a policy.
    #[derive(Immutable, IntoBytes, KnownLayout, Unaligned)]
    pub struct PolicyId;
}

custom_id! {
    /// The ID of a policy command.
    #[derive(Immutable, IntoBytes, KnownLayout, Unaligned)]
    pub struct CmdId;
}

/// Computes the command's unique ID.
pub(crate) fn cmd_id<CS: CipherSuite>(
    cmd: &Digest<<CS::Hash as Hash>::DigestSize>,
    sig: &Signature<CS>,
) -> CmdId {
    // id = H(
    //     "PolicyCommandId-v1",
    //     command,
    //     signature,
    // )
    CmdId::new::<CS>(
        b"PolicyCommandId-v1",
        [cmd.as_bytes(), sig.raw_sig().borrow()],
    )
}

/// Computes a merge command's ID.
pub fn merge_cmd_id<CS: CipherSuite>(left: CmdId, right: CmdId) -> CmdId {
    // id = H(
    //     "MergeCommandId-v1",
    //     left_id,
    //     right_id,
    // )
    CmdId::new::<CS>(b"MergeCommandId-v1", [left.as_bytes(), right.as_bytes()])
}

/// A policy command.
#[derive(Copy, Clone, Debug)]
pub struct Cmd<'a> {
    /// The command encoded in its canonical format.
    pub data: &'a [u8],
    /// The name of the command.
    ///
    /// E.g., `AddDevice`.
    pub name: &'a str,
    /// The parent command in the graph.
    pub parent_id: &'a CmdId,
}

impl Cmd<'_> {
    /// Returns the digest of the command and its contextual
    /// binding.
    pub(crate) fn digest<CS: CipherSuite>(
        &self,
        author: SigningKeyId,
    ) -> Digest<<CS::Hash as Hash>::DigestSize> {
        // digest = H(
        //     "SignPolicyCommand-v1",
        //     suites,
        //     pk,
        //     name,
        //     parent_id,
        //     msg,
        // )
        //
        // Bind the signature to the current cipher suite,
        CS::tuple_hash(
            b"SignPolicyCommand-v1",
            [
                // and to the author's public key,
                author.as_bytes(),
                // and to the type of command being signed,
                self.name.as_bytes(),
                // and to the parent command,
                self.parent_id.as_bytes(),
                // and finally the command data itself.
                self.data,
            ],
        )
    }
}

custom_id! {
    /// Uniquely identifies a role.
    #[derive(Immutable, IntoBytes, KnownLayout, Unaligned)]
    pub struct RoleId;
}

/// Computes the ID of a policy role.
///
/// `cmd` must be the command that created (or is creating) the
/// role. `name` is the name of the role, e.g., `admin`.
pub fn role_id<CS: CipherSuite>(cmd_id: CmdId, name: &str, policy_id: PolicyId) -> RoleId {
    // id = H(
    //     "RoleId-v1",
    //     cmd_id,
    //     name,
    //     policy_id,
    // )
    RoleId::new::<CS>(
        b"RoleId-v1",
        [cmd_id.as_bytes(), name.as_bytes(), policy_id.as_bytes()],
    )
}

custom_id! {
    /// Uniquely identifies a label.
    #[derive(Immutable, IntoBytes, KnownLayout, Unaligned)]
    pub struct LabelId;
}

/// Computes the ID of a label.
///
/// `cmd` must be the command that created (or is creating) the
/// label. `name` is the name of the label, e.g., `telemetry`.
pub fn label_id<CS: CipherSuite>(cmd_id: CmdId, name: &str, policy_id: PolicyId) -> LabelId {
    // id = H(
    //     "LabelId-v1",
    //     cmd_id,
    //     name,
    //     policy_id,
    // )
    LabelId::new::<CS>(
        b"LabelId-v1",
        [cmd_id.as_bytes(), name.as_bytes(), policy_id.as_bytes()],
    )
}

#[cfg(test)]
mod tests {
    use spideroak_crypto::{ed25519::Ed25519, rust};

    use super::*;
    use crate::{default::DhKemP256HkdfSha256, test_util::TestCs};

    type CS = TestCs<
        rust::Aes256Gcm,
        rust::Sha256,
        rust::HkdfSha512,
        DhKemP256HkdfSha256,
        rust::HmacSha512,
        Ed25519,
    >;

    /// Golden test for [`label_id`].
    #[test]
    fn test_label_id() {
        let tests = [
            (
                CmdId::default(),
                "foo",
                PolicyId::default(),
                "C1PupQYTjr2ouZ3DohnRFEaHR4yoTnMkarbBK4TGhJoi",
            ),
            (
                CmdId::default(),
                "bar",
                PolicyId::default(),
                "Eq71P2UhRVMt7R1s1ZB6m1kSuuzwBZwAd21BEv3gmtBC",
            ),
            (
                CmdId::from_bytes([b'A'; 32]),
                "bar",
                PolicyId::default(),
                "B4XqE83yLS1i8AiyMxGKo2wtrwvqrhUers5ou3eRfH8z",
            ),
            (
                CmdId::from_bytes([b'A'; 32]),
                "baz",
                PolicyId::from_bytes([b'B'; 32]),
                "ACnKJXFwd9e2tSnakXgP8SMiYHBSQLUetWgRjHjyQo8y",
            ),
        ];
        for (i, (cmd_id, name, policy_id, want)) in tests.iter().enumerate() {
            let got = label_id::<CS>(*cmd_id, name, *policy_id);
            let want = LabelId::decode(*want).unwrap();
            assert_eq!(got, want, "#{i}");
        }
    }

    /// Golden test for [`role_id`].
    #[test]
    fn test_role_id() {
        let tests = [
            (
                CmdId::default(),
                "foo",
                PolicyId::default(),
                "BoukxZv6twB39TdXkzMafUxsT1uvpmMJbr6nsKLBg7VT",
            ),
            (
                CmdId::default(),
                "bar",
                PolicyId::default(),
                "CEEjmy5R6Q7RXBqFtt1nrh597Ytr7bCc2aEWJfixEp9K",
            ),
            (
                CmdId::from_bytes([b'A'; 32]),
                "bar",
                PolicyId::default(),
                "9NEW3iaJim8iipkeBCJPJ3v75pEH92iLtrqo8sddkqER",
            ),
            (
                CmdId::from_bytes([b'A'; 32]),
                "baz",
                PolicyId::from_bytes([b'B'; 32]),
                "4sVA51vurQexYL8NFxGYnhj7RTf51udZg7Qd1dhsgBnx",
            ),
        ];
        for (i, (cmd_id, name, policy_id, want)) in tests.iter().enumerate() {
            let got = role_id::<CS>(*cmd_id, name, *policy_id);
            let want = RoleId::decode(*want).unwrap();
            assert_eq!(got, want, "#{i}");
        }
    }
}<|MERGE_RESOLUTION|>--- conflicted
+++ resolved
@@ -7,13 +7,8 @@
 
 use crate::{
     aranya::{Signature, SigningKeyId},
-<<<<<<< HEAD
-    ciphersuite::{CipherSuite, CipherSuiteExt},
+    ciphersuite::{CipherSuite, CipherSuiteExt as _},
     id::{IdExt as _, custom_id},
-=======
-    ciphersuite::{CipherSuite, CipherSuiteExt as _},
-    id::custom_id,
->>>>>>> 05efd35a
 };
 
 custom_id! {
