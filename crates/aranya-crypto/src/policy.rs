--- conflicted
+++ resolved
@@ -8,11 +8,7 @@
 use crate::{
     aranya::{Signature, SigningKeyId},
     ciphersuite::{CipherSuite, CipherSuiteExt},
-<<<<<<< HEAD
-    id::{custom_id, Id, IdExt as _},
-=======
-    id::{Id, custom_id},
->>>>>>> bf69081a
+    id::{Id, IdExt as _, custom_id},
 };
 
 custom_id! {
