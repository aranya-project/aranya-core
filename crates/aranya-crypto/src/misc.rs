--- conflicted
+++ resolved
@@ -339,9 +339,6 @@
         impl<CS: $crate::CipherSuite> $crate::zeroize::ZeroizeOnDrop for $sk<CS> {}
 
         $crate::misc::sk_misc!($sk, $pk, $id);
-<<<<<<< HEAD
-        $crate::misc::pk_misc!($pk, $id);
-=======
 
         /// The public half of
         #[doc = ::core::concat!("`", ::core::stringify!($sk), "`")]
@@ -360,7 +357,6 @@
         }
 
         $crate::misc::pk_misc!($pk, ::core::stringify!($sk), $id);
->>>>>>> 4f54b767
     };
 }
 pub(crate) use keypair;
@@ -493,19 +489,17 @@
 ///
 /// See [`key_misc`] for more information.
 macro_rules! pk_misc {
+    ($name:ident, $sk:expr, $id:ident) => {
+        $crate::misc::pk_misc!($name, $id);
+    };
     ($name:ident, $id:ident) => {
         impl<CS: $crate::CipherSuite> $name<CS> {
             #[doc = ::core::concat!("Uniquely identifies the `", stringify!($name), "`")]
             #[doc = "Two keys with the same ID are the same key."]
             pub fn id(&self) -> ::core::result::Result<$id, $crate::id::IdError> {
                 ::core::result::Result::Ok($id($crate::id::Id::new::<CS>(
-<<<<<<< HEAD
-                    ::core::borrow::Borrow::borrow(&self.0.export()),
+                    ::core::borrow::Borrow::borrow(&self.pk.export()),
                     <$name<CS>>::CONTEXT.as_bytes(),
-=======
-                    ::core::borrow::Borrow::borrow(&self.pk.export()),
-                    $sk.as_bytes(),
->>>>>>> 4f54b767
                 )))
             }
         }
