--- conflicted
+++ resolved
@@ -497,12 +497,8 @@
             #[doc = ::core::concat!("Uniquely identifies the `", stringify!($name), "`")]
             #[doc = "Two keys with the same ID are the same key."]
             pub fn id(&self) -> ::core::result::Result<$id, $crate::id::IdError> {
-<<<<<<< HEAD
+                const CONTEXT: &'static str = $context;
                 ::core::result::Result::Ok($id($crate::id::IdExt::new::<CS>(
-=======
-                const CONTEXT: &'static str = $context;
-                ::core::result::Result::Ok($id($crate::id::Id::new::<CS>(
->>>>>>> db70c1ee
                     ::core::borrow::Borrow::borrow(&self.pk.export()),
                     CONTEXT.as_bytes(),
                 )))
