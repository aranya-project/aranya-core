--- conflicted
+++ resolved
@@ -42,21 +42,8 @@
 ///         CipherSuiteId, UniAuthorSecret, UniChannel, UniPeerEncap, UniRecvPsk, UniSecret,
 ///         UniSecrets, UniSendPsk,
 ///     },
-<<<<<<< HEAD
-///     CipherSuite,
-///     Csprng,
-///     default::{
-///         DefaultCipherSuite,
-///         DefaultEngine,
-///     },
-///     Engine,
-///     IdentityKey,
-///     EncryptionKey,
+///     default::{DefaultCipherSuite, DefaultEngine},
 ///     policy::{CmdId, LabelId},
-///     Rng,
-=======
-///     default::{DefaultCipherSuite, DefaultEngine},
->>>>>>> 379b5d64
 ///     subtle::ConstantTimeEq as _,
 /// };
 ///
