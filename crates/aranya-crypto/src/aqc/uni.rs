use core::{cell::OnceCell, fmt};

use derive_where::derive_where;
use serde::{Deserialize, Serialize};
use spideroak_crypto::{
    csprng::Random,
    import::ImportError,
    kem::Kem,
    subtle::{Choice, ConstantTimeEq},
};
use zerocopy::{
    byteorder::{BE, U16},
    ByteEq, Immutable, IntoBytes, KnownLayout, Unaligned,
};

use crate::{
    Engine,
    aqc::shared::{RawPsk, RootChannelKey, SendOrRecvCtx},
    aranya::{DeviceId, Encap, EncryptionKey, EncryptionPublicKey},
    ciphersuite::CipherSuite,
    engine::unwrapped,
    error::Error,
<<<<<<< HEAD
    id::{Id, IdError, custom_id},
=======
    hpke::{self, Mode},
    id::{custom_id, Id, IdError},
>>>>>>> 5024666f
    misc::sk_misc,
    tls::CipherSuiteId,
};

/// Contextual information for a unidirectional AQC channel.
///
/// In a unidirectional channel, one device is permitted to encrypt
/// messages and one device is permitted to receive decrypt
/// messages.
///
/// ```rust
/// # #[cfg(all(feature = "alloc", not(feature = "trng")))]
/// # {
/// use aranya_crypto::{
///     aqc::{
///         CipherSuiteId,
///         UniAuthorSecret,
///         UniChannel,
///         UniRecvPsk,
///         UniPeerEncap,
///         UniSendPsk,
///         UniSecrets,
///         UniSecret,
///     },
///     CipherSuite,
///     Csprng,
///     default::{
///         DefaultCipherSuite,
///         DefaultEngine,
///     },
///     Engine,
///     Id,
///     IdentityKey,
///     EncryptionKey,
///     Rng,
///     subtle::ConstantTimeEq as _,
/// };
///
/// type E = DefaultEngine<Rng, DefaultCipherSuite>;
/// let (mut eng, _) = E::from_entropy(Rng);
///
/// let parent_cmd_id = Id::random(&mut eng);
/// let label = Id::random(&mut eng);
///
/// let device1_sk = EncryptionKey::<<E as Engine>::CS>::new(&mut eng);
/// let device1_id = IdentityKey::<<E as Engine>::CS>::new(&mut eng).id().expect("device1 ID should be valid");
///
/// let device2_sk = EncryptionKey::<<E as Engine>::CS>::new(&mut eng);
/// let device2_id = IdentityKey::<<E as Engine>::CS>::new(&mut eng).id().expect("device2 ID should be valid");
///
/// // device1 creates the channel keys and sends the encapsulation
/// // to device2...
/// let device1_ch = UniChannel {
///     psk_length_in_bytes: 32,
///     parent_cmd_id,
///     our_sk: &device1_sk,
///     their_pk: &device2_sk.public().expect("receiver encryption key should be valid"),
///     seal_id: device1_id,
///     open_id: device2_id,
///     label,
/// };
/// let UniSecrets { author, peer } = UniSecrets::new(&mut eng, &device1_ch)
///     .expect("unable to create `UniSecrets`");
/// let device1_psk = UniSecret::from_author_secret(&device1_ch, author)
///     .expect("unable to derive `UniSecret` from author secrets")
///     .generate_send_only_psk(CipherSuiteId::TlsAes128GcmSha256)
///     .expect("unable to generate `UniSendPsk`");
///
/// // ...and device2 decrypts the encapsulation to discover the
/// // channel keys.
/// let device2_ch = UniChannel {
///     psk_length_in_bytes: 32,
///     parent_cmd_id,
///     our_sk: &device2_sk,
///     their_pk: &device1_sk.public().expect("receiver encryption key should be valid"),
///     seal_id: device1_id,
///     open_id: device2_id,
///     label,
/// };
/// let device2_psk = UniSecret::from_peer_encap(&device2_ch, peer)
///     .expect("unable to derive `UniRecvPsk` from peer encap")
///     .generate_recv_only_psk(CipherSuiteId::TlsAes128GcmSha256)
///     .expect("unable to generate `UniRecvPsk`");
///
/// assert_eq!(device1_psk.identity(), device2_psk.identity());
/// assert!(bool::from(device1_psk.raw_secret_bytes().ct_eq(device2_psk.raw_secret_bytes())));
/// # }
/// ```
#[derive_where(Debug)]
pub struct UniChannel<'a, CS: CipherSuite> {
    /// The size in bytes of the PSK.
    ///
    /// Per the AQC specification this must be at least 32. This
    /// implementation restricts it to exactly 32. This
    /// restriction may be lifted in the future.
    pub psk_length_in_bytes: u16,
    /// The ID of the parent command.
    pub parent_cmd_id: Id,
    /// Our secret encryption key.
    pub our_sk: &'a EncryptionKey<CS>,
    /// Their public encryption key.
    pub their_pk: &'a EncryptionPublicKey<CS>,
    /// The device that is permitted to encrypt messages.
    pub seal_id: DeviceId,
    /// The device that is permitted to decrypt messages.
    pub open_id: DeviceId,
    /// The policy label applied to the channel.
    pub label: Id,
}

impl<CS: CipherSuite> UniChannel<'_, CS> {
    pub(crate) const fn info(&self) -> Info {
        // info = concat(
        //     "AqcUniPsk-v1",
        //     i2osp(psk_length_in_bytes, 2),
        //     parent_cmd_id,
        //     seal_id,
        //     open_id,
        //     label_id,
        // )
        Info {
            domain: *b"AqcUniPsk-v1",
            psk_length_in_bytes: U16::new(self.psk_length_in_bytes),
            parent_cmd_id: self.parent_cmd_id,
            seal_id: self.seal_id,
            open_id: self.open_id,
            label: self.label,
        }
    }
}

#[repr(C)]
#[derive(Copy, Clone, Debug, ByteEq, Immutable, IntoBytes, KnownLayout, Unaligned)]
pub(crate) struct Info {
    /// Always "AqcUniPsk-v1".
    domain: [u8; 12],
    psk_length_in_bytes: U16<BE>,
    parent_cmd_id: Id,
    seal_id: DeviceId,
    open_id: DeviceId,
    label: Id,
}

/// A unirectional channel author's secret.
pub struct UniAuthorSecret<CS: CipherSuite> {
    key: RootChannelKey<CS>,
    id: OnceCell<Result<UniAuthorSecretId, IdError>>,
}

sk_misc!(UniAuthorSecret, UniAuthorSecretId);

unwrapped! {
    name: UniAuthorSecret;
    type: Decap;
    into: |key: Self| { key.key.into_inner() };
    from: |key| { Self { key: RootChannelKey::new(key), id: OnceCell::new() } };
}

/// A unirectional channel peer's encapsulated secret.
///
/// This should be freely shared with the channel peer.
#[derive_where(Debug, Serialize, Deserialize)]
#[serde(transparent)]
pub struct UniPeerEncap<CS: CipherSuite> {
    encap: Encap<CS>,
    #[serde(skip)]
    id: OnceCell<UniChannelId>,
}

impl<CS: CipherSuite> UniPeerEncap<CS> {
    /// Uniquely identifies the unirectional channel.
    #[inline]
    pub fn id(&self) -> UniChannelId {
        *self
            .id
            .get_or_init(|| UniChannelId(Id::new::<CS>(self.as_bytes(), b"AqcUniChannelId")))
    }

    /// Encodes itself as bytes.
    #[inline]
    pub fn as_bytes(&self) -> &[u8] {
        self.encap.as_bytes()
    }

    /// Returns itself from its byte encoding.
    #[inline]
    pub fn from_bytes(data: &[u8]) -> Result<Self, ImportError> {
        Ok(Self {
            encap: Encap::from_bytes(data)?,
            id: OnceCell::new(),
        })
    }

    fn as_inner(&self) -> &<CS::Kem as Kem>::Encap {
        self.encap.as_inner()
    }
}

custom_id! {
    /// Uniquely identifies a unidirectional channel.
    #[derive(Immutable, IntoBytes, KnownLayout, Unaligned)]
    pub struct UniChannelId;
}

/// The secrets for a unirectional channel.
pub struct UniSecrets<CS: CipherSuite> {
    /// The author's secret.
    pub author: UniAuthorSecret<CS>,
    /// The peer's encapsulation.
    pub peer: UniPeerEncap<CS>,
}

impl<CS: CipherSuite> UniSecrets<CS> {
    /// Creates a new set of encapsulated secrets for the
    /// unidirectional channel.
    pub fn new<E: Engine<CS = CS>>(eng: &mut E, ch: &UniChannel<'_, CS>) -> Result<Self, Error> {
        if ch.psk_length_in_bytes != 32 {
            return Err(Error::invalid_psk_length());
        }

        // Only the channel author calls this function.
        let author_sk = ch.our_sk;
        let peer_pk = ch.their_pk;

        if ch.seal_id == ch.open_id {
            return Err(Error::same_device_id());
        }

        let root_sk = RootChannelKey::random(eng);
        let peer = {
            let (enc, _) = hpke::setup_send_deterministically::<CS>(
                Mode::Auth(&author_sk.key),
                &peer_pk.0,
                [ch.info().as_bytes()],
                // TODO(eric): should HPKE take a ref?
                root_sk.clone().into_inner(),
            )?;
            UniPeerEncap {
                encap: Encap(enc),
                id: OnceCell::new(),
            }
        };
        let author = UniAuthorSecret {
            key: root_sk,
            id: OnceCell::new(),
        };

        Ok(UniSecrets { author, peer })
    }

    /// Uniquely identifies the unirectional channel.
    #[inline]
    pub fn id(&self) -> UniChannelId {
        self.peer.id()
    }
}

/// The shared unidirectional channel secret used by both the
/// channel author and channel peer to derive individual PSKs.
#[derive_where(Debug)]
pub struct UniSecret<CS: CipherSuite> {
    id: UniChannelId,
    #[derive_where(skip(Debug))]
    ctx: SendOrRecvCtx<CS>,
}

impl<CS: CipherSuite> UniSecret<CS> {
    /// Creates the channel author's unidirectional
    /// channel key.
    pub fn from_author_secret(
        ch: &UniChannel<'_, CS>,
        secret: UniAuthorSecret<CS>,
    ) -> Result<Self, Error> {
        if ch.psk_length_in_bytes != 32 {
            return Err(Error::invalid_psk_length());
        }

        // Only the channel author calls this function.
        let author_sk = ch.our_sk;
        let peer_pk = ch.their_pk;

        if ch.seal_id == ch.open_id {
            return Err(Error::same_device_id());
        }

        let (enc, ctx) = hpke::setup_send_deterministically::<CS>(
            Mode::Auth(&author_sk.key),
            &peer_pk.0,
            [ch.info().as_bytes()],
            secret.key.into_inner(),
        )?;

        let id = UniPeerEncap::<CS> {
            encap: Encap(enc),
            id: OnceCell::new(),
        }
        .id();

        Ok(Self {
            id,
            ctx: SendOrRecvCtx::Send(ctx),
        })
    }

    /// Decrypts and authenticates an encapsulated key
    /// received from a peer.
    pub fn from_peer_encap(ch: &UniChannel<'_, CS>, enc: UniPeerEncap<CS>) -> Result<Self, Error> {
        if ch.psk_length_in_bytes != 32 {
            return Err(Error::invalid_psk_length());
        }

        // Only the channel peer calls this function.
        let peer_sk = ch.our_sk;
        let author_pk = ch.their_pk;

        if ch.seal_id == ch.open_id {
            return Err(Error::same_device_id());
        }

        let ctx = hpke::setup_recv::<CS>(
            Mode::Auth(&author_pk.0),
            enc.as_inner(),
            &peer_sk.key,
            [ch.info().as_bytes()],
        )?;

        Ok(Self {
            id: enc.id(),
            ctx: SendOrRecvCtx::Recv(ctx),
        })
    }

    /// Returns the unidirectional channel ID.
    pub fn id(&self) -> &UniChannelId {
        &self.id
    }

    /// Generates a send-only PSK for the cipher suite.
    ///
    /// This method is deterministic over the `UniSecret` and
    /// cipher suite: calling it with the same `UniSecret` and
    /// cipher suite will generate the same PSK.
    pub fn generate_send_only_psk(&self, suite: CipherSuiteId) -> Result<UniSendPsk<CS>, Error> {
        Ok(UniSendPsk {
            id: UniPskId { id: self.id, suite },
            psk: self.generate_psk(suite)?,
        })
    }

    /// Generates a receive-only PSK for the cipher suite.
    ///
    /// This method is deterministic over the `UniSecret` and
    /// cipher suite: calling it with the same `UniSecret` and
    /// cipher suite will generate the same PSK.
    pub fn generate_recv_only_psk(&self, suite: CipherSuiteId) -> Result<UniRecvPsk<CS>, Error> {
        Ok(UniRecvPsk {
            id: UniPskId { id: self.id, suite },
            psk: self.generate_psk(suite)?,
        })
    }

    fn generate_psk(&self, suite: CipherSuiteId) -> Result<RawPsk<CS>, Error> {
        // See section 9.8 of RFC 9180.
        let context = PskCtx {
            prefix: *b"aqc uni psk!",
            channel_id: self.id,
            suite,
        };
        Ok(self.ctx.export(context.as_bytes())?)
    }
}

/// The context used when generating a [`UniSendPsk`] or
/// [`UniRecvPsk`].
#[repr(C)]
#[derive(Copy, Clone, Debug, Immutable, IntoBytes, KnownLayout)]
struct PskCtx {
    prefix: [u8; 12],
    channel_id: UniChannelId,
    suite: CipherSuiteId,
}

/// Uniquely identifies both a [`UniSendPsk`] and
/// a [`UniRecvPsk`].
#[derive(Copy, Clone, Debug, ByteEq, Immutable, IntoBytes, KnownLayout, Serialize, Deserialize)]
pub struct UniPskId {
    id: UniChannelId,
    suite: CipherSuiteId,
}

impl UniPskId {
    /// Returns the AQC channel ID.
    pub const fn channel_id(&self) -> &UniChannelId {
        &self.id
    }

    /// Returns the TLS 1.3 cipher suite ID.
    pub const fn cipher_suite(&self) -> CipherSuiteId {
        self.suite
    }

    /// Converts the ID to its byte encoding.
    pub const fn as_bytes(&self) -> &[u8; 34] {
        zerocopy::transmute_ref!(self)
    }
}

impl ConstantTimeEq for UniPskId {
    #[inline]
    fn ct_eq(&self, other: &Self) -> Choice {
        self.as_bytes().ct_eq(other.as_bytes())
    }
}

impl From<(UniChannelId, CipherSuiteId)> for UniPskId {
    #[inline]
    fn from((id, suite): (UniChannelId, CipherSuiteId)) -> Self {
        Self { id, suite }
    }
}

impl fmt::Display for UniPskId {
    fn fmt(&self, f: &mut fmt::Formatter<'_>) -> fmt::Result {
        let Self { id, suite } = self;
        write!(f, "UniPSK-{id}-{suite}")
    }
}

macro_rules! uni_psk {
    (
        $(#[$meta:meta])*
        struct $name:ident;
    ) => {
        $(#[$meta])*
        pub struct $name<CS> {
            id: UniPskId,
            psk: RawPsk<CS>,
        }

        impl<CS: CipherSuite> $name<CS> {
            /// Returns the PSK identity.
            ///
            /// See [RFC 8446] section 4.2.11 for more information about
            /// PSKs.
            ///
            /// [RFC 8446]: https://datatracker.ietf.org/doc/html/rfc8446#autoid-37
            pub fn identity(&self) -> &UniPskId {
                &self.id
            }

            /// Returns the raw PSK secret.
            ///
            /// See [RFC 8446] section 4.2.11 for more information about
            /// PSKs.
            ///
            /// [RFC 8446]: https://datatracker.ietf.org/doc/html/rfc8446#autoid-37
            pub fn raw_secret_bytes(&self) -> &[u8] {
                self.psk.raw_secret_bytes()
            }
        }

        impl<CS: CipherSuite> fmt::Debug for $name<CS> {
            fn fmt(&self, f: &mut fmt::Formatter<'_>) -> fmt::Result {
                // Avoid leaking `psk`.
                f.debug_struct(stringify!($name))
                    .field("id", &self.id)
                    .finish_non_exhaustive()
            }
        }
    };
}

uni_psk! {
    /// A PSK for a unidirectional channel where the user is
    /// sending data.
    struct UniSendPsk;
}
uni_psk! {
    /// A PSK for a unidirectional channel where the user is
    /// receiving data.
    struct UniRecvPsk;
}<|MERGE_RESOLUTION|>--- conflicted
+++ resolved
@@ -9,8 +9,8 @@
     subtle::{Choice, ConstantTimeEq},
 };
 use zerocopy::{
+    ByteEq, Immutable, IntoBytes, KnownLayout, Unaligned,
     byteorder::{BE, U16},
-    ByteEq, Immutable, IntoBytes, KnownLayout, Unaligned,
 };
 
 use crate::{
@@ -20,12 +20,8 @@
     ciphersuite::CipherSuite,
     engine::unwrapped,
     error::Error,
-<<<<<<< HEAD
+    hpke::{self, Mode},
     id::{Id, IdError, custom_id},
-=======
-    hpke::{self, Mode},
-    id::{custom_id, Id, IdError},
->>>>>>> 5024666f
     misc::sk_misc,
     tls::CipherSuiteId,
 };
