use core::{cell::OnceCell, fmt, iter};

use derive_where::derive_where;
use serde::{Deserialize, Serialize};
use spideroak_crypto::{
    csprng::Random,
    import::ImportError,
    kem::Kem,
    subtle::{Choice, ConstantTimeEq},
};
use zerocopy::{
    ByteEq, Immutable, IntoBytes, KnownLayout, Unaligned,
    byteorder::{BE, U16},
};

use crate::{
    Engine,
    aqc::shared::{RawPsk, RootChannelKey, SendOrRecvCtx},
    aranya::{DeviceId, Encap, EncryptionKey, EncryptionPublicKey},
    ciphersuite::CipherSuite,
    engine::unwrapped,
    error::Error,
    hpke::{self, Mode},
<<<<<<< HEAD
    id::{custom_id, BaseId, IdError, IdExt as _},
=======
    id::{Id, IdError, IdExt as _, custom_id},
>>>>>>> 803c0dc4
    misc::sk_misc,
    tls::CipherSuiteId,
};

/// Contextual information for a unidirectional AQC channel.
///
/// In a unidirectional channel, one device is permitted to encrypt
/// messages and one device is permitted to receive decrypt
/// messages.
///
/// ```rust
/// # #[cfg(all(feature = "alloc", not(feature = "trng")))]
/// # {
/// use aranya_crypto::{
///     aqc::{
///         CipherSuiteId,
///         UniAuthorSecret,
///         UniChannel,
///         UniRecvPsk,
///         UniPeerEncap,
///         UniSendPsk,
///         UniSecrets,
///         UniSecret,
///     },
///     id::IdExt as _,
///     CipherSuite,
///     Csprng,
///     default::{
///         DefaultCipherSuite,
///         DefaultEngine,
///     },
///     Engine,
///     BaseId,
///     IdentityKey,
///     EncryptionKey,
///     Rng,
///     subtle::ConstantTimeEq as _,
/// };
///
/// type E = DefaultEngine<Rng, DefaultCipherSuite>;
/// let (mut eng, _) = E::from_entropy(Rng);
///
/// let parent_cmd_id = BaseId::random(&mut eng);
/// let label = BaseId::random(&mut eng);
///
/// let device1_sk = EncryptionKey::<<E as Engine>::CS>::new(&mut eng);
/// let device1_id = IdentityKey::<<E as Engine>::CS>::new(&mut eng).id().expect("device1 ID should be valid");
///
/// let device2_sk = EncryptionKey::<<E as Engine>::CS>::new(&mut eng);
/// let device2_id = IdentityKey::<<E as Engine>::CS>::new(&mut eng).id().expect("device2 ID should be valid");
///
/// // device1 creates the channel keys and sends the encapsulation
/// // to device2...
/// let device1_ch = UniChannel {
///     psk_length_in_bytes: 32,
///     parent_cmd_id,
///     our_sk: &device1_sk,
///     their_pk: &device2_sk.public().expect("receiver encryption key should be valid"),
///     seal_id: device1_id,
///     open_id: device2_id,
///     label,
/// };
/// let UniSecrets { author, peer } = UniSecrets::new(&mut eng, &device1_ch)
///     .expect("unable to create `UniSecrets`");
/// let device1_psk = UniSecret::from_author_secret(&device1_ch, author)
///     .expect("unable to derive `UniSecret` from author secrets")
///     .generate_send_only_psk(CipherSuiteId::TlsAes128GcmSha256)
///     .expect("unable to generate `UniSendPsk`");
///
/// // ...and device2 decrypts the encapsulation to discover the
/// // channel keys.
/// let device2_ch = UniChannel {
///     psk_length_in_bytes: 32,
///     parent_cmd_id,
///     our_sk: &device2_sk,
///     their_pk: &device1_sk.public().expect("receiver encryption key should be valid"),
///     seal_id: device1_id,
///     open_id: device2_id,
///     label,
/// };
/// let device2_psk = UniSecret::from_peer_encap(&device2_ch, peer)
///     .expect("unable to derive `UniRecvPsk` from peer encap")
///     .generate_recv_only_psk(CipherSuiteId::TlsAes128GcmSha256)
///     .expect("unable to generate `UniRecvPsk`");
///
/// assert_eq!(device1_psk.identity(), device2_psk.identity());
/// assert!(bool::from(device1_psk.raw_secret_bytes().ct_eq(device2_psk.raw_secret_bytes())));
/// # }
/// ```
#[derive_where(Debug)]
pub struct UniChannel<'a, CS: CipherSuite> {
    /// The size in bytes of the PSK.
    ///
    /// Per the AQC specification this must be at least 32. This
    /// implementation restricts it to exactly 32. This
    /// restriction may be lifted in the future.
    pub psk_length_in_bytes: u16,
    /// The ID of the parent command.
    pub parent_cmd_id: BaseId,
    /// Our secret encryption key.
    pub our_sk: &'a EncryptionKey<CS>,
    /// Their public encryption key.
    pub their_pk: &'a EncryptionPublicKey<CS>,
    /// The device that is permitted to encrypt messages.
    pub seal_id: DeviceId,
    /// The device that is permitted to decrypt messages.
    pub open_id: DeviceId,
    /// The policy label applied to the channel.
    pub label: BaseId,
}

impl<CS: CipherSuite> UniChannel<'_, CS> {
    pub(crate) const fn info(&self) -> Info {
        // info = concat(
        //     "AqcUniPsk-v1",
        //     i2osp(psk_length_in_bytes, 2),
        //     parent_cmd_id,
        //     seal_id,
        //     open_id,
        //     label_id,
        // )
        Info {
            domain: *b"AqcUniPsk-v1",
            psk_length_in_bytes: U16::new(self.psk_length_in_bytes),
            parent_cmd_id: self.parent_cmd_id,
            seal_id: self.seal_id,
            open_id: self.open_id,
            label: self.label,
        }
    }
}

#[repr(C)]
#[derive(Copy, Clone, Debug, ByteEq, Immutable, IntoBytes, KnownLayout, Unaligned)]
pub(crate) struct Info {
    /// Always "AqcUniPsk-v1".
    domain: [u8; 12],
    psk_length_in_bytes: U16<BE>,
    parent_cmd_id: BaseId,
    seal_id: DeviceId,
    open_id: DeviceId,
    label: BaseId,
}

/// A unirectional channel author's secret.
pub struct UniAuthorSecret<CS: CipherSuite> {
    sk: RootChannelKey<CS>,
    id: OnceCell<Result<UniAuthorSecretId, IdError>>,
}

sk_misc!(UniAuthorSecret, UniAuthorSecretId, "AQC Uni Author Secret");

unwrapped! {
    name: UniAuthorSecret;
    type: Decap;
    into: |key: Self| { key.sk.into_inner() };
    from: |key| { Self { sk: RootChannelKey::new(key), id: OnceCell::new() } };
}

/// A unirectional channel peer's encapsulated secret.
///
/// This should be freely shared with the channel peer.
#[derive_where(Debug, Serialize, Deserialize)]
#[serde(transparent)]
pub struct UniPeerEncap<CS: CipherSuite> {
    encap: Encap<CS>,
    #[serde(skip)]
    id: OnceCell<UniChannelId>,
}

impl<CS: CipherSuite> UniPeerEncap<CS> {
    /// Uniquely identifies the unirectional channel.
    #[inline]
    pub fn id(&self) -> UniChannelId {
        *self.id.get_or_init(|| {
            UniChannelId::new::<CS>(b"AqcUniChannelId-v1", iter::once(self.as_bytes()))
        })
    }

    /// Encodes itself as bytes.
    #[inline]
    pub fn as_bytes(&self) -> &[u8] {
        self.encap.as_bytes()
    }

    /// Returns itself from its byte encoding.
    #[inline]
    pub fn from_bytes(data: &[u8]) -> Result<Self, ImportError> {
        Ok(Self {
            encap: Encap::from_bytes(data)?,
            id: OnceCell::new(),
        })
    }

    fn as_inner(&self) -> &<CS::Kem as Kem>::Encap {
        self.encap.as_inner()
    }
}

custom_id! {
    /// Uniquely identifies a unidirectional channel.
    #[derive(Immutable, IntoBytes, KnownLayout, Unaligned)]
    pub struct UniChannelId;
}

/// The secrets for a unirectional channel.
pub struct UniSecrets<CS: CipherSuite> {
    /// The author's secret.
    pub author: UniAuthorSecret<CS>,
    /// The peer's encapsulation.
    pub peer: UniPeerEncap<CS>,
}

impl<CS: CipherSuite> UniSecrets<CS> {
    /// Creates a new set of encapsulated secrets for the
    /// unidirectional channel.
    pub fn new<E: Engine<CS = CS>>(eng: &mut E, ch: &UniChannel<'_, CS>) -> Result<Self, Error> {
        if ch.psk_length_in_bytes != 32 {
            return Err(Error::invalid_psk_length());
        }

        // Only the channel author calls this function.
        let author_sk = ch.our_sk;
        let peer_pk = ch.their_pk;

        if ch.seal_id == ch.open_id {
            return Err(Error::same_device_id());
        }

        let root_sk = RootChannelKey::random(eng);
        let peer = {
            let (enc, _) = hpke::setup_send_deterministically::<CS>(
                Mode::Auth(&author_sk.sk),
                &peer_pk.pk,
                [ch.info().as_bytes()],
                // TODO(eric): should HPKE take a ref?
                root_sk.clone().into_inner(),
            )?;
            UniPeerEncap {
                encap: Encap(enc),
                id: OnceCell::new(),
            }
        };
        let author = UniAuthorSecret {
            sk: root_sk,
            id: OnceCell::new(),
        };

        Ok(UniSecrets { author, peer })
    }

    /// Uniquely identifies the unirectional channel.
    #[inline]
    pub fn id(&self) -> UniChannelId {
        self.peer.id()
    }
}

/// The shared unidirectional channel secret used by both the
/// channel author and channel peer to derive individual PSKs.
#[derive_where(Debug)]
pub struct UniSecret<CS: CipherSuite> {
    id: UniChannelId,
    #[derive_where(skip(Debug))]
    ctx: SendOrRecvCtx<CS>,
}

impl<CS: CipherSuite> UniSecret<CS> {
    /// Creates the channel author's unidirectional
    /// channel key.
    pub fn from_author_secret(
        ch: &UniChannel<'_, CS>,
        secret: UniAuthorSecret<CS>,
    ) -> Result<Self, Error> {
        if ch.psk_length_in_bytes != 32 {
            return Err(Error::invalid_psk_length());
        }

        // Only the channel author calls this function.
        let author_sk = ch.our_sk;
        let peer_pk = ch.their_pk;

        if ch.seal_id == ch.open_id {
            return Err(Error::same_device_id());
        }

        let (enc, ctx) = hpke::setup_send_deterministically::<CS>(
            Mode::Auth(&author_sk.sk),
            &peer_pk.pk,
            [ch.info().as_bytes()],
            secret.sk.into_inner(),
        )?;

        let id = UniPeerEncap::<CS> {
            encap: Encap(enc),
            id: OnceCell::new(),
        }
        .id();

        Ok(Self {
            id,
            ctx: SendOrRecvCtx::Send(ctx),
        })
    }

    /// Decrypts and authenticates an encapsulated key
    /// received from a peer.
    pub fn from_peer_encap(ch: &UniChannel<'_, CS>, enc: UniPeerEncap<CS>) -> Result<Self, Error> {
        if ch.psk_length_in_bytes != 32 {
            return Err(Error::invalid_psk_length());
        }

        // Only the channel peer calls this function.
        let peer_sk = ch.our_sk;
        let author_pk = ch.their_pk;

        if ch.seal_id == ch.open_id {
            return Err(Error::same_device_id());
        }

        let ctx = hpke::setup_recv::<CS>(
            Mode::Auth(&author_pk.pk),
            enc.as_inner(),
            &peer_sk.sk,
            [ch.info().as_bytes()],
        )?;

        Ok(Self {
            id: enc.id(),
            ctx: SendOrRecvCtx::Recv(ctx),
        })
    }

    /// Returns the unidirectional channel ID.
    pub fn id(&self) -> &UniChannelId {
        &self.id
    }

    /// Generates a send-only PSK for the cipher suite.
    ///
    /// This method is deterministic over the `UniSecret` and
    /// cipher suite: calling it with the same `UniSecret` and
    /// cipher suite will generate the same PSK.
    pub fn generate_send_only_psk(&self, suite: CipherSuiteId) -> Result<UniSendPsk<CS>, Error> {
        Ok(UniSendPsk {
            id: UniPskId { id: self.id, suite },
            psk: self.generate_psk(suite)?,
        })
    }

    /// Generates a receive-only PSK for the cipher suite.
    ///
    /// This method is deterministic over the `UniSecret` and
    /// cipher suite: calling it with the same `UniSecret` and
    /// cipher suite will generate the same PSK.
    pub fn generate_recv_only_psk(&self, suite: CipherSuiteId) -> Result<UniRecvPsk<CS>, Error> {
        Ok(UniRecvPsk {
            id: UniPskId { id: self.id, suite },
            psk: self.generate_psk(suite)?,
        })
    }

    fn generate_psk(&self, suite: CipherSuiteId) -> Result<RawPsk<CS>, Error> {
        // See section 9.8 of RFC 9180.
        let context = PskCtx {
            prefix: *b"aqc uni psk!",
            channel_id: self.id,
            suite,
        };
        Ok(self.ctx.export(context.as_bytes())?)
    }
}

/// The context used when generating a [`UniSendPsk`] or
/// [`UniRecvPsk`].
#[repr(C)]
#[derive(Copy, Clone, Debug, Immutable, IntoBytes, KnownLayout)]
struct PskCtx {
    prefix: [u8; 12],
    channel_id: UniChannelId,
    suite: CipherSuiteId,
}

/// Uniquely identifies both a [`UniSendPsk`] and
/// a [`UniRecvPsk`].
#[derive(Copy, Clone, Debug, ByteEq, Immutable, IntoBytes, KnownLayout, Serialize, Deserialize)]
pub struct UniPskId {
    id: UniChannelId,
    suite: CipherSuiteId,
}

impl UniPskId {
    /// Returns the AQC channel ID.
    pub const fn channel_id(&self) -> &UniChannelId {
        &self.id
    }

    /// Returns the TLS 1.3 cipher suite ID.
    pub const fn cipher_suite(&self) -> CipherSuiteId {
        self.suite
    }

    /// Converts the ID to its byte encoding.
    pub const fn as_bytes(&self) -> &[u8; 34] {
        zerocopy::transmute_ref!(self)
    }
}

impl ConstantTimeEq for UniPskId {
    #[inline]
    fn ct_eq(&self, other: &Self) -> Choice {
        self.as_bytes().ct_eq(other.as_bytes())
    }
}

impl From<(UniChannelId, CipherSuiteId)> for UniPskId {
    #[inline]
    fn from((id, suite): (UniChannelId, CipherSuiteId)) -> Self {
        Self { id, suite }
    }
}

impl fmt::Display for UniPskId {
    fn fmt(&self, f: &mut fmt::Formatter<'_>) -> fmt::Result {
        let Self { id, suite } = self;
        write!(f, "UniPSK-{id}-{suite}")
    }
}

macro_rules! uni_psk {
    (
        $(#[$meta:meta])*
        struct $name:ident;
    ) => {
        $(#[$meta])*
        pub struct $name<CS> {
            id: UniPskId,
            psk: RawPsk<CS>,
        }

        impl<CS: CipherSuite> $name<CS> {
            /// Returns the PSK identity.
            ///
            /// See [RFC 8446] section 4.2.11 for more information about
            /// PSKs.
            ///
            /// [RFC 8446]: https://datatracker.ietf.org/doc/html/rfc8446#autoid-37
            pub fn identity(&self) -> &UniPskId {
                &self.id
            }

            /// Returns the raw PSK secret.
            ///
            /// See [RFC 8446] section 4.2.11 for more information about
            /// PSKs.
            ///
            /// [RFC 8446]: https://datatracker.ietf.org/doc/html/rfc8446#autoid-37
            pub fn raw_secret_bytes(&self) -> &[u8] {
                self.psk.raw_secret_bytes()
            }
        }

        impl<CS: CipherSuite> fmt::Debug for $name<CS> {
            fn fmt(&self, f: &mut fmt::Formatter<'_>) -> fmt::Result {
                // Avoid leaking `psk`.
                f.debug_struct(stringify!($name))
                    .field("id", &self.id)
                    .finish_non_exhaustive()
            }
        }
    };
}

uni_psk! {
    /// A PSK for a unidirectional channel where the user is
    /// sending data.
    struct UniSendPsk;
}
uni_psk! {
    /// A PSK for a unidirectional channel where the user is
    /// receiving data.
    struct UniRecvPsk;
}

#[cfg(test)]
mod tests {
    use super::*;

    /// Golden test for [`UniAuthorSecret`] IDs.
    #[test]
    fn test_uni_author_secret_id() {
        use spideroak_crypto::{ed25519::Ed25519, import::Import, kem::Kem, rust};

        use crate::{aqc::shared::RootChannelKey, default::DhKemP256HkdfSha256, test_util::TestCs};

        type CS = TestCs<
            rust::Aes256Gcm,
            rust::Sha256,
            rust::HkdfSha512,
            DhKemP256HkdfSha256,
            rust::HmacSha512,
            Ed25519,
        >;

        let tests = [(
            [
                0x01, 0x02, 0x03, 0x04, 0x05, 0x06, 0x07, 0x08, 0x09, 0x0a, 0x0b, 0x0c, 0x0d, 0x0e,
                0x0f, 0x10, 0x11, 0x12, 0x13, 0x14, 0x15, 0x16, 0x17, 0x18, 0x19, 0x1a, 0x1b, 0x1c,
                0x1d, 0x1e, 0x1f, 0x20,
            ],
            "1S3KBvgcjZL8vdzhLrkGookzZfEL1e48jrLazNN7zSGw",
        )];

        for (i, (key_bytes, expected_id)) in tests.iter().enumerate() {
            let sk = <<CS as CipherSuite>::Kem as Kem>::DecapKey::import(key_bytes)
                .expect("should import decap key");
            let root_key = RootChannelKey::<CS>::new(sk);
            let uni_author_secret = UniAuthorSecret {
                sk: root_key,
                id: OnceCell::new(),
            };

            let got_id = uni_author_secret.id().expect("should compute ID");
            let expected =
                UniAuthorSecretId::decode(expected_id).expect("should decode expected ID");

            assert_eq!(got_id, expected, "test case #{i}");
        }
    }
}<|MERGE_RESOLUTION|>--- conflicted
+++ resolved
@@ -21,11 +21,7 @@
     engine::unwrapped,
     error::Error,
     hpke::{self, Mode},
-<<<<<<< HEAD
-    id::{custom_id, BaseId, IdError, IdExt as _},
-=======
-    id::{Id, IdError, IdExt as _, custom_id},
->>>>>>> 803c0dc4
+    id::{BaseId, IdError, IdExt as _, custom_id},
     misc::sk_misc,
     tls::CipherSuiteId,
 };
