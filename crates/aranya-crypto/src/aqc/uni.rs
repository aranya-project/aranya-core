use core::{cell::OnceCell, fmt};

use derive_where::derive_where;
use serde::{Deserialize, Serialize};
use spideroak_crypto::{
    csprng::Random,
    import::ImportError,
    kem::Kem,
    subtle::{Choice, ConstantTimeEq},
};
use zerocopy::{
    byteorder::{BE, U16},
    ByteEq, Immutable, IntoBytes, KnownLayout, Unaligned,
};

use crate::{
    aqc::shared::{RawPsk, RootChannelKey, SendOrRecvCtx},
    aranya::{DeviceId, Encap, EncryptionKey, EncryptionPublicKey},
    ciphersuite::CipherSuite,
    engine::unwrapped,
    error::Error,
    hpke::{self, Mode},
    id::{custom_id, Id, IdError},
    misc::sk_misc,
    tls::CipherSuiteId,
    Engine,
};

/// Contextual information for a unidirectional AQC channel.
///
/// In a unidirectional channel, one device is permitted to encrypt
/// messages and one device is permitted to receive decrypt
/// messages.
///
/// ```rust
/// # #[cfg(all(feature = "alloc", not(feature = "trng")))]
/// # {
/// use aranya_crypto::{
///     aqc::{
///         CipherSuiteId,
///         UniAuthorSecret,
///         UniChannel,
///         UniRecvPsk,
///         UniPeerEncap,
///         UniSendPsk,
///         UniSecrets,
///         UniSecret,
///     },
///     CipherSuite,
///     Csprng,
///     default::{
///         DefaultCipherSuite,
///         DefaultEngine,
///     },
///     Engine,
///     Id,
///     IdentityKey,
///     EncryptionKey,
///     Rng,
///     subtle::ConstantTimeEq as _,
/// };
///
/// type E = DefaultEngine<Rng, DefaultCipherSuite>;
/// let (mut eng, _) = E::from_entropy(Rng);
///
/// let parent_cmd_id = Id::random(&mut eng);
/// let label = Id::random(&mut eng);
///
/// let device1_sk = EncryptionKey::<<E as Engine>::CS>::new(&mut eng);
/// let device1_id = IdentityKey::<<E as Engine>::CS>::new(&mut eng).id().expect("device1 ID should be valid");
///
/// let device2_sk = EncryptionKey::<<E as Engine>::CS>::new(&mut eng);
/// let device2_id = IdentityKey::<<E as Engine>::CS>::new(&mut eng).id().expect("device2 ID should be valid");
///
/// // device1 creates the channel keys and sends the encapsulation
/// // to device2...
/// let device1_ch = UniChannel {
///     psk_length_in_bytes: 32,
///     parent_cmd_id,
///     our_sk: &device1_sk,
///     their_pk: &device2_sk.public().expect("receiver encryption key should be valid"),
///     seal_id: device1_id,
///     open_id: device2_id,
///     label,
/// };
/// let UniSecrets { author, peer } = UniSecrets::new(&mut eng, &device1_ch)
///     .expect("unable to create `UniSecrets`");
/// let device1_psk = UniSecret::from_author_secret(&device1_ch, author)
///     .expect("unable to derive `UniSecret` from author secrets")
///     .generate_send_only_psk(CipherSuiteId::TlsAes128GcmSha256)
///     .expect("unable to generate `UniSendPsk`");
///
/// // ...and device2 decrypts the encapsulation to discover the
/// // channel keys.
/// let device2_ch = UniChannel {
///     psk_length_in_bytes: 32,
///     parent_cmd_id,
///     our_sk: &device2_sk,
///     their_pk: &device1_sk.public().expect("receiver encryption key should be valid"),
///     seal_id: device1_id,
///     open_id: device2_id,
///     label,
/// };
/// let device2_psk = UniSecret::from_peer_encap(&device2_ch, peer)
///     .expect("unable to derive `UniRecvPsk` from peer encap")
///     .generate_recv_only_psk(CipherSuiteId::TlsAes128GcmSha256)
///     .expect("unable to generate `UniRecvPsk`");
///
/// assert_eq!(device1_psk.identity(), device2_psk.identity());
/// assert!(bool::from(device1_psk.raw_secret_bytes().ct_eq(device2_psk.raw_secret_bytes())));
/// # }
/// ```
#[derive_where(Debug)]
pub struct UniChannel<'a, CS: CipherSuite> {
    /// The size in bytes of the PSK.
    ///
    /// Per the AQC specification this must be at least 32. This
    /// implementation restricts it to exactly 32. This
    /// restriction may be lifted in the future.
    pub psk_length_in_bytes: u16,
    /// The ID of the parent command.
    pub parent_cmd_id: Id,
    /// Our secret encryption key.
    pub our_sk: &'a EncryptionKey<CS>,
    /// Their public encryption key.
    pub their_pk: &'a EncryptionPublicKey<CS>,
    /// The device that is permitted to encrypt messages.
    pub seal_id: DeviceId,
    /// The device that is permitted to decrypt messages.
    pub open_id: DeviceId,
    /// The policy label applied to the channel.
    pub label: Id,
}

impl<CS: CipherSuite> UniChannel<'_, CS> {
    pub(crate) const fn info(&self) -> Info {
        // info = concat(
        //     "AqcUniPsk-v1",
        //     i2osp(psk_length_in_bytes, 2),
        //     parent_cmd_id,
        //     seal_id,
        //     open_id,
        //     label_id,
        // )
        Info {
            domain: *b"AqcUniPsk-v1",
            psk_length_in_bytes: U16::new(self.psk_length_in_bytes),
            parent_cmd_id: self.parent_cmd_id,
            seal_id: self.seal_id,
            open_id: self.open_id,
            label: self.label,
        }
    }
}

#[repr(C)]
#[derive(Copy, Clone, Debug, ByteEq, Immutable, IntoBytes, KnownLayout, Unaligned)]
pub(crate) struct Info {
    /// Always "AqcUniPsk-v1".
    domain: [u8; 12],
    psk_length_in_bytes: U16<BE>,
    parent_cmd_id: Id,
    seal_id: DeviceId,
    open_id: DeviceId,
    label: Id,
}

/// A unirectional channel author's secret.
pub struct UniAuthorSecret<CS: CipherSuite> {
    sk: RootChannelKey<CS>,
    id: OnceCell<Result<UniAuthorSecretId, IdError>>,
}

sk_misc!(UniAuthorSecret, UniAuthorSecretId);

unwrapped! {
    name: UniAuthorSecret;
    type: Decap;
    into: |key: Self| { key.sk.into_inner() };
    from: |key| { Self { sk: RootChannelKey::new(key), id: OnceCell::new() } };
}

/// A unirectional channel peer's encapsulated secret.
///
/// This should be freely shared with the channel peer.
#[derive_where(Debug, Serialize, Deserialize)]
#[serde(transparent)]
pub struct UniPeerEncap<CS: CipherSuite> {
    encap: Encap<CS>,
    #[serde(skip)]
    id: OnceCell<UniChannelId>,
}

impl<CS: CipherSuite> UniPeerEncap<CS> {
    /// Uniquely identifies the unirectional channel.
    #[inline]
    pub fn id(&self) -> UniChannelId {
        *self
            .id
            .get_or_init(|| UniChannelId(Id::new::<CS>(self.as_bytes(), b"AqcUniChannelId")))
    }

    /// Encodes itself as bytes.
    #[inline]
    pub fn as_bytes(&self) -> &[u8] {
        self.encap.as_bytes()
    }

    /// Returns itself from its byte encoding.
    #[inline]
    pub fn from_bytes(data: &[u8]) -> Result<Self, ImportError> {
        Ok(Self {
            encap: Encap::from_bytes(data)?,
            id: OnceCell::new(),
        })
    }

    fn as_inner(&self) -> &<CS::Kem as Kem>::Encap {
        self.encap.as_inner()
    }
}

custom_id! {
    /// Uniquely identifies a unidirectional channel.
    #[derive(Immutable, IntoBytes, KnownLayout, Unaligned)]
    pub struct UniChannelId;
}

/// The secrets for a unirectional channel.
pub struct UniSecrets<CS: CipherSuite> {
    /// The author's secret.
    pub author: UniAuthorSecret<CS>,
    /// The peer's encapsulation.
    pub peer: UniPeerEncap<CS>,
}

impl<CS: CipherSuite> UniSecrets<CS> {
    /// Creates a new set of encapsulated secrets for the
    /// unidirectional channel.
    pub fn new<E: Engine<CS = CS>>(eng: &mut E, ch: &UniChannel<'_, CS>) -> Result<Self, Error> {
        if ch.psk_length_in_bytes != 32 {
            return Err(Error::invalid_psk_length());
        }

        // Only the channel author calls this function.
        let author_sk = ch.our_sk;
        let peer_pk = ch.their_pk;

        if ch.seal_id == ch.open_id {
            return Err(Error::same_device_id());
        }

        let root_sk = RootChannelKey::random(eng);
        let peer = {
<<<<<<< HEAD
            let (enc, _) = Hpke::<CS::Kem, CS::Kdf, CS::Aead>::setup_send_deterministically(
                Mode::Auth(&author_sk.sk),
                &peer_pk.pk,
                &ch.info(),
=======
            let (enc, _) = hpke::setup_send_deterministically::<CS>(
                Mode::Auth(&author_sk.key),
                &peer_pk.0,
                [ch.info().as_bytes()],
>>>>>>> 6449e329
                // TODO(eric): should HPKE take a ref?
                root_sk.clone().into_inner(),
            )?;
            UniPeerEncap {
                encap: Encap(enc),
                id: OnceCell::new(),
            }
        };
        let author = UniAuthorSecret {
            sk: root_sk,
            id: OnceCell::new(),
        };

        Ok(UniSecrets { author, peer })
    }

    /// Uniquely identifies the unirectional channel.
    #[inline]
    pub fn id(&self) -> UniChannelId {
        self.peer.id()
    }
}

/// The shared unidirectional channel secret used by both the
/// channel author and channel peer to derive individual PSKs.
#[derive_where(Debug)]
pub struct UniSecret<CS: CipherSuite> {
    id: UniChannelId,
    #[derive_where(skip(Debug))]
    ctx: SendOrRecvCtx<CS>,
}

impl<CS: CipherSuite> UniSecret<CS> {
    /// Creates the channel author's unidirectional
    /// channel key.
    pub fn from_author_secret(
        ch: &UniChannel<'_, CS>,
        secret: UniAuthorSecret<CS>,
    ) -> Result<Self, Error> {
        if ch.psk_length_in_bytes != 32 {
            return Err(Error::invalid_psk_length());
        }

        // Only the channel author calls this function.
        let author_sk = ch.our_sk;
        let peer_pk = ch.their_pk;

        if ch.seal_id == ch.open_id {
            return Err(Error::same_device_id());
        }

<<<<<<< HEAD
        let (enc, ctx) = Hpke::<CS::Kem, CS::Kdf, CS::Aead>::setup_send_deterministically(
            Mode::Auth(&author_sk.sk),
            &peer_pk.pk,
            &ch.info(),
            secret.sk.into_inner(),
=======
        let (enc, ctx) = hpke::setup_send_deterministically::<CS>(
            Mode::Auth(&author_sk.key),
            &peer_pk.0,
            [ch.info().as_bytes()],
            secret.key.into_inner(),
>>>>>>> 6449e329
        )?;

        let id = UniPeerEncap::<CS> {
            encap: Encap(enc),
            id: OnceCell::new(),
        }
        .id();

        Ok(Self {
            id,
            ctx: SendOrRecvCtx::Send(ctx),
        })
    }

    /// Decrypts and authenticates an encapsulated key
    /// received from a peer.
    pub fn from_peer_encap(ch: &UniChannel<'_, CS>, enc: UniPeerEncap<CS>) -> Result<Self, Error> {
        if ch.psk_length_in_bytes != 32 {
            return Err(Error::invalid_psk_length());
        }

        // Only the channel peer calls this function.
        let peer_sk = ch.our_sk;
        let author_pk = ch.their_pk;

        if ch.seal_id == ch.open_id {
            return Err(Error::same_device_id());
        }

<<<<<<< HEAD
        let info = ch.info();
        let ctx = Hpke::<CS::Kem, CS::Kdf, CS::Aead>::setup_recv(
            Mode::Auth(&author_pk.pk),
            enc.as_inner(),
            &peer_sk.sk,
            &info,
=======
        let ctx = hpke::setup_recv::<CS>(
            Mode::Auth(&author_pk.0),
            enc.as_inner(),
            &peer_sk.key,
            [ch.info().as_bytes()],
>>>>>>> 6449e329
        )?;

        Ok(Self {
            id: enc.id(),
            ctx: SendOrRecvCtx::Recv(ctx),
        })
    }

    /// Returns the unidirectional channel ID.
    pub fn id(&self) -> &UniChannelId {
        &self.id
    }

    /// Generates a send-only PSK for the cipher suite.
    ///
    /// This method is deterministic over the `UniSecret` and
    /// cipher suite: calling it with the same `UniSecret` and
    /// cipher suite will generate the same PSK.
    pub fn generate_send_only_psk(&self, suite: CipherSuiteId) -> Result<UniSendPsk<CS>, Error> {
        Ok(UniSendPsk {
            id: UniPskId { id: self.id, suite },
            psk: self.generate_psk(suite)?,
        })
    }

    /// Generates a receive-only PSK for the cipher suite.
    ///
    /// This method is deterministic over the `UniSecret` and
    /// cipher suite: calling it with the same `UniSecret` and
    /// cipher suite will generate the same PSK.
    pub fn generate_recv_only_psk(&self, suite: CipherSuiteId) -> Result<UniRecvPsk<CS>, Error> {
        Ok(UniRecvPsk {
            id: UniPskId { id: self.id, suite },
            psk: self.generate_psk(suite)?,
        })
    }

    fn generate_psk(&self, suite: CipherSuiteId) -> Result<RawPsk<CS>, Error> {
        // See section 9.8 of RFC 9180.
        let context = PskCtx {
            prefix: *b"aqc uni psk!",
            channel_id: self.id,
            suite,
        };
        Ok(self.ctx.export(context.as_bytes())?)
    }
}

/// The context used when generating a [`UniSendPsk`] or
/// [`UniRecvPsk`].
#[repr(C)]
#[derive(Copy, Clone, Debug, Immutable, IntoBytes, KnownLayout)]
struct PskCtx {
    prefix: [u8; 12],
    channel_id: UniChannelId,
    suite: CipherSuiteId,
}

/// Uniquely identifies both a [`UniSendPsk`] and
/// a [`UniRecvPsk`].
#[derive(Copy, Clone, Debug, ByteEq, Immutable, IntoBytes, KnownLayout, Serialize, Deserialize)]
pub struct UniPskId {
    id: UniChannelId,
    suite: CipherSuiteId,
}

impl UniPskId {
    /// Returns the AQC channel ID.
    pub const fn channel_id(&self) -> &UniChannelId {
        &self.id
    }

    /// Returns the TLS 1.3 cipher suite ID.
    pub const fn cipher_suite(&self) -> CipherSuiteId {
        self.suite
    }

    /// Converts the ID to its byte encoding.
    pub const fn as_bytes(&self) -> &[u8; 34] {
        zerocopy::transmute_ref!(self)
    }
}

impl ConstantTimeEq for UniPskId {
    #[inline]
    fn ct_eq(&self, other: &Self) -> Choice {
        self.as_bytes().ct_eq(other.as_bytes())
    }
}

impl From<(UniChannelId, CipherSuiteId)> for UniPskId {
    #[inline]
    fn from((id, suite): (UniChannelId, CipherSuiteId)) -> Self {
        Self { id, suite }
    }
}

impl fmt::Display for UniPskId {
    fn fmt(&self, f: &mut fmt::Formatter<'_>) -> fmt::Result {
        let Self { id, suite } = self;
        write!(f, "UniPSK-{id}-{suite}")
    }
}

macro_rules! uni_psk {
    (
        $(#[$meta:meta])*
        struct $name:ident;
    ) => {
        $(#[$meta])*
        pub struct $name<CS> {
            id: UniPskId,
            psk: RawPsk<CS>,
        }

        impl<CS: CipherSuite> $name<CS> {
            /// Returns the PSK identity.
            ///
            /// See [RFC 8446] section 4.2.11 for more information about
            /// PSKs.
            ///
            /// [RFC 8446]: https://datatracker.ietf.org/doc/html/rfc8446#autoid-37
            pub fn identity(&self) -> &UniPskId {
                &self.id
            }

            /// Returns the raw PSK secret.
            ///
            /// See [RFC 8446] section 4.2.11 for more information about
            /// PSKs.
            ///
            /// [RFC 8446]: https://datatracker.ietf.org/doc/html/rfc8446#autoid-37
            pub fn raw_secret_bytes(&self) -> &[u8] {
                self.psk.raw_secret_bytes()
            }
        }

        impl<CS: CipherSuite> fmt::Debug for $name<CS> {
            fn fmt(&self, f: &mut fmt::Formatter<'_>) -> fmt::Result {
                // Avoid leaking `psk`.
                f.debug_struct(stringify!($name))
                    .field("id", &self.id)
                    .finish_non_exhaustive()
            }
        }
    };
}

uni_psk! {
    /// A PSK for a unidirectional channel where the user is
    /// sending data.
    struct UniSendPsk;
}
uni_psk! {
    /// A PSK for a unidirectional channel where the user is
    /// receiving data.
    struct UniRecvPsk;
}<|MERGE_RESOLUTION|>--- conflicted
+++ resolved
@@ -252,17 +252,10 @@
 
         let root_sk = RootChannelKey::random(eng);
         let peer = {
-<<<<<<< HEAD
-            let (enc, _) = Hpke::<CS::Kem, CS::Kdf, CS::Aead>::setup_send_deterministically(
-                Mode::Auth(&author_sk.sk),
-                &peer_pk.pk,
-                &ch.info(),
-=======
             let (enc, _) = hpke::setup_send_deterministically::<CS>(
                 Mode::Auth(&author_sk.key),
                 &peer_pk.0,
                 [ch.info().as_bytes()],
->>>>>>> 6449e329
                 // TODO(eric): should HPKE take a ref?
                 root_sk.clone().into_inner(),
             )?;
@@ -314,19 +307,11 @@
             return Err(Error::same_device_id());
         }
 
-<<<<<<< HEAD
-        let (enc, ctx) = Hpke::<CS::Kem, CS::Kdf, CS::Aead>::setup_send_deterministically(
-            Mode::Auth(&author_sk.sk),
-            &peer_pk.pk,
-            &ch.info(),
-            secret.sk.into_inner(),
-=======
         let (enc, ctx) = hpke::setup_send_deterministically::<CS>(
             Mode::Auth(&author_sk.key),
             &peer_pk.0,
             [ch.info().as_bytes()],
             secret.key.into_inner(),
->>>>>>> 6449e329
         )?;
 
         let id = UniPeerEncap::<CS> {
@@ -356,20 +341,11 @@
             return Err(Error::same_device_id());
         }
 
-<<<<<<< HEAD
-        let info = ch.info();
-        let ctx = Hpke::<CS::Kem, CS::Kdf, CS::Aead>::setup_recv(
-            Mode::Auth(&author_pk.pk),
-            enc.as_inner(),
-            &peer_sk.sk,
-            &info,
-=======
         let ctx = hpke::setup_recv::<CS>(
             Mode::Auth(&author_pk.0),
             enc.as_inner(),
             &peer_sk.key,
             [ch.info().as_bytes()],
->>>>>>> 6449e329
         )?;
 
         Ok(Self {
