--- conflicted
+++ resolved
@@ -269,17 +269,10 @@
 
         let root_sk = RootChannelKey::random(eng);
         let peer = {
-<<<<<<< HEAD
-            let (enc, _) = Hpke::<CS::Kem, CS::Kdf, CS::Aead>::setup_send_deterministically(
-                Mode::Auth(&author_sk.sk),
-                &peer_pk.pk,
-                &ch.author_info(),
-=======
             let (enc, _) = hpke::setup_send_deterministically::<CS>(
                 Mode::Auth(&author_sk.key),
                 &peer_pk.0,
                 [ch.author_info().as_bytes()],
->>>>>>> 6449e329
                 // TODO(eric): should HPKE take a ref?
                 root_sk.clone().into_inner(),
             )?;
@@ -335,19 +328,11 @@
             return Err(Error::same_device_id());
         }
 
-<<<<<<< HEAD
-        let (enc, ctx) = Hpke::<CS::Kem, CS::Kdf, CS::Aead>::setup_send_deterministically(
-            Mode::Auth(&author_sk.sk),
-            &peer_pk.pk,
-            &ch.author_info(),
-            secret.sk.into_inner(),
-=======
         let (enc, ctx) = hpke::setup_send_deterministically::<CS>(
             Mode::Auth(&author_sk.key),
             &peer_pk.0,
             [ch.author_info().as_bytes()],
             secret.key.into_inner(),
->>>>>>> 6449e329
         )?;
 
         Ok(Self {
@@ -381,19 +366,11 @@
             return Err(Error::same_device_id());
         }
 
-<<<<<<< HEAD
-        let ctx = Hpke::<CS::Kem, CS::Kdf, CS::Aead>::setup_recv(
-            Mode::Auth(&author_pk.pk),
-            enc.as_inner(),
-            &peer_sk.sk,
-            &ch.peer_info(),
-=======
         let ctx = hpke::setup_recv::<CS>(
             Mode::Auth(&author_pk.0),
             enc.as_inner(),
             &peer_sk.key,
             [ch.peer_info().as_bytes()],
->>>>>>> 6449e329
         )?;
 
         let id = enc.id();
