use core::fmt;

use serde::{Deserialize, Serialize};

use crate::{
    aqc::shared::{RawPsk, RootChannelKey},
    aranya::{DeviceId, Encap, EncryptionKey, EncryptionPublicKey},
    ciphersuite::SuiteIds,
    csprng::Random,
    engine::unwrapped,
    error::Error,
    hash::{tuple_hash, Digest, Hash},
    hpke::{Hpke, Mode},
    id::{custom_id, Id},
    import::ImportError,
    kem::Kem,
    misc::sk_misc,
    subtle::{Choice, ConstantTimeEq},
    CipherSuite, Engine,
};

/// Contextual information for a bidirectional AQC channel.
///
/// In a bidirectional channel, both devices can encrypt and
/// decrypt messages.
///
/// ```rust
/// # #[cfg(all(feature = "alloc", not(feature = "trng")))]
/// # {
/// use aranya_crypto::{
///     aqc::{
///         BidiAuthorSecret,
///         BidiChannel,
///         BidiPeerEncap,
///         BidiPsk,
///         BidiSecrets,
///     },
///     CipherSuite,
///     Csprng,
///     default::{
///         DefaultCipherSuite,
///         DefaultEngine,
///     },
///     Engine,
///     Id,
///     IdentityKey,
///     import::Import,
///     keys::SecretKey,
///     EncryptionKey,
///     Rng,
///     subtle::ConstantTimeEq,
/// };
///
/// type E = DefaultEngine<Rng, DefaultCipherSuite>;
/// let (mut eng, _) = E::from_entropy(Rng);
///
/// let parent_cmd_id = Id::random(&mut eng);
/// let label = Id::random(&mut eng);
///
/// let device1_sk = EncryptionKey::<<E as Engine>::CS>::new(&mut eng);
/// let device1_id = IdentityKey::<<E as Engine>::CS>::new(&mut eng).id().expect("device1 ID should be valid");
///
/// let device2_sk = EncryptionKey::<<E as Engine>::CS>::new(&mut eng);
/// let device2_id = IdentityKey::<<E as Engine>::CS>::new(&mut eng).id().expect("device2 ID should be valid");
///
/// // device1 creates the channel keys and sends the encapsulation
/// // to device2...
/// let device1_ch = BidiChannel {
///     psk_length_in_bytes: 32,
///     parent_cmd_id,
///     our_sk: &device1_sk,
///     our_id: device1_id,
///     their_pk: &device2_sk.public().expect("receiver encryption public key should be valid"),
///     their_id: device2_id,
///     label,
/// };
/// let BidiSecrets { author, peer } = BidiSecrets::new(&mut eng, &device1_ch)
///     .expect("unable to create `BidiSecrets`");
/// let device1_psk = BidiPsk::from_author_secret(&device1_ch, author)
///     .expect("unable to derive `BidiPsk` from author secrets");
///
/// // ...and device2 decrypts the encapsulation to discover the
/// // channel keys.
/// let device2_ch = BidiChannel {
///     psk_length_in_bytes: 32,
///     parent_cmd_id,
///     our_sk: &device2_sk,
///     our_id: device2_id,
///     their_pk: &device1_sk.public()
///         .expect("receiver encryption public key should be valid"),
///     their_id: device1_id,
///     label,
/// };
/// let device2_psk = BidiPsk::from_peer_encap(&device2_ch, peer)
///     .expect("unable to derive `BidiPsk` from peer encap");
///
/// assert_eq!(device1_psk.identity(), device2_psk.identity());
/// assert!(bool::from(device1_psk.raw_secret_bytes().ct_eq(device2_psk.raw_secret_bytes())));
/// # }
/// ```
pub struct BidiChannel<'a, CS: CipherSuite> {
    /// The size in bytes of the PSK.
    ///
    /// Per the AQC specification this must be at least 32. This
    /// implementation restricts it to exactly 32. This
    /// restriction may be lifted in the future.
    pub psk_length_in_bytes: u16,
    /// The ID of the parent command.
    pub parent_cmd_id: Id,
    /// Our secret encryption key.
    pub our_sk: &'a EncryptionKey<CS>,
    /// Our DeviceID.
    pub our_id: DeviceId,
    /// Their public encryption key.
    pub their_pk: &'a EncryptionPublicKey<CS>,
    /// Their DeviceID.
    pub their_id: DeviceId,
    /// The policy label applied to the channel.
    pub label: Id,
}

impl<CS: CipherSuite> BidiChannel<'_, CS> {
    const LABEL: &'static [u8] = b"AqcBidiPsk";

    /// The author's `info` parameter.
    pub(crate) fn author_info(&self) -> Digest<<CS::Hash as Hash>::DigestSize> {
        // info = H(
        //     "AqcBidiPsk",
        //     suite_id,
<<<<<<< HEAD
=======
        //     engine_id,
        //     iso2p(psk_length_in_bytes, 2),
>>>>>>> 21ec77c3
        //     parent_cmd_id,
        //     author_id,
        //     peer_id,
        //     label_id,
        // )
        tuple_hash::<CS::Hash, _>([
            Self::LABEL,
            &SuiteIds::from_suite::<CS>().into_bytes(),
            &self.psk_length_in_bytes.to_be_bytes(),
            self.parent_cmd_id.as_bytes(),
            self.our_id.as_bytes(),
            self.their_id.as_bytes(),
            self.label.as_bytes(),
        ])
    }

    /// The peer's `info` parameter.
    pub(crate) fn peer_info(&self) -> Digest<<CS::Hash as Hash>::DigestSize> {
        // Same as the author's info, except that we're computing
        // it from the peer's perspective, so `our_id` and
        // `their_id` are reversed.
        tuple_hash::<CS::Hash, _>([
            Self::LABEL,
            &SuiteIds::from_suite::<CS>().into_bytes(),
            &self.psk_length_in_bytes.to_be_bytes(),
            self.parent_cmd_id.as_bytes(),
            self.their_id.as_bytes(),
            self.our_id.as_bytes(),
            self.label.as_bytes(),
        ])
    }
}

/// A bidirectional channel author's secret.
pub struct BidiAuthorSecret<CS: CipherSuite>(RootChannelKey<CS>);

sk_misc!(BidiAuthorSecret, BidiAuthorSecretId);

impl<CS: CipherSuite> ConstantTimeEq for BidiAuthorSecret<CS> {
    #[inline]
    fn ct_eq(&self, other: &Self) -> Choice {
        self.0.ct_eq(&other.0)
    }
}

unwrapped! {
    name: BidiAuthorSecret;
    type: Decap;
    into: |key: Self| { key.0.into_inner() };
    from: |key| { Self(RootChannelKey::new(key)) };
}

/// A bidirectional channel peer's encapsulated secret.
///
/// This should be freely shared with the channel peer.
#[derive(Serialize, Deserialize)]
#[serde(transparent)]
pub struct BidiPeerEncap<CS: CipherSuite>(Encap<CS>);

impl<CS: CipherSuite> BidiPeerEncap<CS> {
    /// Uniquely identifies the bidirectional channel.
    #[inline]
    pub fn id(&self) -> BidiChannelId {
        BidiChannelId(Id::new::<CS>(self.as_bytes(), b"AqcBidiChannelId"))
    }

    /// Encodes itself as bytes.
    #[inline]
    pub fn as_bytes(&self) -> &[u8] {
        self.0.as_bytes()
    }

    /// Returns itself from its byte encoding.
    #[inline]
    pub fn from_bytes(data: &[u8]) -> Result<Self, ImportError> {
        Ok(Self(Encap::from_bytes(data)?))
    }

    fn as_inner(&self) -> &<CS::Kem as Kem>::Encap {
        self.0.as_inner()
    }
}

custom_id! {
    /// Uniquely identifies a bidirectional channel.
    pub struct BidiChannelId;
}

/// The secrets for a bidirectional channel.
pub struct BidiSecrets<CS: CipherSuite> {
    /// The author's secret.
    pub author: BidiAuthorSecret<CS>,
    /// The peer's encapsulated secret.
    pub peer: BidiPeerEncap<CS>,
}

impl<CS: CipherSuite> BidiSecrets<CS> {
    /// Creates a new set of encapsulated secrets for the
    /// bidirectional channel.
    ///
    /// This is used by the channel author.
    pub fn new<E: Engine<CS = CS>>(eng: &mut E, ch: &BidiChannel<'_, CS>) -> Result<Self, Error> {
        if ch.psk_length_in_bytes != 32 {
            return Err(Error::invalid_psk_length());
        }

        // Only the channel author calls this function.
        let author_id = ch.our_id;
        let author_sk = ch.our_sk;
        let peer_id = ch.their_id;
        let peer_pk = ch.their_pk;

        if author_id == peer_id {
            return Err(Error::same_device_id());
        }

        let root_sk = RootChannelKey::random(eng);
        let peer = {
            let (enc, _) = Hpke::<CS::Kem, CS::Kdf, CS::Aead>::setup_send_deterministically(
                Mode::Auth(&author_sk.0),
                &peer_pk.0,
                &ch.author_info(),
                // TODO(eric): should HPKE take a ref?
                root_sk.clone().into_inner(),
            )?;
            BidiPeerEncap(Encap(enc))
        };
        let author = BidiAuthorSecret(root_sk);

        Ok(BidiSecrets { author, peer })
    }

    /// Uniquely identifies the bidirectional channel.
    #[inline]
    pub fn id(&self) -> BidiChannelId {
        self.peer.id()
    }
}

/// A PSK for a bidirectional channel.
pub struct BidiPsk<CS> {
    id: BidiChannelId,
    psk: RawPsk<CS>,
}

impl<CS: CipherSuite> BidiPsk<CS> {
    /// Creates the bidirectional PSK from the channel author's
    /// secret.
    pub fn from_author_secret(
        ch: &BidiChannel<'_, CS>,
        secret: BidiAuthorSecret<CS>,
    ) -> Result<Self, Error> {
        if ch.psk_length_in_bytes != 32 {
            return Err(Error::invalid_psk_length());
        }

        // Only the channel author calls this function.
        let author_id = ch.our_id;
        let author_sk = ch.our_sk;
        let peer_id = ch.their_id;
        let peer_pk = ch.their_pk;

        if author_id == peer_id {
            return Err(Error::same_device_id());
        }

        let (enc, ctx) = Hpke::<CS::Kem, CS::Kdf, CS::Aead>::setup_send_deterministically(
            Mode::Auth(&author_sk.0),
            &peer_pk.0,
            &ch.author_info(),
            secret.0.into_inner(),
        )?;

        let id = BidiPeerEncap::<CS>(Encap(enc)).id();

        // See section 9.8 of RFC 9180.
        let psk = ctx.export(b"aqc bidi psk")?;

        Ok(Self { id, psk })
    }

    /// Decapsulates the encapsulated channel keys received from
    /// the channel author and returns the bidirectional PSK.
    pub fn from_peer_encap(
        ch: &BidiChannel<'_, CS>,
        enc: BidiPeerEncap<CS>,
    ) -> Result<Self, Error> {
        if ch.psk_length_in_bytes != 32 {
            return Err(Error::invalid_psk_length());
        }

        // Only the channel peer calls this function.
        let peer_id = ch.our_id;
        let peer_sk = ch.our_sk;
        let author_id = ch.their_id;
        let author_pk = ch.their_pk;

        if author_id == peer_id {
            return Err(Error::same_device_id());
        }

        let ctx = Hpke::<CS::Kem, CS::Kdf, CS::Aead>::setup_recv(
            Mode::Auth(&author_pk.0),
            enc.as_inner(),
            &peer_sk.0,
            &ch.peer_info(),
        )?;

        let id = enc.id();

        // See section 9.8 of RFC 9180.
        let psk = ctx.export(b"aqc bidi psk")?;

        Ok(Self { id, psk })
    }

    /// Returns the PSK identity.
    ///
    /// See [RFC 8446] section 4.2.11 for more information about
    /// PSKs.
    ///
    /// [RFC 8446]: https://datatracker.ietf.org/doc/html/rfc8446#autoid-37
    pub fn identity(&self) -> BidiChannelId {
        self.id
    }

    /// Returns the raw PSK secret.
    ///
    /// See [RFC 8446] section 4.2.11 for more information about
    /// PSKs.
    ///
    /// [RFC 8446]: https://datatracker.ietf.org/doc/html/rfc8446#autoid-37
    pub fn raw_secret_bytes(&self) -> &[u8] {
        self.psk.raw_secret_bytes()
    }
}

impl<CS: CipherSuite> fmt::Debug for BidiPsk<CS> {
    fn fmt(&self, f: &mut fmt::Formatter<'_>) -> fmt::Result {
        // Avoid leaking `psk`.
        f.debug_struct("BidiPsk")
            .field("id", &self.id)
            .finish_non_exhaustive()
    }
}

#[cfg(test)]
mod tests {
    use super::*;
    use crate::{
        aranya::{EncryptionKey, IdentityKey},
        default::{DefaultCipherSuite, DefaultEngine, Rng},
        id::Id,
    };

    #[test]
    fn test_info_positive() {
        type E = DefaultEngine<Rng>;
        type CS = DefaultCipherSuite;
        let (mut eng, _) = E::from_entropy(Rng);
        let parent_cmd_id = Id::random(&mut eng);
        let sk1 = EncryptionKey::<CS>::new(&mut eng);
        let sk2 = EncryptionKey::<CS>::new(&mut eng);
        let label = Id::random(&mut eng);
        let ch1 = BidiChannel {
            psk_length_in_bytes: 32,
            parent_cmd_id,
            our_sk: &sk1,
            our_id: IdentityKey::<CS>::new(&mut eng)
                .id()
                .expect("sender ID should be valid"),
            their_pk: &sk2
                .public()
                .expect("receiver encryption public key should be valid"),
            their_id: IdentityKey::<CS>::new(&mut eng)
                .id()
                .expect("receiver ID should be valid"),
            label,
        };
        let ch2 = BidiChannel {
            psk_length_in_bytes: 32,
            parent_cmd_id,
            our_sk: &sk2,
            our_id: ch1.their_id,
            their_pk: &sk1
                .public()
                .expect("receiver encryption public key should be valid"),
            their_id: ch1.our_id,
            label,
        };
        assert_eq!(ch1.author_info(), ch2.peer_info());
        assert_eq!(ch1.peer_info(), ch2.author_info());
    }

    #[test]
    fn test_info_negative() {
        type E = DefaultEngine<Rng>;
        type CS = DefaultCipherSuite;
        let (mut eng, _) = E::from_entropy(Rng);

        let sk1 = EncryptionKey::<CS>::new(&mut eng);
        let device1_id = IdentityKey::<CS>::new(&mut eng)
            .id()
            .expect("device1 ID should be valid");

        let sk2 = EncryptionKey::<CS>::new(&mut eng);
        let device2_id = IdentityKey::<CS>::new(&mut eng)
            .id()
            .expect("device2 Id should be valid");

        let parent_cmd_id = Id::random(&mut eng);
        let label = Id::random(&mut eng);

        let cases = [
            (
                "different parent_cmd_id",
                BidiChannel {
                    psk_length_in_bytes: 32,
                    parent_cmd_id: Id::random(&mut eng),
                    our_sk: &sk1,
                    our_id: device1_id,
                    their_pk: &sk2
                        .public()
                        .expect("receiver encryption public key should be valid"),
                    their_id: device2_id,
                    label,
                },
                BidiChannel {
                    psk_length_in_bytes: 32,
                    parent_cmd_id: Id::random(&mut eng),
                    our_sk: &sk2,
                    our_id: device2_id,
                    their_pk: &sk1
                        .public()
                        .expect("receiver encryption public key should be valid"),
                    their_id: device1_id,
                    label,
                },
            ),
            (
                "different our_id",
                BidiChannel {
<<<<<<< HEAD
                    parent_cmd_id,
=======
                    psk_length_in_bytes: 32,
                    parent_cmd_id: Id::random(&mut eng),
>>>>>>> 21ec77c3
                    our_sk: &sk1,
                    our_id: device1_id,
                    their_pk: &sk2
                        .public()
                        .expect("receiver encryption public key should be valid"),
                    their_id: device2_id,
                    label,
                },
                BidiChannel {
<<<<<<< HEAD
                    parent_cmd_id,
=======
                    psk_length_in_bytes: 32,
                    parent_cmd_id: Id::random(&mut eng),
>>>>>>> 21ec77c3
                    our_sk: &sk2,
                    our_id: IdentityKey::<CS>::new(&mut eng)
                        .id()
                        .expect("sender ID should be valid"),
                    their_pk: &sk1
                        .public()
                        .expect("receiver encryption public key should be valid"),
                    their_id: device1_id,
                    label,
                },
            ),
            (
                "different their_id",
                BidiChannel {
<<<<<<< HEAD
                    parent_cmd_id,
=======
                    psk_length_in_bytes: 32,
                    parent_cmd_id: Id::random(&mut eng),
>>>>>>> 21ec77c3
                    our_sk: &sk1,
                    our_id: device1_id,
                    their_pk: &sk2
                        .public()
                        .expect("receiver encryption public key should be valid"),
                    their_id: device2_id,
                    label,
                },
                BidiChannel {
<<<<<<< HEAD
                    parent_cmd_id,
=======
                    psk_length_in_bytes: 32,
                    parent_cmd_id: Id::random(&mut eng),
>>>>>>> 21ec77c3
                    our_sk: &sk2,
                    our_id: device2_id,
                    their_pk: &sk1
                        .public()
                        .expect("receiver encryption public key should be valid"),
                    their_id: IdentityKey::<CS>::new(&mut eng)
                        .id()
                        .expect("receiver ID should be valid"),
                    label,
                },
            ),
            (
                "different label",
                BidiChannel {
<<<<<<< HEAD
                    parent_cmd_id,
=======
                    psk_length_in_bytes: 32,
                    parent_cmd_id: Id::random(&mut eng),
>>>>>>> 21ec77c3
                    our_sk: &sk1,
                    our_id: device1_id,
                    their_pk: &sk2
                        .public()
                        .expect("receiver encryption public key should be valid"),
                    their_id: device2_id,
                    label: Id::random(&mut eng),
                },
                BidiChannel {
<<<<<<< HEAD
                    parent_cmd_id,
=======
                    psk_length_in_bytes: 32,
                    parent_cmd_id: Id::random(&mut eng),
>>>>>>> 21ec77c3
                    our_sk: &sk2,
                    our_id: device2_id,
                    their_pk: &sk1
                        .public()
                        .expect("receiver encryption public key should be valid"),
                    their_id: device1_id,
                    label: Id::random(&mut eng),
                },
            ),
        ];
        for (name, ch1, ch2) in cases {
            assert_ne!(ch1.author_info(), ch2.peer_info(), "test failed: {name}");
            assert_ne!(ch1.peer_info(), ch2.author_info(), "test failed: {name}");
        }
    }
}<|MERGE_RESOLUTION|>--- conflicted
+++ resolved
@@ -127,11 +127,7 @@
         // info = H(
         //     "AqcBidiPsk",
         //     suite_id,
-<<<<<<< HEAD
-=======
-        //     engine_id,
         //     iso2p(psk_length_in_bytes, 2),
->>>>>>> 21ec77c3
         //     parent_cmd_id,
         //     author_id,
         //     peer_id,
@@ -474,12 +470,8 @@
             (
                 "different our_id",
                 BidiChannel {
-<<<<<<< HEAD
                     parent_cmd_id,
-=======
-                    psk_length_in_bytes: 32,
-                    parent_cmd_id: Id::random(&mut eng),
->>>>>>> 21ec77c3
+                    psk_length_in_bytes: 32,
                     our_sk: &sk1,
                     our_id: device1_id,
                     their_pk: &sk2
@@ -489,12 +481,8 @@
                     label,
                 },
                 BidiChannel {
-<<<<<<< HEAD
                     parent_cmd_id,
-=======
-                    psk_length_in_bytes: 32,
-                    parent_cmd_id: Id::random(&mut eng),
->>>>>>> 21ec77c3
+                    psk_length_in_bytes: 32,
                     our_sk: &sk2,
                     our_id: IdentityKey::<CS>::new(&mut eng)
                         .id()
@@ -509,12 +497,8 @@
             (
                 "different their_id",
                 BidiChannel {
-<<<<<<< HEAD
                     parent_cmd_id,
-=======
-                    psk_length_in_bytes: 32,
-                    parent_cmd_id: Id::random(&mut eng),
->>>>>>> 21ec77c3
+                    psk_length_in_bytes: 32,
                     our_sk: &sk1,
                     our_id: device1_id,
                     their_pk: &sk2
@@ -524,12 +508,8 @@
                     label,
                 },
                 BidiChannel {
-<<<<<<< HEAD
                     parent_cmd_id,
-=======
-                    psk_length_in_bytes: 32,
-                    parent_cmd_id: Id::random(&mut eng),
->>>>>>> 21ec77c3
+                    psk_length_in_bytes: 32,
                     our_sk: &sk2,
                     our_id: device2_id,
                     their_pk: &sk1
@@ -544,12 +524,8 @@
             (
                 "different label",
                 BidiChannel {
-<<<<<<< HEAD
                     parent_cmd_id,
-=======
-                    psk_length_in_bytes: 32,
-                    parent_cmd_id: Id::random(&mut eng),
->>>>>>> 21ec77c3
+                    psk_length_in_bytes: 32,
                     our_sk: &sk1,
                     our_id: device1_id,
                     their_pk: &sk2
@@ -559,12 +535,8 @@
                     label: Id::random(&mut eng),
                 },
                 BidiChannel {
-<<<<<<< HEAD
                     parent_cmd_id,
-=======
-                    psk_length_in_bytes: 32,
-                    parent_cmd_id: Id::random(&mut eng),
->>>>>>> 21ec77c3
+                    psk_length_in_bytes: 32,
                     our_sk: &sk2,
                     our_id: device2_id,
                     their_pk: &sk1
