use core::{cell::OnceCell, fmt};

use derive_where::derive_where;
use serde::{Deserialize, Serialize};
use spideroak_crypto::{
    csprng::Random,
    import::ImportError,
    kem::Kem,
    subtle::{Choice, ConstantTimeEq},
};
use zerocopy::{
    ByteEq, Immutable, IntoBytes, KnownLayout, Unaligned,
    byteorder::{BE, U16},
};

use crate::{
    aqc::shared::{RawPsk, RootChannelKey, SendOrRecvCtx},
    aranya::{DeviceId, Encap, EncryptionKey, EncryptionPublicKey},
    ciphersuite::CipherSuite,
    engine::{Engine, unwrapped},
    error::Error,
    hpke::{self, Mode},
    id::{Id, IdError, custom_id},
    misc::sk_misc,
    policy::{CmdId, LabelId},
    tls::CipherSuiteId,
};

/// Contextual information for a bidirectional AQC channel.
///
/// In a bidirectional channel, both devices can encrypt and
/// decrypt messages.
///
/// ```rust
/// # #[cfg(all(feature = "alloc", not(feature = "trng")))]
/// # {
/// use aranya_crypto::{
///     CipherSuite, Csprng, EncryptionKey, Engine, Id, IdentityKey, Rng,
///     aqc::{
///         BidiAuthorSecret, BidiChannel, BidiPeerEncap, BidiPsk, BidiSecret, BidiSecrets,
///         CipherSuiteId,
///     },
<<<<<<< HEAD
///     CipherSuite,
///     Csprng,
///     default::{
///         DefaultCipherSuite,
///         DefaultEngine,
///     },
///     Engine,
///     IdentityKey,
///     EncryptionKey,
///     policy::{CmdId, LabelId},
///     Rng,
=======
///     default::{DefaultCipherSuite, DefaultEngine},
>>>>>>> 379b5d64
///     subtle::ConstantTimeEq,
/// };
///
/// type E = DefaultEngine<Rng, DefaultCipherSuite>;
/// let (mut eng, _) = E::from_entropy(Rng);
///
/// let parent_cmd_id = CmdId::random(&mut eng);
/// let label = LabelId::random(&mut eng);
///
/// let device1_sk = EncryptionKey::<<E as Engine>::CS>::new(&mut eng);
/// let device1_id = IdentityKey::<<E as Engine>::CS>::new(&mut eng)
///     .id()
///     .expect("device1 ID should be valid");
///
/// let device2_sk = EncryptionKey::<<E as Engine>::CS>::new(&mut eng);
/// let device2_id = IdentityKey::<<E as Engine>::CS>::new(&mut eng)
///     .id()
///     .expect("device2 ID should be valid");
///
/// // device1 creates the channel keys and sends the encapsulation
/// // to device2...
/// let device1_ch = BidiChannel {
///     psk_length_in_bytes: 32,
///     parent_cmd_id,
///     our_sk: &device1_sk,
///     our_id: device1_id,
///     their_pk: &device2_sk
///         .public()
///         .expect("receiver encryption public key should be valid"),
///     their_id: device2_id,
///     label,
/// };
/// let BidiSecrets { author, peer } =
///     BidiSecrets::new(&mut eng, &device1_ch).expect("unable to create `BidiSecrets`");
/// let device1_psk = BidiSecret::from_author_secret(&device1_ch, author)
///     .expect("unable to derive `BidiSecret` from author secrets")
///     .generate_psk(CipherSuiteId::TlsAes128GcmSha256)
///     .expect("unable to generate `BidiPsk`");
///
/// // ...and device2 decrypts the encapsulation to discover the
/// // channel keys.
/// let device2_ch = BidiChannel {
///     psk_length_in_bytes: 32,
///     parent_cmd_id,
///     our_sk: &device2_sk,
///     our_id: device2_id,
///     their_pk: &device1_sk
///         .public()
///         .expect("receiver encryption public key should be valid"),
///     their_id: device1_id,
///     label,
/// };
/// let device2_psk = BidiSecret::from_peer_encap(&device2_ch, peer)
///     .expect("unable to derive `BidiSecret` from peer encap")
///     .generate_psk(CipherSuiteId::TlsAes128GcmSha256)
///     .expect("unable to generate `BidiPsk`");
///
/// assert_eq!(device1_psk.identity(), device2_psk.identity());
/// assert!(bool::from(
///     device1_psk
///         .raw_secret_bytes()
///         .ct_eq(device2_psk.raw_secret_bytes())
/// ));
/// # }
/// ```
pub struct BidiChannel<'a, CS: CipherSuite> {
    /// The size in bytes of the PSK.
    ///
    /// Per the AQC specification this must be at least 32. This
    /// implementation restricts it to exactly 32. This
    /// restriction may be lifted in the future.
    pub psk_length_in_bytes: u16,
    /// The ID of the parent command.
    pub parent_cmd_id: CmdId,
    /// Our secret encryption key.
    pub our_sk: &'a EncryptionKey<CS>,
    /// Our DeviceID.
    pub our_id: DeviceId,
    /// Their public encryption key.
    pub their_pk: &'a EncryptionPublicKey<CS>,
    /// Their DeviceID.
    pub their_id: DeviceId,
    /// The policy label applied to the channel.
    pub label: LabelId,
}

impl<CS: CipherSuite> BidiChannel<'_, CS> {
    /// The author's `info` parameter.
    pub(crate) const fn author_info(&self) -> Info {
        // info = concat(
        //     "AqcBidiPsk-v1",
        //     iso2p(psk_length_in_bytes, 2),
        //     parent_cmd_id,
        //     author_id,
        //     peer_id,
        //     label_id,
        // )
        Info {
            domain: *b"AqcBidiPsk-v1",
            psk_length_in_bytes: U16::new(self.psk_length_in_bytes),
            parent_cmd_id: self.parent_cmd_id,
            seal_id: self.our_id,
            open_id: self.their_id,
            label: self.label,
        }
    }

    /// The peer's `info` parameter.
    pub(crate) const fn peer_info(&self) -> Info {
        // Same as the author's info, except that we're computing
        // it from the peer's perspective, so `our_id` and
        // `their_id` are reversed.
        Info {
            domain: *b"AqcBidiPsk-v1",
            psk_length_in_bytes: U16::new(self.psk_length_in_bytes),
            parent_cmd_id: self.parent_cmd_id,
            seal_id: self.their_id,
            open_id: self.our_id,
            label: self.label,
        }
    }
}

#[repr(C)]
#[derive(Copy, Clone, Debug, ByteEq, Immutable, IntoBytes, KnownLayout, Unaligned)]
pub(crate) struct Info {
    /// Always "AqcBidiPsk-v1".
    domain: [u8; 13],
    psk_length_in_bytes: U16<BE>,
    parent_cmd_id: CmdId,
    seal_id: DeviceId,
    open_id: DeviceId,
    label: LabelId,
}

/// A bidirectional channel author's secret.
pub struct BidiAuthorSecret<CS: CipherSuite> {
    sk: RootChannelKey<CS>,
    id: OnceCell<Result<BidiAuthorSecretId, IdError>>,
}

sk_misc!(
    BidiAuthorSecret,
    BidiAuthorSecretId,
    "AQC Bidi Author Secret"
);

unwrapped! {
    name: BidiAuthorSecret;
    type: Decap;
    into: |key: Self| { key.sk.into_inner() };
    from: |key| { Self { sk: RootChannelKey::new(key), id: OnceCell::new() } };
}

/// A bidirectional channel peer's encapsulated secret.
///
/// This should be freely shared with the channel peer.
#[derive_where(Serialize, Deserialize)]
#[serde(transparent)]
pub struct BidiPeerEncap<CS: CipherSuite> {
    encap: Encap<CS>,
    #[serde(skip)]
    id: OnceCell<BidiChannelId>,
}

impl<CS: CipherSuite> BidiPeerEncap<CS> {
    /// Uniquely identifies the bidirectional channel.
    #[inline]
    pub fn id(&self) -> BidiChannelId {
        *self
            .id
            .get_or_init(|| BidiChannelId(Id::new::<CS>(self.as_bytes(), b"AqcBidiChannelId")))
    }

    /// Encodes itself as bytes.
    #[inline]
    pub fn as_bytes(&self) -> &[u8] {
        self.encap.as_bytes()
    }

    /// Returns itself from its byte encoding.
    #[inline]
    pub fn from_bytes(data: &[u8]) -> Result<Self, ImportError> {
        Ok(Self {
            encap: Encap::from_bytes(data)?,
            id: OnceCell::new(),
        })
    }

    fn as_inner(&self) -> &<CS::Kem as Kem>::Encap {
        self.encap.as_inner()
    }
}

custom_id! {
    /// Uniquely identifies a bidirectional channel.
    #[derive(Immutable, IntoBytes, KnownLayout, Unaligned)]
    pub struct BidiChannelId;
}

/// The secrets for a bidirectional channel.
pub struct BidiSecrets<CS: CipherSuite> {
    /// The author's secret.
    pub author: BidiAuthorSecret<CS>,
    /// The peer's encapsulated secret.
    pub peer: BidiPeerEncap<CS>,
}

impl<CS: CipherSuite> BidiSecrets<CS> {
    /// Creates a new set of encapsulated secrets for the
    /// bidirectional channel.
    ///
    /// This is used by the channel author.
    pub fn new<E: Engine<CS = CS>>(eng: &mut E, ch: &BidiChannel<'_, CS>) -> Result<Self, Error> {
        if ch.psk_length_in_bytes != 32 {
            return Err(Error::invalid_psk_length());
        }

        // Only the channel author calls this function.
        let author_id = ch.our_id;
        let author_sk = ch.our_sk;
        let peer_id = ch.their_id;
        let peer_pk = ch.their_pk;

        if author_id == peer_id {
            return Err(Error::same_device_id());
        }

        let root_sk = RootChannelKey::random(eng);
        let peer = {
            let (enc, _) = hpke::setup_send_deterministically::<CS>(
                Mode::Auth(&author_sk.sk),
                &peer_pk.pk,
                [ch.author_info().as_bytes()],
                // TODO(eric): should HPKE take a ref?
                root_sk.clone().into_inner(),
            )?;
            BidiPeerEncap {
                encap: Encap(enc),
                id: OnceCell::new(),
            }
        };
        let author = BidiAuthorSecret {
            sk: root_sk,
            id: OnceCell::new(),
        };

        Ok(BidiSecrets { author, peer })
    }

    /// Uniquely identifies the bidirectional channel.
    ///
    /// This is the same thing as [`BidiPeerEncap::id`].
    #[inline]
    pub fn id(&self) -> BidiChannelId {
        self.peer.id()
    }
}

/// The shared bidirectional channel secret used by both the
/// channel author and channel peer to derive individual PSKs.
#[derive_where(Debug)]
pub struct BidiSecret<CS: CipherSuite> {
    id: BidiChannelId,
    #[derive_where(skip(Debug))]
    ctx: SendOrRecvCtx<CS>,
}

impl<CS: CipherSuite> BidiSecret<CS> {
    /// Creates the bidirectional channel secret from the channel
    /// author's secret.
    pub fn from_author_secret(
        ch: &BidiChannel<'_, CS>,
        secret: BidiAuthorSecret<CS>,
    ) -> Result<Self, Error> {
        if ch.psk_length_in_bytes != 32 {
            return Err(Error::invalid_psk_length());
        }

        // Only the channel author calls this function.
        let author_id = ch.our_id;
        let author_sk = ch.our_sk;
        let peer_id = ch.their_id;
        let peer_pk = ch.their_pk;

        if author_id == peer_id {
            return Err(Error::same_device_id());
        }

        let (enc, ctx) = hpke::setup_send_deterministically::<CS>(
            Mode::Auth(&author_sk.sk),
            &peer_pk.pk,
            [ch.author_info().as_bytes()],
            secret.sk.into_inner(),
        )?;

        Ok(Self {
            id: BidiPeerEncap::<CS> {
                encap: Encap(enc),
                id: OnceCell::new(),
            }
            .id(),
            ctx: SendOrRecvCtx::Send(ctx),
        })
    }

    /// Decapsulates the encapsulated channel keys received from
    /// the channel author and returns the bidirectional channel
    /// secret.
    pub fn from_peer_encap(
        ch: &BidiChannel<'_, CS>,
        enc: BidiPeerEncap<CS>,
    ) -> Result<Self, Error> {
        if ch.psk_length_in_bytes != 32 {
            return Err(Error::invalid_psk_length());
        }

        // Only the channel peer calls this function.
        let peer_id = ch.our_id;
        let peer_sk = ch.our_sk;
        let author_id = ch.their_id;
        let author_pk = ch.their_pk;

        if author_id == peer_id {
            return Err(Error::same_device_id());
        }

        let ctx = hpke::setup_recv::<CS>(
            Mode::Auth(&author_pk.pk),
            enc.as_inner(),
            &peer_sk.sk,
            [ch.peer_info().as_bytes()],
        )?;

        let id = enc.id();

        Ok(Self {
            id,
            ctx: SendOrRecvCtx::Recv(ctx),
        })
    }

    /// Returns the bidirectional channel ID.
    pub fn id(&self) -> &BidiChannelId {
        &self.id
    }

    /// Generates a PSK for the cipher suite.
    ///
    /// This method is deterministic over the `BidiSecret` and
    /// cipher suite: calling it with the same `BidiSecret` and
    /// cipher suite will generate the same PSK.
    pub fn generate_psk(&self, suite: CipherSuiteId) -> Result<BidiPsk<CS>, Error> {
        // See section 9.8 of RFC 9180.
        let context = PskCtx {
            prefix: *b"aqc bidi psk",
            channel_id: self.id,
            suite,
        };
        Ok(BidiPsk {
            id: BidiPskId { id: self.id, suite },
            psk: self.ctx.export(context.as_bytes())?,
        })
    }
}

/// The context used when generating a [`BidiPsk`].
#[repr(C)]
#[derive(Copy, Clone, Debug, Immutable, IntoBytes, KnownLayout)]
struct PskCtx {
    prefix: [u8; 12],
    channel_id: BidiChannelId,
    suite: CipherSuiteId,
}

/// A PSK for a bidirectional channel.
#[derive_where(Debug)]
pub struct BidiPsk<CS> {
    id: BidiPskId,
    #[derive_where(skip(Debug))]
    psk: RawPsk<CS>,
}

impl<CS: CipherSuite> BidiPsk<CS> {
    /// Returns the PSK identity.
    ///
    /// See [RFC 8446] section 4.2.11 for more information about
    /// PSKs.
    ///
    /// [RFC 8446]: https://datatracker.ietf.org/doc/html/rfc8446#autoid-37
    pub fn identity(&self) -> &BidiPskId {
        &self.id
    }

    /// Returns the raw PSK secret.
    ///
    /// See [RFC 8446] section 4.2.11 for more information about
    /// PSKs.
    ///
    /// [RFC 8446]: https://datatracker.ietf.org/doc/html/rfc8446#autoid-37
    pub fn raw_secret_bytes(&self) -> &[u8] {
        self.psk.raw_secret_bytes()
    }
}

/// Uniquely identifies a [`BidiPsk`].
#[repr(C)]
#[derive(Copy, Clone, Debug, ByteEq, Immutable, IntoBytes, KnownLayout, Serialize, Deserialize)]
pub struct BidiPskId {
    id: BidiChannelId,
    suite: CipherSuiteId,
}

impl BidiPskId {
    /// Returns the AQC channel ID.
    pub const fn channel_id(&self) -> &BidiChannelId {
        &self.id
    }

    /// Returns the TLS 1.3 cipher suite ID.
    pub const fn cipher_suite(&self) -> CipherSuiteId {
        self.suite
    }

    /// Converts the ID to its byte encoding.
    pub const fn as_bytes(&self) -> &[u8; 34] {
        zerocopy::transmute_ref!(self)
    }
}

impl ConstantTimeEq for BidiPskId {
    #[inline]
    fn ct_eq(&self, other: &Self) -> Choice {
        self.as_bytes().ct_eq(other.as_bytes())
    }
}

impl From<(BidiChannelId, CipherSuiteId)> for BidiPskId {
    #[inline]
    fn from((id, suite): (BidiChannelId, CipherSuiteId)) -> Self {
        Self { id, suite }
    }
}

impl fmt::Display for BidiPskId {
    fn fmt(&self, f: &mut fmt::Formatter<'_>) -> fmt::Result {
        let Self { id, suite } = self;
        write!(f, "BidiPSK-{id}-{suite}")
    }
}

#[cfg(test)]
mod tests {
    use super::*;
    use crate::{
        aranya::{EncryptionKey, IdentityKey},
        default::{DefaultCipherSuite, DefaultEngine, Rng},
    };

    #[test]
    fn test_info_positive() {
        type E = DefaultEngine<Rng>;
        type CS = DefaultCipherSuite;
        let (mut eng, _) = E::from_entropy(Rng);
        let parent_cmd_id = CmdId::random(&mut eng);
        let sk1 = EncryptionKey::<CS>::new(&mut eng);
        let sk2 = EncryptionKey::<CS>::new(&mut eng);
        let label = LabelId::random(&mut eng);
        let ch1 = BidiChannel {
            psk_length_in_bytes: 32,
            parent_cmd_id,
            our_sk: &sk1,
            our_id: IdentityKey::<CS>::new(&mut eng)
                .id()
                .expect("sender ID should be valid"),
            their_pk: &sk2
                .public()
                .expect("receiver encryption public key should be valid"),
            their_id: IdentityKey::<CS>::new(&mut eng)
                .id()
                .expect("receiver ID should be valid"),
            label,
        };
        let ch2 = BidiChannel {
            psk_length_in_bytes: 32,
            parent_cmd_id,
            our_sk: &sk2,
            our_id: ch1.their_id,
            their_pk: &sk1
                .public()
                .expect("receiver encryption public key should be valid"),
            their_id: ch1.our_id,
            label,
        };
        assert_eq!(ch1.author_info(), ch2.peer_info());
        assert_eq!(ch1.peer_info(), ch2.author_info());
    }

    #[test]
    fn test_info_negative() {
        type E = DefaultEngine<Rng>;
        type CS = DefaultCipherSuite;
        let (mut eng, _) = E::from_entropy(Rng);

        let sk1 = EncryptionKey::<CS>::new(&mut eng);
        let device1_id = IdentityKey::<CS>::new(&mut eng)
            .id()
            .expect("device1 ID should be valid");

        let sk2 = EncryptionKey::<CS>::new(&mut eng);
        let device2_id = IdentityKey::<CS>::new(&mut eng)
            .id()
            .expect("device2 Id should be valid");

        let parent_cmd_id = CmdId::random(&mut eng);
        let label = LabelId::random(&mut eng);

        let cases = [
            (
                "different parent_cmd_id",
                BidiChannel {
                    psk_length_in_bytes: 32,
                    parent_cmd_id: CmdId::random(&mut eng),
                    our_sk: &sk1,
                    our_id: device1_id,
                    their_pk: &sk2
                        .public()
                        .expect("receiver encryption public key should be valid"),
                    their_id: device2_id,
                    label,
                },
                BidiChannel {
                    psk_length_in_bytes: 32,
                    parent_cmd_id: CmdId::random(&mut eng),
                    our_sk: &sk2,
                    our_id: device2_id,
                    their_pk: &sk1
                        .public()
                        .expect("receiver encryption public key should be valid"),
                    their_id: device1_id,
                    label,
                },
            ),
            (
                "different our_id",
                BidiChannel {
                    parent_cmd_id,
                    psk_length_in_bytes: 32,
                    our_sk: &sk1,
                    our_id: device1_id,
                    their_pk: &sk2
                        .public()
                        .expect("receiver encryption public key should be valid"),
                    their_id: device2_id,
                    label,
                },
                BidiChannel {
                    parent_cmd_id,
                    psk_length_in_bytes: 32,
                    our_sk: &sk2,
                    our_id: IdentityKey::<CS>::new(&mut eng)
                        .id()
                        .expect("sender ID should be valid"),
                    their_pk: &sk1
                        .public()
                        .expect("receiver encryption public key should be valid"),
                    their_id: device1_id,
                    label,
                },
            ),
            (
                "different their_id",
                BidiChannel {
                    parent_cmd_id,
                    psk_length_in_bytes: 32,
                    our_sk: &sk1,
                    our_id: device1_id,
                    their_pk: &sk2
                        .public()
                        .expect("receiver encryption public key should be valid"),
                    their_id: device2_id,
                    label,
                },
                BidiChannel {
                    parent_cmd_id,
                    psk_length_in_bytes: 32,
                    our_sk: &sk2,
                    our_id: device2_id,
                    their_pk: &sk1
                        .public()
                        .expect("receiver encryption public key should be valid"),
                    their_id: IdentityKey::<CS>::new(&mut eng)
                        .id()
                        .expect("receiver ID should be valid"),
                    label,
                },
            ),
            (
                "different label",
                BidiChannel {
                    parent_cmd_id,
                    psk_length_in_bytes: 32,
                    our_sk: &sk1,
                    our_id: device1_id,
                    their_pk: &sk2
                        .public()
                        .expect("receiver encryption public key should be valid"),
                    their_id: device2_id,
                    label: LabelId::random(&mut eng),
                },
                BidiChannel {
                    parent_cmd_id,
                    psk_length_in_bytes: 32,
                    our_sk: &sk2,
                    our_id: device2_id,
                    their_pk: &sk1
                        .public()
                        .expect("receiver encryption public key should be valid"),
                    their_id: device1_id,
                    label: LabelId::random(&mut eng),
                },
            ),
        ];
        for (name, ch1, ch2) in cases {
            assert_ne!(ch1.author_info(), ch2.peer_info(), "test failed: {name}");
            assert_ne!(ch1.peer_info(), ch2.author_info(), "test failed: {name}");
        }
    }

    /// Golden test for [`BidiAuthorSecret`] IDs.
    #[test]
    fn test_bidi_author_secret_id() {
        use spideroak_crypto::{ed25519::Ed25519, import::Import, kem::Kem, rust};

        use crate::{aqc::shared::RootChannelKey, default::DhKemP256HkdfSha256, test_util::TestCs};

        type CS = TestCs<
            rust::Aes256Gcm,
            rust::Sha256,
            rust::HkdfSha512,
            DhKemP256HkdfSha256,
            rust::HmacSha512,
            Ed25519,
        >;

        let tests = [(
            [
                0x01, 0x02, 0x03, 0x04, 0x05, 0x06, 0x07, 0x08, 0x09, 0x0a, 0x0b, 0x0c, 0x0d, 0x0e,
                0x0f, 0x10, 0x11, 0x12, 0x13, 0x14, 0x15, 0x16, 0x17, 0x18, 0x19, 0x1a, 0x1b, 0x1c,
                0x1d, 0x1e, 0x1f, 0x20,
            ],
            "Efo3AYjbWpxHmFqMZyGQY3dD9s9UGKMGjSJvPb8fVzr8",
        )];

        for (i, (key_bytes, expected_id)) in tests.iter().enumerate() {
            let sk = <<CS as CipherSuite>::Kem as Kem>::DecapKey::import(key_bytes)
                .expect("should import decap key");
            let root_key = RootChannelKey::<CS>::new(sk);
            let bidi_author_secret = BidiAuthorSecret {
                sk: root_key,
                id: OnceCell::new(),
            };

            let got_id = bidi_author_secret.id().expect("should compute ID");
            let expected =
                BidiAuthorSecretId::decode(expected_id).expect("should decode expected ID");

            assert_eq!(got_id, expected, "test case #{i}");
        }
    }
}<|MERGE_RESOLUTION|>--- conflicted
+++ resolved
@@ -40,21 +40,8 @@
 ///         BidiAuthorSecret, BidiChannel, BidiPeerEncap, BidiPsk, BidiSecret, BidiSecrets,
 ///         CipherSuiteId,
 ///     },
-<<<<<<< HEAD
-///     CipherSuite,
-///     Csprng,
-///     default::{
-///         DefaultCipherSuite,
-///         DefaultEngine,
-///     },
-///     Engine,
-///     IdentityKey,
-///     EncryptionKey,
+///     default::{DefaultCipherSuite, DefaultEngine},
 ///     policy::{CmdId, LabelId},
-///     Rng,
-=======
-///     default::{DefaultCipherSuite, DefaultEngine},
->>>>>>> 379b5d64
 ///     subtle::ConstantTimeEq,
 /// };
 ///
