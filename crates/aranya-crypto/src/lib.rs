//! The Aranya Cryptography Engine.
//!
//! # Overview
//!
//! Instead of performing ad-hoc cryptography, Aranya's
//! cryptography is centralized inside of the *cryptography
//! engine*. The cryptographic APIs provided by the cryptography
//! engine are described in multiple documents, including the
//! [IDAM crypto] spec.
//!
//! While it's generally referred to as *the* cryptography
//! engine, it's important to note that there can be multiple
//! implementations of the cryptography engine. The cryptography
//! engine requires a particular set of primitives, but allows
//! users to choose their own algorithms.
//!
//! # Design
//!
//! As mentioned above, the cryptography engine only requires
//! certain cryptographic primitives, not algorithms. For
//! instance, it requires an AEAD with at least a 128-bit
//! security level, not AES-GCM.
//!
//! The set of algorithms is referred to as a *cipher suite*.
//! Each algorithm has an identifier that distinguishes it from
//! other algorithms implementing the same primitive. For
//! example, the identifier for AES-256-GCM is different from the
//! identifer for ChaCha20Poly1305. The identifiers for the
//! algorithms used by a particular cipher suite are referred to
//! as the cipher suite's identifier, or "suite IDs."
//!
//! Every cryptographic operation performed by the engine mixes
//! in the cipher suite's identifier for domain separation and
//! contextual binding purposes. Among other things, this helps
//! prevent cross-version attacks.
//!
// TODO: Once the idam_crypto doc gets open sourced this link should be updated. <https://github.com/aranya-project/aranya-docs/issues/17>
//! [IDAM crypto]: <https://git.spideroak-inc.com/spideroak-inc/aranya-docs/blob/idam-crypto-apis/src/idam_crypto.md>

#![allow(unstable_name_collisions)]
#![cfg_attr(docsrs, feature(doc_cfg))]
#![cfg_attr(not(any(test, doctest, feature = "std")), no_std)]
#![cfg_attr(not(all(test, feature = "trng")), forbid(unsafe_code))]
#![warn(missing_docs)]

pub mod afc;
pub mod apq;
mod aranya;
mod ciphersuite;
pub mod default;
pub mod engine;
mod error;
mod groupkey;
pub mod id;
pub mod keystore;
mod misc;
mod policy;
pub mod test_util;
mod tests;

// Re-export `$name` without inlining it.
macro_rules! reexport {
    ($($name:ident),* $(,)?) => {
        $(
            /// # Warning
            ///
            /// This is a low-level module. You should not be
            /// using it directly unless you are implementing an
            /// engine.
            #[doc(no_inline)]
            pub use spideroak_crypto::$name;
        )*
    }
}
reexport! {
    aead,
    asn1,
    csprng,
    ec,
    ed25519,
    hash,
    hex,
    hkdf,
    hmac,
    hpke,
    import,
    kdf,
    kem,
    keys,
    mac,
    rust,
    signer,
}

pub use aranya::*;
<<<<<<< HEAD
pub use aranya_buggy;
pub use ciphersuite::*;
pub use default::Rng;
pub use engine::{Engine, UnwrapError, WrapError};
pub use error::*;
pub use groupkey::*;
pub use id::{Id, Identified};
pub use keystore::{KeyStore, KeyStoreExt};
pub use policy::*;
pub use siphasher;
=======
>>>>>>> 8737cb79
#[doc(no_inline)]
#[cfg(feature = "bearssl")]
#[cfg_attr(docsrs, doc(cfg(feature = "bearssl")))]
pub use spideroak_crypto::bearssl;
pub use spideroak_crypto::{
    aead::{BufferTooSmallError, OpenError, SealError},
    csprng::{Csprng, Random},
    generic_array,
    hpke::HpkeError,
    import::{ExportError, ImportError},
    kdf::KdfError,
    kem::{EcdhError, KemError},
    mac::MacError,
    signer::SignerError,
    subtle, typenum, zeroize,
};
#[cfg(feature = "hazmat")]
#[cfg_attr(docsrs, doc(cfg(feature = "hazmat")))]
<<<<<<< HEAD
pub use spideroak_crypto::{dhkem_impl, hkdf_impl, hmac_impl};
=======
pub use aranya_crypto_core::{dhkem_impl, hkdf_impl, hmac_impl};
pub use buggy;
pub use ciphersuite::*;
pub use default::Rng;
pub use engine::{Engine, UnwrapError, WrapError};
pub use error::*;
pub use groupkey::*;
pub use id::{Id, Identified};
pub use keystore::{KeyStore, KeyStoreExt};
pub use policy::*;
pub use siphasher;
>>>>>>> 8737cb79
<|MERGE_RESOLUTION|>--- conflicted
+++ resolved
@@ -93,8 +93,7 @@
 }
 
 pub use aranya::*;
-<<<<<<< HEAD
-pub use aranya_buggy;
+pub use buggy;
 pub use ciphersuite::*;
 pub use default::Rng;
 pub use engine::{Engine, UnwrapError, WrapError};
@@ -104,8 +103,6 @@
 pub use keystore::{KeyStore, KeyStoreExt};
 pub use policy::*;
 pub use siphasher;
-=======
->>>>>>> 8737cb79
 #[doc(no_inline)]
 #[cfg(feature = "bearssl")]
 #[cfg_attr(docsrs, doc(cfg(feature = "bearssl")))]
@@ -124,18 +121,4 @@
 };
 #[cfg(feature = "hazmat")]
 #[cfg_attr(docsrs, doc(cfg(feature = "hazmat")))]
-<<<<<<< HEAD
-pub use spideroak_crypto::{dhkem_impl, hkdf_impl, hmac_impl};
-=======
-pub use aranya_crypto_core::{dhkem_impl, hkdf_impl, hmac_impl};
-pub use buggy;
-pub use ciphersuite::*;
-pub use default::Rng;
-pub use engine::{Engine, UnwrapError, WrapError};
-pub use error::*;
-pub use groupkey::*;
-pub use id::{Id, Identified};
-pub use keystore::{KeyStore, KeyStoreExt};
-pub use policy::*;
-pub use siphasher;
->>>>>>> 8737cb79
+pub use spideroak_crypto::{dhkem_impl, hkdf_impl, hmac_impl};