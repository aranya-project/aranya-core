//! The Aranya Cryptography Engine.
//!
//! # Overview
//!
//! Instead of performing ad-hoc cryptography, Aranya's
//! cryptography is centralized inside of the *cryptography
//! engine*. The cryptographic APIs provided by the cryptography
//! engine are described in multiple documents, including the
//! [IDAM crypto] spec.
//!
//! While it's generally referred to as *the* cryptography
//! engine, it's important to note that there can be multiple
//! implementations of the cryptography engine. The cryptography
//! engine requires a particular set of primitives, but allows
//! users to choose their own algorithms.
//!
//! # Design
//!
//! As mentioned above, the cryptography engine only requires
//! certain cryptographic primitives, not algorithms. For
//! instance, it requires an AEAD with at least a 128-bit
//! security level, not AES-GCM.
//!
//! The set of algorithms is referred to as a *cipher suite*.
//! Each algorithm has an identifier that distinguishes it from
//! other algorithms implementing the same primitive. For
//! example, the identifier for AES-256-GCM is different from the
//! identifer for ChaCha20Poly1305. The identifiers for the
//! algorithms used by a particular cipher suite are referred to
//! as the cipher suite's identifier, or "suite IDs."
//!
//! Every cryptographic operation performed by the engine mixes
//! in the cipher suite's identifier for domain separation and
//! contextual binding purposes. Among other things, this helps
//! prevent cross-version attacks.
//!
// TODO: Once the idam_crypto doc gets open sourced this link should be updated. <https://github.com/aranya-project/aranya-docs/issues/17>
//! [IDAM crypto]: <https://git.spideroak-inc.com/spideroak-inc/aranya-docs/blob/idam-crypto-apis/src/idam_crypto.md>

#![allow(unstable_name_collisions)]
#![cfg_attr(docsrs, feature(doc_cfg))]
#![cfg_attr(not(any(test, doctest, feature = "std")), no_std)]
#![cfg_attr(not(all(test, feature = "trng")), deny(unsafe_code))]
#![warn(missing_docs)]

pub mod afc;
pub mod apq;
pub mod aqc;
mod aranya;
mod ciphersuite;
pub mod default;
pub mod engine;
mod error;
mod groupkey;
mod hpke;
pub mod id;
pub mod keystore;
mod misc;
mod oid;
pub mod policy;
pub mod test_util;
mod tests;
pub mod tls;
mod util;

pub use aranya::*;
pub use buggy;
pub use ciphersuite::*;
pub use default::Rng;
pub use engine::{Engine, UnwrapError, WrapError};
pub use error::*;
pub use groupkey::*;
<<<<<<< HEAD
pub use id::{custom_id, BaseId, Identified};
=======
pub use id::{Id, Identified, custom_id};
>>>>>>> 803c0dc4
pub use keystore::{KeyStore, KeyStoreExt};
// These were already exported in the root of the crate, so keep
// them even though `policy` is a public module now.
pub use policy::{Cmd, CmdId, PolicyId, merge_cmd_id};
#[doc(no_inline)]
#[cfg(feature = "bearssl")]
#[cfg_attr(docsrs, doc(cfg(feature = "bearssl")))]
pub use spideroak_crypto::bearssl;
/// Constant time cryptographic operations.
#[doc(inline)]
pub use spideroak_crypto::subtle;
#[doc(inline)]
pub use spideroak_crypto::{
    csprng::{Csprng, Random},
    zeroize,
};
pub use spideroak_crypto::{generic_array, typenum};

/// Dangerous cryptography.
pub mod dangerous {
    #[doc(inline)]
    pub use siphasher;
    #[doc(inline)]
    pub use spideroak_crypto;
}<|MERGE_RESOLUTION|>--- conflicted
+++ resolved
@@ -70,11 +70,7 @@
 pub use engine::{Engine, UnwrapError, WrapError};
 pub use error::*;
 pub use groupkey::*;
-<<<<<<< HEAD
-pub use id::{custom_id, BaseId, Identified};
-=======
-pub use id::{Id, Identified, custom_id};
->>>>>>> 803c0dc4
+pub use id::{BaseId, Identified, custom_id};
 pub use keystore::{KeyStore, KeyStoreExt};
 // These were already exported in the root of the crate, so keep
 // them even though `policy` is a public module now.
