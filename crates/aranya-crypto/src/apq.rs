--- conflicted
+++ resolved
@@ -163,7 +163,6 @@
     /// Two keys with the same ID are the same key.
     #[inline]
     pub fn id(&self) -> Result<TopicKeyId, IdError> {
-<<<<<<< HEAD
         self.id
             .get_or_init(|| {
                 // prk = LabeledExtract(
@@ -181,29 +180,10 @@
                 const DOMAIN: &[u8] = b"TopicKeyId-v1";
                 let prk = CS::labeled_extract(DOMAIN, &[], b"prk", &self.seed);
                 CS::labeled_expand(DOMAIN, &prk, b"id", [])
-                    .map_err(|_| IdError("unable to expand PRK"))
+                    .map_err(|_| IdError::new("unable to expand PRK"))
                     .map(TopicKeyId)
             })
             .clone()
-=======
-        // prk = LabeledExtract(
-        //     "TopicKeyId-v1",
-        //     {0}^n,
-        //     "prk",
-        //     seed,
-        // )
-        // TopicKey = LabeledExpand(
-        //     "TopicKeyId-v1",
-        //     prk,
-        //     "id",
-        //     {0}^0,
-        // )
-        const DOMAIN: &[u8] = b"TopicKeyId-v1";
-        let prk = CS::labeled_extract(DOMAIN, &[], b"prk", &self.seed);
-        CS::labeled_expand(DOMAIN, &prk, b"id", [])
-            .map_err(|_| IdError::new("unable to expand PRK"))
-            .map(TopicKeyId)
->>>>>>> 6d1966e7
     }
 
     /// The size in bytes of the overhead added to plaintexts
