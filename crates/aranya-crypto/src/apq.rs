--- conflicted
+++ resolved
@@ -23,8 +23,8 @@
     zeroize::{Zeroize, ZeroizeOnDrop},
 };
 use zerocopy::{
+    ByteEq, Immutable, IntoBytes, KnownLayout, Unaligned,
     byteorder::{BE, U32},
-    ByteEq, Immutable, IntoBytes, KnownLayout, Unaligned,
 };
 
 use crate::{
@@ -32,12 +32,8 @@
     ciphersuite::{CipherSuite, CipherSuiteExt},
     engine::unwrapped,
     error::Error,
-<<<<<<< HEAD
+    hpke::{self, Mode},
     id::{IdError, custom_id},
-=======
-    hpke::{self, Mode},
-    id::{custom_id, IdError},
->>>>>>> 5024666f
     misc::{ciphertext, key_misc},
 };
 
