//! Cryptography code for [APQ].
//!
//! [APQ]: https://git.spideroak-inc.com/spideroak-inc/apq

#![forbid(unsafe_code)]
#![cfg(feature = "apq")]
#![cfg_attr(docsrs, doc(cfg(feature = "apq")))]

use core::{cell::OnceCell, fmt, iter, ops::Add, result::Result};

use serde::{Deserialize, Serialize};
use siphasher::sip128::SipHasher24;
use spideroak_crypto::{
    aead::{Aead, BufferTooSmallError, KeyData, OpenError, SealError},
    csprng::{Csprng, Random},
    generic_array::{ArrayLength, GenericArray},
    hex::ToHex,
    import::{Import, ImportError},
    kem::DecapKey,
    keys::PublicKey,
    signer::{SigningKey as SigningKey_, VerifyingKey as VerifyingKey_},
    typenum::{Sum, U64},
    zeroize::{Zeroize, ZeroizeOnDrop},
};
use zerocopy::{
    byteorder::{BE, U32},
    ByteEq, Immutable, IntoBytes, KnownLayout, Unaligned,
};

use crate::{
    aranya::{Encap, Signature},
    ciphersuite::{CipherSuite, CipherSuiteExt},
    error::Error,
    hpke::{self, Mode},
    id::{custom_id, IdError},
    misc::{ciphertext, kem_key, signing_key},
};

/// A sender's identity.
pub struct Sender<'a, CS: CipherSuite> {
    /// The sender's public key.
    pub enc_key: &'a SenderPublicKey<CS>,
    /// The sender's verifying key.
    pub sign_key: &'a SenderVerifyingKey<CS>,
}

/// The current APQ version.
#[derive(Copy, Clone, Debug, Default)]
pub struct Version(u32);

impl Version {
    /// Creates a new version.
    pub const fn new(version: u32) -> Self {
        Self(version)
    }

    /// Returns the version as a `u32`.
    pub const fn as_u32(self) -> u32 {
        self.0
    }

    const fn to_be_bytes(self) -> [u8; 4] {
        self.0.to_be_bytes()
    }
}

/// The APQ topic being used.
#[derive(Copy, Clone, Debug, Hash, Eq, PartialEq, Ord, PartialOrd, Serialize, Deserialize)]
pub struct Topic([u8; 16]);

impl Topic {
    /// Creates a new topic.
    pub fn new<T: AsRef<[u8]>>(topic: T) -> Self {
        let d = SipHasher24::new().hash(topic.as_ref());
        Self(d.as_bytes())
    }

    /// Converts itself into its byte representation.
    pub fn as_bytes(&self) -> &[u8; 16] {
        &self.0
    }

    /// Converts itself into its byte representation.
    pub fn to_bytes(self) -> [u8; 16] {
        self.0
    }
}

impl AsRef<[u8]> for Topic {
    fn as_ref(&self) -> &[u8] {
        &self.0[..]
    }
}

impl From<[u8; 16]> for Topic {
    fn from(val: [u8; 16]) -> Self {
        Self(val)
    }
}

impl From<Topic> for [u8; 16] {
    fn from(topic: Topic) -> [u8; 16] {
        topic.0
    }
}

impl fmt::Display for Topic {
    fn fmt(&self, f: &mut fmt::Formatter<'_>) -> fmt::Result {
        write!(f, "{}", self.0.to_hex())
    }
}

custom_id! {
    /// Uniquely identifies a [`TopicKey`].
    pub struct TopicKeyId;
}

/// A [symmetric key] used to encrypt queue messages for
/// a particular topic.
///
/// [symmetric key]: https://git.spideroak-inc.com/spideroak-inc/aranya-docs/blob/main/src/apq.md#topickey
pub struct TopicKey<CS: CipherSuite> {
    // TopicKey is quite similar to GroupKey. However, unlike
    // GroupKey, we do not compute the key from the seed each
    // time we encrypt some data. Instead, we compute the key
    // when creating a TopicKey.
    //
    // We do this because APQ has a higher throughput than
    // Aranya, so recomputing the key each time could be too
    // expensive.
    //
    // The downside is that we still have to keep the seed in
    // memory alongside the key in case we need to send the seed
    // to a receiver. So, each TopicKey ends up being ~twice as
    // large and we have to handle two pieces of key material.
    key: <CS::Aead as Aead>::Key,
    seed: [u8; 64],
    id: OnceCell<Result<TopicKeyId, IdError>>,
}

impl<CS: CipherSuite> ZeroizeOnDrop for TopicKey<CS> {}
impl<CS: CipherSuite> Drop for TopicKey<CS> {
    fn drop(&mut self) {
        self.seed.zeroize()
    }
}

impl<CS: CipherSuite> Clone for TopicKey<CS> {
    fn clone(&self) -> Self {
        Self {
            key: self.key.clone(),
            seed: self.seed,
            id: OnceCell::new(),
        }
    }
}

impl<CS: CipherSuite> TopicKey<CS> {
    /// Creates a new, random `TopicKey`.
    pub fn new<R: Csprng>(rng: &mut R, version: Version, topic: &Topic) -> Result<Self, Error> {
        Self::from_seed(Random::random(rng), version, topic)
    }

    /// Uniquely identifies the [`TopicKey`].
    ///
    /// Two keys with the same ID are the same key.
    #[inline]
    pub fn id(&self) -> Result<TopicKeyId, IdError> {
        self.id
            .get_or_init(|| {
                // prk = LabeledExtract(
                //     "TopicKeyId-v1",
                //     {0}^n,
                //     "prk",
                //     seed,
                // )
                // TopicKey = LabeledExpand(
                //     "TopicKeyId-v1",
                //     prk,
                //     "id",
                //     {0}^0,
                // )
                const DOMAIN: &[u8] = b"TopicKeyId-v1";
                let prk = CS::labeled_extract(DOMAIN, &[], b"prk", iter::once::<&[u8]>(&self.seed));
                CS::labeled_expand(DOMAIN, &prk, b"id", [])
                    .map_err(|_| IdError::new("unable to expand PRK"))
                    .map(TopicKeyId)
            })
            .clone()
    }

    /// The size in bytes of the overhead added to plaintexts
    /// when encrypted.
    pub const OVERHEAD: usize = CS::Aead::NONCE_SIZE + CS::Aead::OVERHEAD;

    /// Returns the size in bytes of the overhead added to
    /// plaintexts when encrypted.
    ///
    /// Same as [`OVERHEAD`][Self::OVERHEAD].
    pub const fn overhead(&self) -> usize {
        Self::OVERHEAD
    }

    /// Encrypts and authenticates `plaintext`.
    ///
    /// The resulting ciphertext is written to `dst`, which must
    /// be at least [`overhead`][Self::overhead] bytes longer
    /// than `plaintext.len()`.
    ///
    /// # Example
    ///
    /// ```rust
    /// # #[cfg(all(feature = "alloc", not(feature = "trng")))]
    /// # {
    /// use aranya_crypto::{
    ///     apq::{
    ///         Sender,
    ///         SenderSecretKey,
    ///         SenderSigningKey,
    ///         Topic,
    ///         TopicKey,
    ///         Version,
    ///     },
    ///     default::{
    ///         DefaultCipherSuite,
    ///         DefaultEngine,
    ///     },
    ///     Id,
    ///     Rng,
    ///     DeviceId,
    /// };
    ///
    /// const VERSION: Version = Version::new(1);
    /// let topic = Topic::new("SomeTopic");
    /// const MESSAGE: &[u8] = b"hello, world!";
    ///
    /// let ident = Sender {
    ///     enc_key: &SenderSecretKey::<DefaultCipherSuite>::new(&mut Rng)
    ///         .public().expect("sender encryption key should be valid"),
    ///     sign_key: &SenderSigningKey::<DefaultCipherSuite>::new(&mut Rng)
    ///         .public().expect("sender signing key should be valid"),
    /// };
    ///
    /// let key = TopicKey::new(&mut Rng, VERSION, &topic)
    ///     .expect("should not fail");
    ///
    /// let ciphertext = {
    ///     let mut dst = vec![0u8; MESSAGE.len() + key.overhead()];
    ///     key.seal_message(
    ///         &mut Rng,
    ///         &mut dst,
    ///         MESSAGE,
    ///         VERSION,
    ///         &topic,
    ///         &ident,
    ///     ).expect("should not fail");
    ///     dst
    /// };
    /// let plaintext = {
    ///     let mut dst = vec![0u8; ciphertext.len() - key.overhead()];
    ///     key.open_message(
    ///         &mut dst,
    ///         &ciphertext,
    ///         VERSION,
    ///         &topic,
    ///         &ident,
    ///     ).expect("should not fail");
    ///     dst
    /// };
    /// assert_eq!(&plaintext, MESSAGE);
    /// # }
    /// ```
    pub fn seal_message<R: Csprng>(
        &self,
        rng: &mut R,
        dst: &mut [u8],
        plaintext: &[u8],
        version: Version,
        topic: &Topic,
        ident: &Sender<'_, CS>,
    ) -> Result<(), Error> {
        if dst.len() < self.overhead() {
            // Not enough room in `dst`.
            return Err(Error::Seal(SealError::BufferTooSmall(BufferTooSmallError(
                self.overhead().checked_add(plaintext.len()),
            ))));
        }
        // ad = concat(
        //      "apq msg"
        //      suite_ids,
        //      i2osp(version, 4),
        //      topic,
        //      hash(pk(SenderKey)),
        //      hash(pk(SenderSigningKey)),
        // )
        let ad = CS::tuple_hash(
            b"apq msg",
            [
                &version.to_be_bytes()[..],
                &topic.as_bytes()[..],
                ident.enc_key.id()?.as_bytes(),
                ident.sign_key.id()?.as_bytes(),
            ],
        );
        let (nonce, out) = dst.split_at_mut(CS::Aead::NONCE_SIZE);
        rng.fill_bytes(nonce);
        Ok(CS::Aead::new(&self.key).seal(out, nonce, plaintext, &ad)?)
    }

    /// Decrypts and authenticates `ciphertext`.
    ///
    /// The resulting plaintext is written to `dst`, which must
    /// be at least as long as the original plaintext (i.e.,
    /// `ciphertext.len()` - [`overhead`][Self::overhead] bytes
    /// long).
    pub fn open_message(
        &self,
        dst: &mut [u8],
        ciphertext: &[u8],
        version: Version,
        topic: &Topic,
        ident: &Sender<'_, CS>,
    ) -> Result<(), Error> {
        if ciphertext.len() < self.overhead() {
            // Can't find the nonce and/or tag, so it's obviously
            // invalid.
            return Err(OpenError::Authentication.into());
        }
        let (nonce, ciphertext) = ciphertext.split_at(CS::Aead::NONCE_SIZE);
        // ad = concat(
        //     "apq msg",
        //      suite_ids,
        //      i2osp(version, 4),
        //      topic,
        //      hash(pk(SenderKey)),
        //      hash(pk(SenderSigningKey)),
        // )
        let ad = CS::tuple_hash(
            b"apq msg",
            [
                &version.to_be_bytes()[..],
                &topic.as_bytes()[..],
                ident.enc_key.id()?.as_bytes(),
                ident.sign_key.id()?.as_bytes(),
            ],
        );
        Ok(CS::Aead::new(&self.key).open(dst, nonce, ciphertext, &ad)?)
    }

    fn from_seed(seed: [u8; 64], version: Version, topic: &Topic) -> Result<Self, Error> {
        let key = Self::derive_key(&seed, version, topic)?;
        Ok(Self {
            key,
            seed,
            id: OnceCell::new(),
        })
    }

    /// Derives a key for [`Self::open`] and [`Self::seal`].
    ///
    /// See <https://git.spideroak-inc.com/spideroak-inc/aranya-docs/blob/main/src/apq.md#topickey-generation>
    fn derive_key(
        seed: &[u8; 64],
        version: Version,
        topic: &Topic,
    ) -> Result<<CS::Aead as Aead>::Key, Error> {
        const DOMAIN: &[u8] = b"APQ-v1";
        //  prk = LabeledExtract("APQ-V1", {0}^512, "topic_key_prk", seed)
        let prk = CS::labeled_extract(DOMAIN, &[], b"topic_key_prk", iter::once::<&[u8]>(seed));
        // info = concat(
        //     i2osp(version, 4),
        //     topic,
        // )
        // key = LabeledExpand("APQ-v1", prk, "topic_key_key", info)
        let key: KeyData<CS::Aead> = CS::labeled_expand(
            DOMAIN,
            &prk,
            b"topic_key_key",
            [&version.to_be_bytes(), topic.as_bytes()],
        )?;

        Ok(<<CS::Aead as Aead>::Key as Import<_>>::import(
            key.as_bytes(),
        )?)
    }
}

ciphertext!(EncryptedTopicKey, U64, "An encrypted [`TopicKey`].");

signing_key! {
    /// The private half of a [SenderSigningKey].
    ///
    /// [SenderSigningKey]: https://git.spideroak-inc.com/spideroak-inc/aranya-docs/blob/main/src/apq.md#sendersigningkey
    sk = SenderSigningKey,
    pk = SenderVerifyingKey,
    id = SenderSigningKeyId,
}

impl<CS: CipherSuite> SenderSigningKey<CS> {
    /// Creates a signature over an encoded record.
    ///
    /// # Example
    ///
    /// ```rust
    /// # #[cfg(all(feature = "alloc", not(feature = "trng")))]
    /// # {
    /// use aranya_crypto::{
    ///     apq::{SenderSigningKey, Topic, Version},
    ///     default::{
    ///         DefaultCipherSuite,
    ///         DefaultEngine,
    ///     },
    ///     Rng,
    /// };
    ///
    /// const VERSION: Version = Version::new(1);
    /// let topic = Topic::new("SomeTopic");
    /// const RECORD: &[u8] = b"an encoded record";
    ///
    /// let sk = SenderSigningKey::<DefaultCipherSuite>::new(&mut Rng);
    ///
    /// let sig = sk.sign(VERSION, &topic, RECORD)
    ///     .expect("should not fail");
    ///
    /// sk.public().expect("sender signing key should be valid").verify(VERSION, &topic, RECORD, &sig)
    ///     .expect("should not fail");
    ///
    /// sk.public().expect("sender signing key should be valid").verify(Version::new(2), &topic, RECORD, &sig)
    ///     .expect_err("should fail: wrong version");
    ///
    /// sk.public().expect("sender signing key should be valid").verify(VERSION, &Topic::new("WrongTopic"), RECORD, &sig)
    ///     .expect_err("should fail: wrong topic");
    ///
    /// sk.public().expect("sender signing key should be valid").verify(VERSION, &topic, b"wrong", &sig)
    ///     .expect_err("should fail: wrong record");
    ///
    /// let wrong_sig = sk
    ///     .sign(
    ///         Version::new(2),
    ///         &Topic::new("AnotherTopic"),
    ///         b"encoded record",
    ///     )
    ///     .expect("should not fail");
    /// sk.public().expect("sender signing key should be valid").verify(VERSION, &topic, RECORD, &wrong_sig)
    ///     .expect_err("should fail: wrong signature");
    /// # }
    /// ```
    pub fn sign(
        &self,
        version: Version,
        topic: &Topic,
        record: &[u8],
    ) -> Result<Signature<CS>, Error> {
        // message = concat(
        //      "apq record",
        //      suite_ids,
        //      i2osp(version, 4),
        //      topic,
        //      pk(SenderSigningKey),
        //      encode(record),
        // )
        let msg = CS::tuple_hash(
            b"apq record",
            [
                &version.to_be_bytes(),
                &topic.as_bytes()[..],
                self.public()?.id()?.as_bytes(),
                record,
            ],
        );
        let sig = self.sk.sign(&msg)?;
        Ok(Signature(sig))
    }
}

impl<CS: CipherSuite> SenderVerifyingKey<CS> {
    pub(crate) const CONTEXT: &'static str = "APQ Sender Signing Key";
    /// Verifies the signature allegedly created over an encoded
    /// record.
    pub fn verify(
        &self,
        version: Version,
        topic: &Topic,
        record: &[u8],
        sig: &Signature<CS>,
    ) -> Result<(), Error> {
        // message = concat(
        //      "apq record",
        //      suite_ids,
        //      i2osp(version, 4),
        //      topic,
        //      pk(SenderSigningKey),
        //      context,
        //      encode(record),
        // )
        let msg = CS::tuple_hash(
            b"apq record",
            [
                &version.to_be_bytes(),
                &topic.as_bytes()[..],
                self.id()?.as_bytes(),
                record,
            ],
        );
        Ok(self.pk.verify(&msg, &sig.0)?)
    }
}

kem_key! {
    /// The private half of a [SenderKey].
    ///
    /// [SenderKey]: https://git.spideroak-inc.com/spideroak-inc/aranya-docs/blob/main/src/apq.md#senderkey
    sk = SenderSecretKey,
    pk = SenderPublicKey,
    id = SenderKeyId,
}

<<<<<<< HEAD
/// The public half of a [SenderKey].
///
/// [SenderKey]: https://git.spideroak-inc.com/spideroak-inc/aranya-docs/blob/main/src/apq.md#senderkey
pub struct SenderPublicKey<CS: CipherSuite>(<CS::Kem as Kem>::EncapKey);

impl<CS: CipherSuite> SenderPublicKey<CS> {
    pub(crate) const CONTEXT: &'static str = "APQ Sender Secret Key";
}

/// The private half of a [ReceiverKey].
///
/// [ReceiverKey]: https://git.spideroak-inc.com/spideroak-inc/aranya-docs/blob/main/src/apq.md#receiverkey
pub struct ReceiverSecretKey<CS: CipherSuite> {
    key: <CS::Kem as Kem>::DecapKey,
    id: OnceCell<Result<ReceiverKeyId, IdError>>,
=======
kem_key! {
    /// The private half of a [ReceiverKey].
    ///
    /// [ReceiverKey]: https://git.spideroak-inc.com/spideroak-inc/aranya-docs/blob/main/src/apq.md#receiverkey
    sk = ReceiverSecretKey,
    pk = ReceiverPublicKey,
    id = ReceiverKeyId,
>>>>>>> 4f54b767
}

impl<CS: CipherSuite> ReceiverSecretKey<CS> {
    /// Decrypts and authenticates a [`TopicKey`] received from
    /// a peer.
    pub fn open_topic_key(
        &self,
        version: Version,
        topic: &Topic,
        pk: &SenderPublicKey<CS>,
        enc: &Encap<CS>,
        ciphertext: &EncryptedTopicKey<CS>,
    ) -> Result<TopicKey<CS>, Error>
    where
        <CS::Aead as Aead>::Overhead: Add<U64>,
        Sum<<CS::Aead as Aead>::Overhead, U64>: ArrayLength,
    {
        // ad = concat(
        //     "TopicKeyRotation-v1",
        //     i2osp(version, 4),
        //     topic,
        // )
        let ad = TopicKeyRotationInfo {
            domain: *b"TopicKeyRotation-v1",
            version: U32::new(version.as_u32()),
            topic: topic.0,
        };
        // ciphertext = HPKE_OneShotOpen(
        //     mode=mode_auth,
        //     skR=sk(ReceiverKey),
        //     pkS=pk(SenderEncKey),
        //     info="TopicKeyRotation",
        //     enc=enc,
        //     ciphertext=ciphertext,
        //     ad=ad,
        // )
        let mut ctx =
            hpke::setup_recv::<CS>(Mode::Auth(&pk.pk), &enc.0, &self.sk, [ad.as_bytes()])?;
        let mut seed = [0u8; 64];
        ctx.open(&mut seed, ciphertext.as_bytes(), ad.as_bytes())?;
        TopicKey::from_seed(seed, version, topic)
    }
}

#[repr(C)]
#[derive(Copy, Clone, Debug, ByteEq, Immutable, IntoBytes, KnownLayout, Unaligned)]
struct TopicKeyRotationInfo {
    /// Always "TopicKeyRotation-v1".
    domain: [u8; 19],
    version: U32<BE>,
    /// [`Topic`].
    topic: [u8; 16],
}

impl<CS: CipherSuite> ReceiverPublicKey<CS> {
    pub(crate) const CONTEXT: &'static str = "APQ Receiver Secret Key";
    /// Encrypts and authenticates the [`TopicKey`] such that it
    /// can only be decrypted by the holder of the private half
    /// of the [`ReceiverPublicKey`].
    ///
    /// # Example
    ///
    /// ```rust
    /// # #[cfg(all(feature = "alloc", not(feature = "trng")))]
    /// # {
    /// use aranya_crypto::{
    ///     apq::{
    ///         ReceiverSecretKey,
    ///         SenderSecretKey,
    ///         Topic,
    ///         TopicKey,
    ///         Version,
    ///     },
    ///     default::{
    ///         DefaultCipherSuite,
    ///         DefaultEngine,
    ///     },
    ///     Id,
    ///     Rng,
    ///     DeviceId,
    /// };
    ///
    /// const VERSION: Version = Version::new(1);
    /// let topic = Topic::new("SomeTopic");
    ///
    /// let send_sk = SenderSecretKey::<DefaultCipherSuite>::new(&mut Rng);
    /// let send_pk = send_sk.public().expect("sender public key should be valid");
    /// let recv_sk = ReceiverSecretKey::<DefaultCipherSuite>::new(&mut Rng);
    /// let recv_pk = recv_sk.public().expect("receiver public key should be valid");
    ///
    /// let key = TopicKey::new(&mut Rng, VERSION, &topic)
    ///     .expect("should not fail");
    ///
    /// // The sender encrypts...
    /// let (enc, mut ciphertext) = recv_pk.seal_topic_key(
    ///     &mut Rng,
    ///     VERSION,
    ///     &topic,
    ///     &send_sk,
    ///     &key,
    /// ).expect("should not fail");
    /// // ...and the receiver decrypts.
    /// let got = recv_sk.open_topic_key(
    ///     VERSION,
    ///     &topic,
    ///     &send_pk,
    ///     &enc,
    ///     &ciphertext,
    /// ).expect("should not fail");
    /// assert_eq!(got.id(), key.id());
    ///
    /// // Wrong version.
    /// recv_sk.open_topic_key(
    ///     Version::new(2),
    ///     &topic,
    ///     &send_pk,
    ///     &enc,
    ///     &ciphertext,
    /// ).err().expect("should fail: wrong version");
    ///
    /// // Wrong topic.
    /// recv_sk.open_topic_key(
    ///     VERSION,
    ///     &Topic::new("WrongTopic"),
    ///     &send_pk,
    ///     &enc,
    ///     &ciphertext,
    /// ).err().expect("should fail: wrong topic");
    /// # }
    /// ```
    pub fn seal_topic_key<R: Csprng>(
        &self,
        rng: &mut R,
        version: Version,
        topic: &Topic,
        sk: &SenderSecretKey<CS>,
        key: &TopicKey<CS>,
    ) -> Result<(Encap<CS>, EncryptedTopicKey<CS>), Error>
    where
        <CS::Aead as Aead>::Overhead: Add<U64>,
        Sum<<CS::Aead as Aead>::Overhead, U64>: ArrayLength,
    {
        // ad = concat(
        //     "TopicKeyRotation-v1",
        //     i2osp(version, 4),
        //     topic,
        // )
        let ad = TopicKeyRotationInfo {
            domain: *b"TopicKeyRotation-v1",
            version: U32::new(version.as_u32()),
            topic: topic.0,
        };
        // (enc, ciphertext) = HPKE_OneShotSeal(
        //     mode=mode_auth,
        //     pkR=pk(ReceiverKey),
        //     skS=sk(SenderKey),
        //     info=ad,
        //     plaintext=seed,
        //     ad=ad,
        // )
        let (enc, mut ctx) =
            hpke::setup_send::<CS, _>(rng, Mode::Auth(&sk.sk), &self.pk, [ad.as_bytes()])?;
        let mut dst = GenericArray::default();
        ctx.seal(&mut dst, &key.seed, ad.as_bytes())?;
        Ok((Encap(enc), EncryptedTopicKey(dst)))
    }
}

#[cfg(test)]
mod tests {
    use spideroak_crypto::{ed25519::Ed25519, import::Import, kem::Kem, rust, signer::Signer};

    use super::*;
    use crate::{default::DhKemP256HkdfSha256, test_util::TestCs};

    type CS = TestCs<
        rust::Aes256Gcm,
        rust::Sha256,
        rust::HkdfSha512,
        DhKemP256HkdfSha256,
        rust::HmacSha512,
        Ed25519,
    >;

    /// Golden test for [`SenderSigningKey`] IDs.
    #[test]
    fn test_sender_signing_key_id() {
        let tests = [(
            // Fixed key bytes for reproducible test
            [
                0x01, 0x02, 0x03, 0x04, 0x05, 0x06, 0x07, 0x08, 0x09, 0x0a, 0x0b, 0x0c, 0x0d, 0x0e,
                0x0f, 0x10, 0x11, 0x12, 0x13, 0x14, 0x15, 0x16, 0x17, 0x18, 0x19, 0x1a, 0x1b, 0x1c,
                0x1d, 0x1e, 0x1f, 0x20,
            ],
            "G4Pkv96MYr9yAfVgzCpU4kFkHSxZmSjaPsSBe7Fvt9Tk",
        )];

        for (i, (key_bytes, expected_id)) in tests.iter().enumerate() {
            let sk = <<CS as CipherSuite>::Signer as Signer>::SigningKey::import(key_bytes)
                .expect("should import signing key");
            let sender_signing_key: SenderSigningKey<CS> = SenderSigningKey {
                key: sk,
                id: OnceCell::new(),
            };

            let got_id = sender_signing_key.id().expect("should compute ID");
            let expected =
                SenderSigningKeyId::decode(expected_id).expect("should decode expected ID");

            assert_eq!(got_id, expected, "test case #{i}");
        }
    }

    /// Golden test for [`SenderSecretKey`] IDs.
    #[test]
    fn test_sender_secret_key_id() {
        let tests = [(
            // Fixed key bytes for reproducible test
            [
                0x01, 0x02, 0x03, 0x04, 0x05, 0x06, 0x07, 0x08, 0x09, 0x0a, 0x0b, 0x0c, 0x0d, 0x0e,
                0x0f, 0x10, 0x11, 0x12, 0x13, 0x14, 0x15, 0x16, 0x17, 0x18, 0x19, 0x1a, 0x1b, 0x1c,
                0x1d, 0x1e, 0x1f, 0x20,
            ],
            "FVZQtS6DA1exxJgBHdrsMHX58m5dXgtxtJJqpeUTXxPp",
        )];

        for (i, (key_bytes, expected_id)) in tests.iter().enumerate() {
            let sk = <<CS as CipherSuite>::Kem as Kem>::DecapKey::import(key_bytes)
                .expect("should import decap key");
            let sender_secret_key: SenderSecretKey<CS> = SenderSecretKey {
                key: sk,
                id: OnceCell::new(),
            };

            let got_id = sender_secret_key.id().expect("should compute ID");
            let expected = SenderKeyId::decode(expected_id).expect("should decode expected ID");

            assert_eq!(got_id, expected, "test case #{i}");
        }
    }

    /// Golden test for [`ReceiverSecretKey`] IDs.
    #[test]
    fn test_receiver_secret_key_id() {
        let tests = [(
            // Fixed key bytes for reproducible test
            [
                0x01, 0x02, 0x03, 0x04, 0x05, 0x06, 0x07, 0x08, 0x09, 0x0a, 0x0b, 0x0c, 0x0d, 0x0e,
                0x0f, 0x10, 0x11, 0x12, 0x13, 0x14, 0x15, 0x16, 0x17, 0x18, 0x19, 0x1a, 0x1b, 0x1c,
                0x1d, 0x1e, 0x1f, 0x20,
            ],
            "BLHC25sfZNYzq6G9oHvBkmR22hyj7tCGbUwi7QCDDv8n",
        )];

        for (i, (key_bytes, expected_id)) in tests.iter().enumerate() {
            let sk = <<CS as CipherSuite>::Kem as Kem>::DecapKey::import(key_bytes)
                .expect("should import decap key");
            let receiver_secret_key: ReceiverSecretKey<CS> = ReceiverSecretKey {
                key: sk,
                id: OnceCell::new(),
            };

            let got_id = receiver_secret_key.id().expect("should compute ID");
            let expected = ReceiverKeyId::decode(expected_id).expect("should decode expected ID");

            assert_eq!(got_id, expected, "test case #{i}");
        }
    }
}<|MERGE_RESOLUTION|>--- conflicted
+++ resolved
@@ -515,23 +515,6 @@
     id = SenderKeyId,
 }
 
-<<<<<<< HEAD
-/// The public half of a [SenderKey].
-///
-/// [SenderKey]: https://git.spideroak-inc.com/spideroak-inc/aranya-docs/blob/main/src/apq.md#senderkey
-pub struct SenderPublicKey<CS: CipherSuite>(<CS::Kem as Kem>::EncapKey);
-
-impl<CS: CipherSuite> SenderPublicKey<CS> {
-    pub(crate) const CONTEXT: &'static str = "APQ Sender Secret Key";
-}
-
-/// The private half of a [ReceiverKey].
-///
-/// [ReceiverKey]: https://git.spideroak-inc.com/spideroak-inc/aranya-docs/blob/main/src/apq.md#receiverkey
-pub struct ReceiverSecretKey<CS: CipherSuite> {
-    key: <CS::Kem as Kem>::DecapKey,
-    id: OnceCell<Result<ReceiverKeyId, IdError>>,
-=======
 kem_key! {
     /// The private half of a [ReceiverKey].
     ///
@@ -539,9 +522,15 @@
     sk = ReceiverSecretKey,
     pk = ReceiverPublicKey,
     id = ReceiverKeyId,
->>>>>>> 4f54b767
-}
-
+}
+
+impl<CS: CipherSuite> SenderPublicKey<CS> {
+    pub(crate) const CONTEXT: &'static str = "APQ Sender Secret Key";
+}
+
+impl<CS: CipherSuite> ReceiverPublicKey<CS> {
+    pub(crate) const CONTEXT: &'static str = "APQ Receiver Secret Key";
+}
 impl<CS: CipherSuite> ReceiverSecretKey<CS> {
     /// Decrypts and authenticates a [`TopicKey`] received from
     /// a peer.
