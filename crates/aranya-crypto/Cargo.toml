[package]
name = "aranya-crypto"
description = "The Aranya Cryptography Engine"
version = "0.2.1"
authors.workspace = true
edition.workspace = true
license.workspace = true
repository.workspace = true
rust-version.workspace = true

[lints]
workspace = true

[lib]

[features]
default = [
	"getrandom",
]

# Enable allocations.
alloc = [
	"buggy/alloc",
	"postcard/alloc",
	"rustix?/alloc",
	"spideroak-crypto/alloc",
]

# Enable BearSSL.
bearssl = ["spideroak-crypto/bearssl"]

# Enable committing AEAD implementations.
committing-aead = ["spideroak-crypto/committing-aead"]

# Implement `Clone` for the built-in AEADs.
clone-aead = ["spideroak-crypto/clone-aead"]

# Enable Ed25519 batch signature verification.
#
# NB: this is NOT supported on big-endian architectures.
#
# This is its own feature because of a weird interaction
# between cargo, ed25519-dalek, and VxWorks.
#
# ed25519-dalek's `batch` feature requires `alloc`, so normally
# we'd put "ed25519-dalek/batch" behind our `alloc` feature.
#
# However, ed25519-dalek's `batch` feature does not build for
# vxworks/ppc because its merlin dependency does not support
# big-endian architectures.
#
# Cargo does not support target-specific features, so we're
# unable to express "enable ed25519-dalek/batch only if `alloc`
# is enabled and the current architecture is little-endian."
ed25519_batch = [
	"alloc",

	"spideroak-crypto/ed25519_batch",
]

# Enable the file system backed `KeyStore`.
fs-keystore = [
	"alloc", # ciborium already requires alloc

	"dep:ciborium",
	"dep:ciborium-io",
	"dep:rustix",
]

# Enable `getrandom` support.
#
# NB: `getrandom` does not support VxWorks < 7.
getrandom = ["spideroak-crypto/getrandom"]

# Enable cryptographically hazardous code.
hazmat = ["spideroak-crypto/hazmat"]

# Enable `proptest::arbitrary::Arbitrary` implemenations
proptest = ["alloc", "dep:proptest", "dep:proptest-derive"]

# Enable compat with the `rand`, `rand_core`, etc. crates.
rand_compat = ["spideroak-crypto/rand_compat"]

# Use std.
std = [
	"alloc",
	# If we're already using `std`, we might as well enable
	# `Csprng` support for `OsRng`. Doing this makes the
	# `#[cfg(...)]` blocks easier to manage.
	"getrandom",

	"buggy/std",
	"byteorder/std",
	"ciborium-io?/std",
	"ciborium?/std",
	"postcard/use-std",
	"proptest?/std",
	"rustix?/std",
	"serde/std",
	"siphasher/std",
<<<<<<< HEAD
	"thiserror/std",
=======
	"spideroak-base58/std",
	"spideroak-crypto/std",
>>>>>>> 3831ef2a
]

# Include testing utilities.
test_util = [
	"alloc",
	"proptest",

	"spideroak-crypto/test_util",
]

# Use a system provided TRNG for the default CSPRNG.
trng = ["spideroak-crypto/trng"]

[dependencies]
buggy = { version = "0.1.0", default-features = false }

spideroak-base58 = { version = "0.1.0", default-features = false }
spideroak-crypto = { version = "0.2.0", default-features = false }

byteorder = { workspace = true, default-features = false }
cfg-if = { workspace = true, default-features = false }
ciborium = { version = "0.2", default-features = false, optional = true }
ciborium-io = { version = "0.2", default-features = false, optional = true }
postcard = { workspace = true, default-features = false, features = ["heapless", "experimental-derive"] }
proptest = { workspace = true, default-features = false, features = ["alloc"], optional = true }
proptest-derive = { workspace = true, optional = true }
rustix = { version = "0.38", default-features = false, features = ["fs"], optional = true }
serde = { workspace = true, default-features = false, features = ["derive"] }
siphasher = { version = "1", default-features = false }
thiserror = { workspace = true }

[dev-dependencies]
# A little bit of a hack: always certain features for tests and
# examples.
aranya-crypto = { path = ".", features = ["alloc", "test_util"] }

postcard = { workspace = true, features = ["alloc", "heapless"] }
rand = { workspace = true, features = ["std", "std_rng"] }
serde = { workspace = true, default-features = false, features = ["derive"] }
serde_json = { version = "1", default-features = false }
tempfile = { version = "3" }

[[example]]
name = "hsm"
crate-type = ["lib"]

[package.metadata.docs.rs]
features = [
	"clone-aead",
	"committing-aead",
	"ed25519_batch",
	"fs-keystore",
	"rand_compat",
	"std",
	"test_util",
	"trng",
]

[package.metadata.cargo-all-features]
always_include_features = [
	"alloc",
	"bearssl",
	"clone-aead",
	"committing-aead",
	"ed25519_batch",
	"fs-keystore",
	"getrandom",
	"hazmat",
	"proptest",
	"rand_compat",
	"std",
	"test_util",
]

skip_feature_sets = []

denylist = []

[package.metadata.cargo-machete]
ignored = ["old-generic-array"]<|MERGE_RESOLUTION|>--- conflicted
+++ resolved
@@ -98,12 +98,9 @@
 	"rustix?/std",
 	"serde/std",
 	"siphasher/std",
-<<<<<<< HEAD
-	"thiserror/std",
-=======
 	"spideroak-base58/std",
 	"spideroak-crypto/std",
->>>>>>> 3831ef2a
+	"thiserror/std",
 ]
 
 # Include testing utilities.
