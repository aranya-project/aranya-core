--- conflicted
+++ resolved
@@ -18,13 +18,9 @@
     /// A unique identifier.
     Id,
     /// A named struct.
-<<<<<<< HEAD
     Struct(Identifier),
-=======
-    Struct(&'a str),
     /// A named enum.
-    Enum(&'a str),
->>>>>>> 1f2d536f
+    Enum(Identifier),
     /// An optional type of some other type.
     Optional(&'a Type<'a>),
 }
@@ -38,12 +34,8 @@
         use Type::*;
         match (self, rhs) {
             (String, String) | (Bytes, Bytes) | (Int, Int) | (Bool, Bool) | (Id, Id) => true,
-<<<<<<< HEAD
             (Struct(lhs), Struct(rhs)) => lhs.const_eq(rhs),
-=======
-            (Struct(lhs), Struct(rhs)) => str_eq(lhs, rhs),
-            (Enum(lhs), Enum(rhs)) => str_eq(lhs, rhs),
->>>>>>> 1f2d536f
+            (Enum(lhs), Enum(rhs)) => lhs.const_eq(rhs),
             (Optional(lhs), Optional(rhs)) => lhs.const_eq(rhs),
             _ => false,
         }
@@ -82,12 +74,8 @@
             Type::Int => VType::Int,
             Type::Bool => VType::Bool,
             Type::Id => VType::Id,
-<<<<<<< HEAD
             Type::Struct(s) => VType::Struct(s.clone()),
-=======
-            Type::Struct(s) => VType::Struct(String::from(*s)),
-            Type::Enum(s) => VType::Enum(String::from(*s)),
->>>>>>> 1f2d536f
+            Type::Enum(e) => VType::Struct(e.clone()),
             Type::Optional(t) => VType::Optional(Box::new((*t).into())),
         }
     }
