use core::{
    fmt::{self, Display},
    num::NonZeroUsize,
};

use aranya_policy_ast::Identifier;
use serde::{Deserialize, Serialize};

mod meta;

pub use meta::*;

use crate::{Label, data::Value};

/// Reason for ending execution.
#[must_use]
#[derive(
    Clone,
    Debug,
    Eq,
    PartialEq,
    Serialize,
    Deserialize,
    rkyv::Archive,
    rkyv::Deserialize,
    rkyv::Serialize,
)]
pub enum ExitReason {
    /// Execution completed without errors.
    Normal,
    /// Execution is paused to return a result, which is at the top of the stack. Call `RunState::run()` again to resume.
    Yield,
    /// Execution was aborted gracefully, due an error.
    Check,
    /// Execution was aborted due to an unhandled error.
    Panic,
}

impl ExitReason {
    /// Asserts that the reason is `ExitReason::Normal`.
    #[cfg(feature = "testing")]
    pub fn success(self) {
        assert_eq!(self, Self::Normal);
    }
}

impl Display for ExitReason {
    fn fmt(&self, f: &mut fmt::Formatter<'_>) -> fmt::Result {
        match self {
            Self::Normal => f.write_str("normal"),
            Self::Yield => f.write_str("yield"),
            Self::Check => f.write_str("check"),
            Self::Panic => f.write_str("panic"),
        }
    }
}

/// The target of a branch
#[derive(
    Debug,
    Clone,
    Eq,
    PartialEq,
    Serialize,
    Deserialize,
    rkyv::Archive,
    rkyv::Deserialize,
    rkyv::Serialize,
)]
pub enum Target {
    /// An unresolved target with a symbolic name
    Unresolved(Label),
    /// A resolved target referring to an address
    Resolved(usize),
}

impl Target {
    /// Get the resolved address or None if it has not been resolved.
    pub fn resolved(&self) -> Option<usize> {
        match self {
            Self::Resolved(i) => Some(*i),
            Self::Unresolved(_) => None,
        }
    }
}

impl Display for Target {
    fn fmt(&self, f: &mut fmt::Formatter<'_>) -> fmt::Result {
        match self {
            Self::Unresolved(label) => write!(f, "<{label}>"),
            Self::Resolved(addr) => write!(f, "{addr}"),
        }
    }
}

/// The machine instruction types
#[derive(
    Debug,
    Clone,
    Eq,
    PartialEq,
    Serialize,
    Deserialize,
    rkyv::Archive,
    rkyv::Deserialize,
    rkyv::Serialize,
)]
pub enum Instruction {
    // data
    /// Push a value onto the stack
    Const(Value),
    /// Define a local value by name
    Def(Identifier),
    /// Get a local value by name
    Get(Identifier),
    /// Duplicate the value at the top of the stack
    Dup,
    /// Remove a value from the top of the stack
    Pop,
    // control flow
    /// Define the beginning of a block
    Block,
    /// Define the end of a block
    End,
    /// Jump forward to the target in the current block
    Jump(Target),
    /// Jump if top of stack is true
    Branch(Target),
    /// Jump to the beginning of the block
    Next,
    /// Jump to the end of the block
    Last,
    /// Call regular function at target
    Call(Target),
    /// Call external function (FFI), specified by module, procedure indices. The FFI modules should be added to the MachineIO.
    ExtCall(usize, usize),
    /// Return to the last address on the control flow stack
    Return,
    /// End execution non-fatally
    Exit(ExitReason),
    // arithmetic/logic
    /// Add two numbers
    Add,
    /// Subtract two numbers
    Sub,
    /// Add two numbers with saturation
    SaturatingAdd,
    /// Subtract two numbers with saturation
    SaturatingSub,
    /// Logical negation
    Not,
    /// Greater than
    Gt,
    /// Less than
    Lt,
    /// Equality
    Eq,
    // facts
    /// Create a fact object by name
    FactNew(Identifier),
    /// Set a key member
    FactKeySet(Identifier),
    /// Set a value member
    FactValueSet(Identifier),
    // structs
    /// Create a struct object by name
    StructNew(Identifier),
    /// Add a member to the struct
    StructSet(Identifier),
    /// Get a member from the struct
    StructGet(Identifier),
    /// Add multiple members to the struct
    MStructSet(NonZeroUsize),
    /// Get multiple members from the struct
    MStructGet(NonZeroUsize),
    /// Cast previous stack value to given type
    Cast(Identifier),
    // context-specific
    /// Publish a struct as a command
    Publish,
    /// Create a fact
    Create,
    /// Delete a fact
    Delete,
    /// Update a fact
    Update,
    /// Emit an effect
    Emit,
    /// Query for a fact
    Query,
    /// Count facts, up to a given limit
    FactCount(i64),
    /// Execute a fact query, and retain results so they can be consumed with `QueryNext`.
    QueryStart,
    /// Fetches the next result, and pushes it onto the stack
    QueryNext(Identifier),
    /// Serialize a command struct
    Serialize,
    /// Deserialize a command struct
    Deserialize,
<<<<<<< HEAD
    /// Save the stack depth for later restoration.
    SaveSP,
    /// Restore the stack depth.
    RestoreSP,
=======
    /// Wrap value in `Some`
    Some,
    /// Unwrap `Some` value
    Unwrap,
>>>>>>> 446c8291
    /// Metadata for tracing
    Meta(Meta),
}

impl Display for Instruction {
    fn fmt(&self, f: &mut fmt::Formatter<'_>) -> fmt::Result {
        match self {
            Self::Const(v) => write!(f, "const {v}"),
            Self::Def(ident) => write!(f, "def {ident}"),
            Self::Get(ident) => write!(f, "get {ident}"),
            Self::Dup => write!(f, "dup"),
            Self::Pop => write!(f, "pop"),
            Self::Block => write!(f, "block"),
            Self::End => write!(f, "end"),
            Self::Jump(t) => write!(f, "jump {t}"),
            Self::Branch(t) => write!(f, "branch {t}"),
            Self::Next => write!(f, "next"),
            Self::Last => write!(f, "last"),
            Self::Call(t) => write!(f, "call {t}"),
            Self::ExtCall(module, proc) => write!(f, "extcall {module} {proc}"),
            Self::Return => write!(f, "return"),
            Self::Exit(reason) => write!(f, "exit {reason}"),
            Self::Add => write!(f, "add"),
            Self::Sub => write!(f, "sub"),
            Self::SaturatingAdd => write!(f, "saturating_add"),
            Self::SaturatingSub => write!(f, "saturating_sub"),
            Self::Not => write!(f, "not"),
            Self::Gt => write!(f, "gt"),
            Self::Lt => write!(f, "lt"),
            Self::Eq => write!(f, "eq"),
            Self::FactNew(ident) => write!(f, "fact.new {ident}"),
            Self::FactKeySet(ident) => write!(f, "fact.kset {ident}"),
            Self::FactValueSet(ident) => write!(f, "fact.vset {ident}"),
            Self::StructNew(ident) => write!(f, "struct.new {ident}"),
            Self::StructSet(ident) => write!(f, "struct.set {ident}"),
            Self::StructGet(ident) => write!(f, "struct.get {ident}"),
            Self::MStructGet(n) => write!(f, "mstruct.get {n}"),
            Self::MStructSet(n) => write!(f, "mstruct.set {n}"),
            Self::Publish => write!(f, "publish"),
            Self::Create => write!(f, "create"),
            Self::Delete => write!(f, "delete"),
            Self::Update => write!(f, "update"),
            Self::Emit => write!(f, "emit"),
            Self::Query => write!(f, "query"),
            Self::FactCount(limit) => write!(f, "fact.count {limit}"),
            Self::QueryStart => write!(f, "query.start"),
            Self::QueryNext(ident) => write!(f, "query.next {ident}"),
            Self::Serialize => write!(f, "serialize"),
            Self::Deserialize => write!(f, "deserialize"),
<<<<<<< HEAD
            Self::SaveSP => write!(f, "save SP"),
            Self::RestoreSP => write!(f, "restore SP"),
=======
            Self::Some => write!(f, "some"),
            Self::Unwrap => write!(f, "unwrap"),
>>>>>>> 446c8291
            Self::Meta(m) => write!(f, "meta: {m}"),
            Self::Cast(identifier) => write!(f, "cast {identifier}"),
        }
    }
}<|MERGE_RESOLUTION|>--- conflicted
+++ resolved
@@ -198,17 +198,14 @@
     Serialize,
     /// Deserialize a command struct
     Deserialize,
-<<<<<<< HEAD
     /// Save the stack depth for later restoration.
     SaveSP,
     /// Restore the stack depth.
     RestoreSP,
-=======
     /// Wrap value in `Some`
     Some,
     /// Unwrap `Some` value
     Unwrap,
->>>>>>> 446c8291
     /// Metadata for tracing
     Meta(Meta),
 }
@@ -258,13 +255,10 @@
             Self::QueryNext(ident) => write!(f, "query.next {ident}"),
             Self::Serialize => write!(f, "serialize"),
             Self::Deserialize => write!(f, "deserialize"),
-<<<<<<< HEAD
             Self::SaveSP => write!(f, "save SP"),
             Self::RestoreSP => write!(f, "restore SP"),
-=======
             Self::Some => write!(f, "some"),
             Self::Unwrap => write!(f, "unwrap"),
->>>>>>> 446c8291
             Self::Meta(m) => write!(f, "meta: {m}"),
             Self::Cast(identifier) => write!(f, "cast {identifier}"),
         }
