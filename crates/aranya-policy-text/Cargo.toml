[package]
name = "aranya-policy-text"
description = "The Aranya Policy Language textual types"
version = "0.1.2"
authors.workspace = true
edition.workspace = true
license.workspace = true
repository.workspace = true
rust-version.workspace = true


[lints]
workspace = true


[features]
default = []

# Enable `std`.
std = [
	"proptest?/std",
	"serde/std",
	"thiserror/std",
]

proptest = ["dep:proptest"]


[dependencies]
aranya-policy-text-macro = { version = "0.1.0", path = "../aranya-policy-text-macro" }

<<<<<<< HEAD
cfg-if = { workspace = true }
=======
rkyv = { workspace = true }
>>>>>>> 855d6346
serde = { workspace = true, default-features = false, features = ["alloc"] }
thiserror = { workspace = true, default-features = false }

# TODO(jdygert): remove dependency on std (text regex)
proptest = { workspace = true, default-features = false, features = ["alloc", "std"], optional = true }


[dev-dependencies]
proptest = { workspace = true, features = ["std"] }


[package.metadata.docs.rs]
all-features = true<|MERGE_RESOLUTION|>--- conflicted
+++ resolved
@@ -29,11 +29,8 @@
 [dependencies]
 aranya-policy-text-macro = { version = "0.1.0", path = "../aranya-policy-text-macro" }
 
-<<<<<<< HEAD
 cfg-if = { workspace = true }
-=======
 rkyv = { workspace = true }
->>>>>>> 855d6346
 serde = { workspace = true, default-features = false, features = ["alloc"] }
 thiserror = { workspace = true, default-features = false }
 
