extern crate alloc;

use alloc::{
    collections::BTreeMap,
    string::{String, ToString as _},
    vec,
    vec::Vec,
};
use core::{
    cell::RefCell,
    fmt::{self, Display},
};

use aranya_crypto::policy::CmdId;
use aranya_policy_ast::{self as ast, Identifier, ident};
use aranya_policy_module::{
    ActionDef, CodeMap, CommandDef, ExitReason, Fact, FactKey, FactValue, HashableValue,
    Instruction, KVPair, Label, LabelType, Module, ModuleData, ModuleV0, Struct, Target, TryAsMut,
    UnsupportedVersion, Value, ValueConversionError, named::NamedMap,
};
<<<<<<< HEAD
use buggy::{Bug, BugExt, bug};
=======
use buggy::{Bug, BugExt as _};
>>>>>>> 05efd35a
use heapless::Vec as HVec;

#[cfg(feature = "bench")]
use crate::bench::{Stopwatch, bench_aggregate};
use crate::{
    ActionContext, CommandContext, OpenContext, PolicyContext, SealContext,
    error::{MachineError, MachineErrorType},
    io::MachineIO,
    scope::ScopeManager,
    stack::Stack,
};

const STACK_SIZE: usize = 100;

/// Compares a fact's keys and values to its schema.
/// Bind values are omitted from keys/values, so we only compare the given keys/values. This allows us to do partial matches.
fn validate_fact_schema(fact: &Fact, schema: &ast::FactDefinition) -> bool {
    if fact.name != schema.identifier.name {
        return false;
    }

    for key in &fact.keys {
        let Some(key_value) = schema
            .key
            .iter()
            .find(|k| k.identifier.name == key.identifier)
        else {
            return false;
        };

        if !key.value.vtype().matches(&key_value.field_type.kind) {
            return false;
        }
    }

    for value in &fact.values {
        // Ensure named value exists in schema
        let Some(schema_value) = schema
            .value
            .iter()
            .find(|v| v.identifier.name == value.identifier)
        else {
            return false;
        };

        // Ensure fact value type matches schema
        let Some(value_type) = value.value.vtype() else {
            return false;
        };
        if !value_type.matches(&schema_value.field_type.kind) {
            return false;
        }
    }
    true
}

/// Compares a fact to the given keys and values.
/// NOTE that Bind keys/values are not included in the fact literal (see compile_fact_literal), so we only compare key/value pairs with exact values.
///
/// Returns true if all given keys and values match the fact.
fn fact_match(query: &Fact, keys: &[FactKey], values: &[FactValue]) -> bool {
    if !keys.starts_with(&query.keys) {
        return false;
    }

    for qv in &query.values {
        if let Some(v) = values.iter().find(|v| v.identifier == qv.identifier) {
            // value found, but types don't match
            if v.value != qv.value {
                return false;
            }
        } else {
            // invalid value name
            return false;
        }
    }

    true
}

/// Status of machine execution after stepping through each instruction.
///
/// These are expected states entered after executing instructions, as opposed to MachineErrors,
/// which are produced by invalid instructions or data.
#[must_use]
#[derive(Debug, PartialEq, Eq)]
pub enum MachineStatus {
    /// Execution will proceed as normal to the next instruction
    Executing,
    /// Execution has ended
    Exited(ExitReason),
}

impl Display for MachineStatus {
    fn fmt(&self, f: &mut fmt::Formatter<'_>) -> fmt::Result {
        match self {
            Self::Executing => write!(f, "Executing"),
            Self::Exited(reason) => write!(f, "Exited: {}", reason),
        }
    }
}

/// The core policy VM type.
///
/// This contains the static data for the VM - instructions, entry points, schemas, globally scoped
/// static values, and optionally a mapping between instructions and source code locations. For the
/// VM's runtime data, see [`create_run_state()`](Self::create_run_state) and [`RunState`].
#[derive(Clone, Debug, Eq, PartialEq)]
pub struct Machine {
    /// The program memory
    pub progmem: Vec<Instruction>,
    /// Mapping of Label names to addresses
    pub labels: BTreeMap<Label, usize>,
    /// Action definitions
    pub action_defs: NamedMap<ActionDef>,
    /// Command definitions
    pub command_defs: NamedMap<CommandDef>,
    /// Fact schemas
    pub fact_defs: BTreeMap<Identifier, ast::FactDefinition>,
    /// Struct schemas
    pub struct_defs: BTreeMap<Identifier, Vec<ast::FieldDefinition>>,
    /// Enum definitions
    pub enum_defs: BTreeMap<Identifier, BTreeMap<Identifier, i64>>,
    /// Mapping between program instructions and original code
    pub codemap: Option<CodeMap>,
    /// Globally scoped variables
    pub globals: BTreeMap<Identifier, Value>,
}

impl Machine {
    /// Creates a `Machine` from a list of instructions.
    pub fn new<I>(instructions: I) -> Self
    where
        I: IntoIterator<Item = Instruction>,
    {
        Self {
            progmem: Vec::from_iter(instructions),
            labels: BTreeMap::new(),
            action_defs: NamedMap::new(),
            command_defs: NamedMap::new(),
            fact_defs: BTreeMap::new(),
            struct_defs: BTreeMap::new(),
            enum_defs: BTreeMap::new(),
            codemap: None,
            globals: BTreeMap::new(),
        }
    }

    /// Creates an empty `Machine` with a given codemap. Used by the compiler.
    pub fn from_codemap(codemap: CodeMap) -> Self {
        Self {
            progmem: vec![],
            labels: BTreeMap::new(),
            action_defs: NamedMap::new(),
            command_defs: NamedMap::new(),
            fact_defs: BTreeMap::new(),
            struct_defs: BTreeMap::new(),
            enum_defs: BTreeMap::new(),
            codemap: Some(codemap),
            globals: BTreeMap::new(),
        }
    }

    /// Creates a `Machine` from a `Module`.
    pub fn from_module(m: Module) -> Result<Self, UnsupportedVersion> {
        match m.data {
            ModuleData::V0(m) => Ok(Self {
                progmem: m.progmem.into(),
                labels: m.labels,
                action_defs: m.action_defs,
                command_defs: m.command_defs,
                fact_defs: m.fact_defs,
                struct_defs: m.struct_defs,
                enum_defs: m.enum_defs,
                codemap: m.codemap,
                globals: m.globals,
            }),
        }
    }

    /// Converts the `Machine` into a `Module`.
    pub fn into_module(self) -> Module {
        Module {
            data: ModuleData::V0(ModuleV0 {
                progmem: self.progmem.into_boxed_slice(),
                labels: self.labels,
                action_defs: self.action_defs,
                command_defs: self.command_defs,
                fact_defs: self.fact_defs,
                struct_defs: self.struct_defs,
                enum_defs: self.enum_defs,
                codemap: self.codemap,
                globals: self.globals,
            }),
        }
    }

    /// Parses an enum reference (e.g. `Color::Red`) into a [`Value::Enum`].
    pub fn parse_enum(&self, value: &str) -> Result<Value, MachineError> {
        let Some((name, variant)) = value.split_once("::") else {
            return Err(MachineError::new(MachineErrorType::invalid_type(
                "<Enum>::<Variant>",
                value,
                "invalid enum reference",
            )));
        };

        let (name, variants) = self
            .enum_defs
            .get_key_value(name)
            .ok_or_else(|| MachineErrorType::NotDefined(alloc::format!("enum {name}")))?;
        let int_value = variants.get(variant).ok_or_else(|| {
            MachineErrorType::NotDefined(alloc::format!("no value `{variant}` in enum `{name}`"))
        })?;

        Ok(Value::Enum(name.clone(), *int_value))
    }

    /// Create a RunState associated with this Machine.
    pub fn create_run_state<'a, M>(
        &'a self,
        io: &'a RefCell<M>,
        ctx: CommandContext,
    ) -> RunState<'a, M>
    where
        M: MachineIO<MachineStack>,
    {
        RunState::new(self, io, ctx)
    }

    /// Call an action
    pub fn call_action<Args, M>(
        &mut self,
        name: Identifier,
        args: Args,
        io: &'_ RefCell<M>,
        ctx: CommandContext,
    ) -> Result<ExitReason, MachineError>
    where
        Args: IntoIterator,
        Args::Item: Into<Value>,
        M: MachineIO<MachineStack>,
    {
        let mut rs = self.create_run_state(io, ctx);
        rs.call_action(name, args)
    }

    /// Call a command
    pub fn call_command_policy<M>(
        &mut self,
        this_data: Struct,
        envelope: Struct,
        io: &'_ RefCell<M>,
        ctx: CommandContext,
    ) -> Result<ExitReason, MachineError>
    where
        M: MachineIO<MachineStack>,
    {
        let mut rs = self.create_run_state(io, ctx);
        rs.call_command_policy(this_data, envelope)
    }
}

impl Display for Machine {
    fn fmt(&self, f: &mut fmt::Formatter<'_>) -> fmt::Result {
        writeln!(f, "Program memory:")?;
        for (addr, instr) in self.progmem.iter().enumerate() {
            writeln!(f, "  {:4}  {}", addr, instr)?;
        }
        writeln!(f, "Labels:")?;
        for (k, v) in &self.labels {
            writeln!(f, "  {}: {:?}", k, v)?;
        }
        writeln!(f, "Fact definitions:")?;
        for (k, v) in &self.fact_defs {
            writeln!(f, "  {}: {:?}", k, v)?;
        }
        writeln!(f, "Struct definitions:")?;
        for (k, v) in &self.struct_defs {
            writeln!(f, "  {}: {:?}", k, v)?;
        }
        Ok(())
    }
}

/// The "run state" of the machine.
///
/// This includes variables, the stack, the call stack, the program counter, I/O, and the current
/// execution context. Most commonly created from [`Machine::create_run_state()`]. It's separated
/// from the rest of the VM so that it can be managed independently and potentially in multiple
/// simultaneous instances.
pub struct RunState<'a, M: MachineIO<MachineStack>> {
    /// Reference to the underlying static machine data
    machine: &'a Machine,
    /// Named value definitions ("variables")
    scope: ScopeManager<'a>,
    /// The stack
    pub stack: MachineStack,
    /// The call state stack - stores return addresses
    call_state: Vec<usize>,
    /// The program counter
    pc: usize,
    /// I/O callbacks
    io: &'a RefCell<M>,
    /// Execution Context (actually used for more than Commands)
    ctx: CommandContext,
    // Cursors for `QueryStart` results
    query_iter_stack: Vec<M::QueryIterator>,
    #[cfg(feature = "bench")]
    stopwatch: Stopwatch,
}

impl<'a, M> RunState<'a, M>
where
    M: MachineIO<MachineStack>,
{
    /// Create a new, empty MachineState
    pub fn new(machine: &'a Machine, io: &'a RefCell<M>, ctx: CommandContext) -> Self {
        RunState {
            machine,
            scope: ScopeManager::new(&machine.globals),
            stack: MachineStack(HVec::new()),
            call_state: vec![],
            pc: 0,
            io,
            ctx,
            query_iter_stack: vec![],
            #[cfg(feature = "bench")]
            stopwatch: Stopwatch::new(),
        }
    }

    /// Returns the current context
    pub fn get_context(&self) -> &CommandContext {
        &self.ctx
    }

    /// Set the internal context object to a new reference. The old reference is not
    /// preserved. This is a hack to allow a policy context to mutate into a recall context
    /// when recall happens.
    pub fn set_context(&mut self, ctx: CommandContext) {
        self.ctx = ctx;
    }

    /// Update the context with a new head ID, e.g. after publishing a command.
    pub fn update_context_with_new_head(&mut self, new_head_id: CmdId) -> Result<(), Bug> {
        self.ctx = self.ctx.with_new_head(new_head_id)?;
        Ok(())
    }

    /// Returns a string describing the source code at the current PC,
    /// if available.
    pub fn source_location(&self) -> Option<String> {
        let source_span = self
            .machine
            .codemap
            .as_ref()?
            .span_from_instruction(self.pc)
            .ok();
        if let Some(span) = source_span {
            let (row, col) = span.start_linecol();
            Some(alloc::format!(
                "at row {} col {}:\n\t{}",
                row,
                col,
                span.as_str()
            ))
        } else {
            None
        }
    }

    /// Internal function to produce a MachineError with location
    /// information.
    fn err(&self, err_type: MachineErrorType) -> MachineError {
        MachineError::from_position(err_type, self.pc, self.machine.codemap.as_ref())
    }

    /// Reset the machine state - undefine all named values, empty the
    /// stack, and set the program counter to zero.
    pub fn reset(&mut self) {
        self.scope.clear();
        self.stack.clear();
        self.pc = 0;
    }

    /// Get the program counter.
    pub fn pc(&self) -> usize {
        self.pc
    }

    /// Internal wrapper around [Stack::push] that translates
    /// [StackError] into [MachineError] with location information.
    fn ipush<V>(&mut self, value: V) -> Result<(), MachineError>
    where
        V: Into<Value>,
    {
        self.stack.push(value).map_err(|e| self.err(e))
    }

    /// Internal wrapper around [Stack::pop] that translates
    /// [StackError] into [MachineError] with location information.
    fn ipop<V>(&mut self) -> Result<V, MachineError>
    where
        V: TryFrom<Value, Error = ValueConversionError>,
    {
        self.stack.pop().map_err(|e| self.err(e))
    }

    /// Internal wrapper around [Stack::pop_value] that translates
    /// [StackError] into [MachineError] with location information.
    fn ipop_value(&mut self) -> Result<Value, MachineError> {
        self.stack.pop_value().map_err(|e| self.err(e))
    }

    /// Internal wrapper around [Stack::peek] that translates
    /// [StackError] into [MachineError] with location information.
    fn ipeek<V>(&mut self) -> Result<&mut V, MachineError>
    where
        V: ?Sized,
        Value: TryAsMut<V, Error = ValueConversionError>,
    {
        // A little bit of chicanery - copy the PC now so we don't
        // borrow from self when creating the error (as self.err()
        // does). We can't do that inside the closure because peek()
        // takes a mutable reference to self.
        let pc = self.pc;
        self.stack
            .peek()
            .map_err(|e| MachineError::from_position(e, pc, self.machine.codemap.as_ref()))
    }

    /// Validate a struct against defined schema.
    // TODO(chip): This does not distinguish between Commands and
    // Effects and it should.
    fn validate_struct_schema(&mut self, s: &Struct) -> Result<(), MachineError> {
        #[cfg(feature = "bench")]
        self.stopwatch.start("validate_struct_schema");

        let mk_err = || self.err(MachineErrorType::InvalidSchema(s.name.clone()));

        match self.machine.struct_defs.get(&s.name) {
            Some(fields) => {
                // Check for struct fields that do not exist in the
                // definition.
                for f in &s.fields {
                    if !fields.iter().any(|v| &v.identifier.name == f.0) {
                        return Err(mk_err());
                    }
                }
                // Ensure all defined fields exist and have the same
                // types.
                for f in fields {
                    match s.fields.get(&f.identifier.name) {
                        Some(v) => {
                            if !v.fits_type(&f.field_type) {
                                return Err(mk_err());
                            }
                        }
                        None => {
                            return Err(mk_err());
                        }
                    }
                }

                #[cfg(feature = "bench")]
                self.stopwatch.stop();

                Ok(())
            }
            None => Err(mk_err()),
        }
    }

    /// Execute one machine instruction and return the status of the
    /// machine or a MachineError.
    pub fn step(&mut self) -> Result<MachineStatus, MachineError> {
        if self.pc() >= self.machine.progmem.len() {
            return Err(self.err(MachineErrorType::InvalidAddress(ident!("pc"))));
        }
        // Clone the instruction so we don't take an immutable
        // reference to self while we manipulate the stack later.
        let instruction = self.machine.progmem[self.pc()].clone();

        match instruction {
            Instruction::Const(v) => {
                self.ipush(v)?;
            }
            Instruction::Def(key) => {
                let value = self.ipop_value()?;
                self.scope.set(key, value)?;
            }
            Instruction::Get(key) => {
                let value = self.scope.get(&key)?;
                self.ipush(value)?;
            }
            Instruction::Dup => {
                let v = self.stack.peek_value()?.clone();
                self.ipush(v)?;
            }
            Instruction::Pop => {
                let _ = self.stack.pop_value();
            }
            Instruction::Block => self.scope.enter_block().map_err(|e| self.err(e))?,
            Instruction::End => self.scope.exit_block().map_err(|e| self.err(e))?,
            Instruction::Jump(t) => match t {
                Target::Unresolved(label) => {
                    return Err(self.err(MachineErrorType::UnresolvedTarget(label)));
                }
                Target::Resolved(n) => {
                    // We set the PC and return here to skip the
                    // increment below. We could subtract 1 here to
                    // compensate, but that doesn't work when we jump
                    // to address 0.
                    self.pc = n;
                    return Ok(MachineStatus::Executing);
                }
            },
            Instruction::Branch(t) => {
                let conditional = self.ipop()?;
                if conditional {
                    match t {
                        Target::Unresolved(label) => {
                            return Err(self.err(MachineErrorType::UnresolvedTarget(label)));
                        }
                        Target::Resolved(n) => {
                            self.pc = n;
                            return Ok(MachineStatus::Executing);
                        }
                    }
                }
            }
            Instruction::Next => todo!(),
            Instruction::Last => todo!(),
            Instruction::Call(t) => match t {
                Target::Unresolved(label) => {
                    return Err(self.err(MachineErrorType::UnresolvedTarget(label)));
                }
                Target::Resolved(n) => {
                    self.scope.enter_function();
                    // Store the current PC. The PC will be incremented after return,
                    // so there's no need to increment here.
                    self.call_state.push(self.pc);
                    self.pc = n;
                    return Ok(MachineStatus::Executing);
                }
            },
            Instruction::Return => {
                // When the outermost function completes, there is nothing left to do, so exit.
                if self.call_state.is_empty() {
                    return Ok(MachineStatus::Exited(ExitReason::Normal));
                }
                self.pc = self
                    .call_state
                    .pop()
                    .ok_or_else(|| self.err(MachineErrorType::CallStack))?;
                self.scope.exit_function().map_err(|e| self.err(e))?;
            }
            Instruction::ExtCall(module, proc) => {
                self.io
                    .try_borrow_mut()
                    .assume("should be able to borrow io")?
                    .call(module, proc, &mut self.stack, &self.ctx)?;
            }
            Instruction::Exit(reason) => return Ok(MachineStatus::Exited(reason)),
            Instruction::Add | Instruction::Sub => {
                let b: i64 = self.ipop()?;
                let a: i64 = self.ipop()?;
                let r = match instruction {
                    Instruction::Add => a
                        .checked_add(b)
                        .ok_or(self.err(MachineErrorType::IntegerOverflow))?,
                    Instruction::Sub => a
                        .checked_sub(b)
                        .ok_or(self.err(MachineErrorType::IntegerOverflow))?,
                    _ => unreachable!(),
                };
                self.ipush(r)?;
            }
            Instruction::Not => {
                let a: &mut bool = self.ipeek()?;
                *a = !*a;
            }
            Instruction::Gt | Instruction::Lt | Instruction::Eq => {
                let b = self.ipop_value()?;
                let a = self.ipop_value()?;
                let v = match instruction {
                    Instruction::Gt => match (&a, &b) {
                        (Value::Int(ia), Value::Int(ib)) => ia > ib,
                        _ => {
                            let a_type = a.type_name();
                            let b_type = b.type_name();
                            return Err(self.err(MachineErrorType::invalid_type(
                                "Int, Int",
                                alloc::format!("{a_type}, {b_type}"),
                                "Greater-than comparison",
                            )));
                        }
                    },
                    Instruction::Lt => match (&a, &b) {
                        (Value::Int(ia), Value::Int(ib)) => ia < ib,
                        _ => {
                            let a_type = a.type_name();
                            let b_type = b.type_name();
                            return Err(self.err(MachineErrorType::invalid_type(
                                "Int, Int",
                                alloc::format!("{a_type}, {b_type}"),
                                "Less-than comparison",
                            )));
                        }
                    },
                    // This leans heavily on PartialEq to do the work.
                    // Equality depends on values having the same type and
                    // interior value.
                    Instruction::Eq => a == b,
                    _ => unreachable!(),
                };
                self.ipush(v)?;
            }
            Instruction::FactNew(name) => {
                let fact = Fact::new(name);
                self.ipush(fact)?;
            }
            Instruction::FactKeySet(varname) => {
                let v: HashableValue = self.ipop()?;
                let f: &mut Fact = self.ipeek()?;
                f.set_key(varname, v);
            }
            Instruction::FactValueSet(varname) => {
                let value = self.ipop_value()?;
                let f: &mut Fact = self.ipeek()?;
                f.set_value(varname, value);
            }
            Instruction::StructNew(name) => {
                let fields = BTreeMap::new();
                self.ipush(Struct { name, fields })?;
            }
            Instruction::StructSet(field_name) => {
                let value = self.ipop_value()?;
                let mut s: Struct = self.ipop()?;
                // Validate that the field is part of this structure
                // schema.
                let struct_def_fields = self
                    .machine
                    .struct_defs
                    .get(&s.name)
                    .ok_or_else(|| self.err(MachineErrorType::InvalidSchema(s.name.clone())))?;
                if !struct_def_fields
                    .iter()
                    .any(|f| f.identifier.name == field_name)
                {
                    return Err(self.err(MachineErrorType::InvalidStructMember(field_name)));
                }
                s.fields.insert(field_name, value);
                self.ipush(s)?;
            }
            Instruction::StructGet(varname) => {
                let mut s: Struct = self.ipop()?;
                let v = s
                    .fields
                    .remove(&varname)
                    .ok_or_else(|| self.err(MachineErrorType::InvalidStructMember(varname)))?;
                self.ipush(v)?;
            }
            Instruction::MStructSet(n) => {
                let n: usize = n.into();
                let mut field_name_value_pairs = Vec::with_capacity(n);

                for _ in 0..n {
                    let field_val = self.ipop_value()?;
                    let field_name = self.ipop::<Identifier>()?;

                    field_name_value_pairs.push((field_name, field_val));
                }

                let mut target: Struct = self.ipop()?;
                let struct_def_fields =
                    self.machine.struct_defs.get(&target.name).ok_or_else(|| {
                        self.err(MachineErrorType::InvalidSchema(target.name.clone()))
                    })?;

                for (field_name, field_val) in field_name_value_pairs {
                    let Some(field_defn) = struct_def_fields
                        .iter()
                        .find(|f| f.identifier.name == field_name)
                    else {
                        return Err(self.err(MachineErrorType::InvalidStructMember(field_name)));
                    };

                    if !field_val.fits_type(&field_defn.field_type) {
                        return Err(self.err(MachineErrorType::InvalidStructMember(field_name)));
                    }

                    target.fields.insert(field_name, field_val);
                }
                self.ipush(target)?;
            }
            Instruction::MStructGet(n) => {
                let field_names = (0..n.into())
                    .map(|_| self.ipop::<Identifier>())
                    .collect::<Result<Vec<_>, _>>()?;
                let mut s: Struct = self.ipop()?;

                for field_name in field_names {
                    let v = s.fields.remove(&field_name).ok_or_else(|| {
                        self.err(MachineErrorType::InvalidStructMember(field_name.clone()))
                    })?;

                    self.ipush(field_name)?;
                    self.ipush(v)?;
                }
            }
            Instruction::Publish => {
                let command_struct: Struct = self.ipop()?;
                self.validate_struct_schema(&command_struct)?;
                self.ipush(Value::Struct(command_struct))?;

                self.pc = self.pc.checked_add(1).assume("self.pc + 1 must not wrap")?;
                return Ok(MachineStatus::Exited(ExitReason::Yield));
            }
            Instruction::Create => {
                let f: Fact = self.ipop()?;
                self.io
                    .try_borrow_mut()
                    .assume("should be able to borrow io")?
                    .fact_insert(f.name, f.keys, f.values)?;
            }
            Instruction::Delete => {
                let f: Fact = self.ipop()?;
                self.io
                    .try_borrow_mut()
                    .assume("should be able to borrow io")?
                    .fact_delete(f.name, f.keys)?;
            }
            Instruction::Update => {
                let fact_to: Fact = self.ipop()?;
                let fact_from: Fact = self.ipop()?;

                if fact_from.keys != fact_to.keys {
                    bug!("fact update keys are different");
                }

                self.io
                    .try_borrow_mut()
                    .assume("should be able to borrow io")?
                    .fact_update(
                        fact_from.name,
                        fact_from.keys,
                        fact_from.values,
                        fact_to.values,
                    )?;
            }
            Instruction::Emit => {
                let s: Struct = self.ipop()?;
                self.validate_struct_schema(&s)?;
                let fields = s.fields.into_iter().map(|(k, v)| KVPair::new(k, v));
                let (command, recall) = match &self.ctx {
                    CommandContext::Policy(ctx) => (ctx.id, false),
                    CommandContext::Recall(ctx) => (ctx.id, true),
                    _ => {
                        return Err(
                            self.err(MachineErrorType::BadState("Emit: wrong command context"))
                        );
                    }
                };
                self.io
                    .try_borrow_mut()
                    .assume("should be able to borrow io")?
                    .effect(s.name, fields, command, recall);
            }
            Instruction::Query => {
                let qf: Fact = self.ipop()?;

                // Before we spend time fetching facts from storage, make sure the given fact literal is valid.
                self.validate_fact_literal(&qf)?;

                let result = {
                    let mut iter = self
                        .io
                        .try_borrow()
                        .assume("should be able to borrow io")?
                        .fact_query(qf.name.clone(), qf.keys.clone())?;
                    // Find the first match, or the first error
                    iter.find_map(|r| match r {
                        Ok(f) => {
                            if fact_match(&qf, &f.0, &f.1) {
                                Some(Ok(f))
                            } else {
                                None
                            }
                        }
                        Err(e) => Some(Err(e)),
                    })
                };
                match result {
                    Some(r) => {
                        let f = r?;
                        let mut fields: Vec<KVPair> = vec![];
                        fields.append(&mut f.0.into_iter().map(Into::into).collect());
                        fields.append(&mut f.1.into_iter().map(Into::into).collect());
                        let s = Struct::new(qf.name, fields);
                        self.ipush(s)?;
                    }
                    None => self.ipush(Value::None)?,
                }
            }
            Instruction::FactCount(limit) => {
                let fact: Fact = self.ipop()?;
                self.validate_fact_literal(&fact)?;

                let mut count = 0;
                {
                    let mut iter = self
                        .io
                        .try_borrow()
                        .assume("should be able to borrow io")?
                        .fact_query(fact.name.clone(), fact.keys.clone())?;

                    while count < limit {
                        let Some(r) = iter.next() else { break };
                        match r {
                            Ok(f) => {
                                if fact_match(&fact, &f.0, &f.1) {
                                    count = count
                                        .checked_add(1)
                                        .assume("should be able to increment fact counter")?;
                                }
                            }
                            Err(e) => return Err(self.err(MachineErrorType::IO(e))),
                        }
                    }
                }

                self.ipush(Value::Int(count))?;
            }
            Instruction::QueryStart => {
                let fact: Fact = self.ipop()?;
                self.validate_fact_literal(&fact)?;
                let iter = self
                    .io
                    .try_borrow()
                    .assume("should be able to borrow io")?
                    .fact_query(fact.name, fact.keys)?;
                self.query_iter_stack.push(iter);
            }
            Instruction::QueryNext(ident) => {
                // Fetch next fact from iterator
                let iter = self.query_iter_stack.last_mut().ok_or_else(|| {
                    MachineError::from_position(
                        MachineErrorType::BadState("QueryNext: no results"),
                        self.pc,
                        self.machine.codemap.as_ref(),
                    )
                })?;
                // Update `as` variable value and push an end-of-results bool.
                match iter.next() {
                    Some(result) => {
                        let (k, v) = result?;
                        let mut fields: Vec<KVPair> = vec![];
                        fields.append(&mut k.into_iter().map(Into::into).collect());
                        fields.append(&mut v.into_iter().map(Into::into).collect());
                        let s = Struct::new(ident.clone(), fields);
                        self.scope.set(ident, Value::Struct(s))?;
                        self.ipush(Value::Bool(false))?;
                    }
                    None => {
                        // When there are no more results, dispose of the iterator.
                        self.query_iter_stack.pop();
                        self.ipush(Value::Bool(true))?;
                    }
                }
            }
            Instruction::Serialize => {
                let CommandContext::Seal(SealContext { name, .. }) = &self.ctx else {
                    return Err(self.err(MachineErrorType::BadState(
                        "Serialize: expected seal context",
                    )));
                };
                let name = name.clone();

                let command_struct: Struct = self.ipop()?;
                if command_struct.name != name {
                    return Err(MachineError::from_position(
                        MachineErrorType::BadState(
                            "Serialize: context name doesn't match command name",
                        ),
                        self.pc,
                        self.machine.codemap.as_ref(),
                    ));
                }
                let bytes = postcard::to_allocvec(&command_struct).map_err(|_| {
                    self.err(MachineErrorType::Unknown(String::from(
                        "could not serialize command Struct",
                    )))
                })?;
                self.ipush(bytes)?;
            }
            Instruction::Deserialize => {
                let CommandContext::Open(OpenContext { name, .. }) = &self.ctx else {
                    return Err(MachineError::from_position(
                        MachineErrorType::InvalidInstruction,
                        self.pc,
                        self.machine.codemap.as_ref(),
                    ));
                };
                let name = name.clone();

                let bytes: Vec<u8> = self.ipop()?;
                let s: Struct = postcard::from_bytes(&bytes).map_err(|_| {
                    MachineError::from_position(
                        MachineErrorType::Unknown(String::from("could not deserialize Struct")),
                        self.pc,
                        self.machine.codemap.as_ref(),
                    )
                })?;
                if name != s.name.as_str() {
                    return Err(MachineError::from_position(
                        MachineErrorType::InvalidInstruction,
                        self.pc,
                        self.machine.codemap.as_ref(),
                    ));
                }
                self.ipush(s)?;
            }
            Instruction::Meta(_m) => {}
            Instruction::Cast(identifier) => {
                let value = self.ipop_value()?;
                match value {
                    Value::Struct(s) => {
                        // make sure identifier is a valid struct name
                        let rhs_struct =
                            self.machine.struct_defs.get(&identifier).ok_or_else(|| {
                                self.err(MachineErrorType::NotDefined(alloc::format!(
                                    "struct `{}`",
                                    identifier
                                )))
                            })?;

                        // Check that all required fields exist and have matching types
                        for field in rhs_struct {
                            let field_name = &field.identifier;
                            let field_type = &field.field_type;

                            // Check if the source struct has this field
                            let value = s.fields.get(&field_name.name).ok_or_else(|| {
                                self.err(MachineErrorType::Unknown(alloc::format!(
                                    "cannot cast to `struct {}`: missing field `{}`",
                                    identifier,
                                    field_name
                                )))
                            })?;

                            // Check if the type matches
                            if !value.fits_type(field_type) {
                                return Err(self.err(MachineErrorType::Unknown(alloc::format!(
                                    "cannot cast to `struct {}`: field `{}` has wrong type (expected `{}`, found `{}`)",
                                    identifier, field_name, field_type, value.type_name()
                                ))));
                            }
                        }

                        // replace value on stack with clone, under new name
                        let mut s = s;
                        s.name = identifier.clone();
                        self.ipush(Value::Struct(s))?;
                    }
                    _ => {
                        return Err(self.err(MachineErrorType::invalid_type(
                            "Struct",
                            value.type_name(),
                            "Cast LHS",
                        )));
                    }
                }
            }
        }

        self.pc = self.pc.checked_add(1).assume("self.pc + 1 must not wrap")?;

        Ok(MachineStatus::Executing)
    }

    /// Execute machine instructions while each instruction returns
    /// MachineStatus::Executing. Returns the ExitReason it exited
    /// with, or an error.
    pub fn run(&mut self) -> Result<ExitReason, MachineError> {
        loop {
            #[cfg(feature = "bench")]
            {
                if let Some(instruction) = self.machine.progmem.get(self.pc()) {
                    if let Some(name) = instruction.to_string().split_whitespace().next() {
                        self.stopwatch.start(name);
                    }
                }
            }

            let result = self
                .step()
                .map_err(|err| err.with_position(self.pc, self.machine.codemap.as_ref()))?;

            #[cfg(feature = "bench")]
            if !self.stopwatch.measurement_stack.is_empty() {
                self.stopwatch.stop();
            }

            if let MachineStatus::Exited(reason) = result {
                #[cfg(feature = "bench")]
                bench_aggregate(&mut self.stopwatch);
                return Ok(reason);
            }
        }
    }

    /// Set the program counter to the given label.
    pub fn set_pc_by_label(&mut self, label: &Label) -> Result<(), MachineError> {
        let addr: &usize = self
            .machine
            .labels
            .get(label)
            .ok_or_else(|| self.err(MachineErrorType::InvalidAddress(label.name.clone())))?;
        self.pc = *addr;
        Ok(())
    }

    /// Set up machine state for a command policy call
    pub fn setup_command(
        &mut self,
        label_type: LabelType,
        this_data: Struct,
    ) -> Result<(), MachineError> {
        let name = this_data.name.clone();

        #[cfg(feature = "bench")]
        self.stopwatch
            .start(format!("setup_command: {}", name).as_str());

        self.setup_function(&Label::new(name.clone(), label_type))?;

        // Verify 'this' arg matches command's fields
        let command_def = self
            .machine
            .command_defs
            .get(&name)
            .ok_or_else(|| self.err(MachineErrorType::NotDefined(name.to_string())))?;

        if this_data.fields.len() != command_def.fields.len() {
            return Err(self.err(MachineErrorType::Unknown(alloc::format!(
                "command `{}` expects {} field(s), but `this` contains {}",
                name,
                command_def.fields.len(),
                this_data.fields.len()
            ))));
        }
        for (name, value) in &this_data.fields {
            let expected_type = &command_def
                .fields
                .get(name)
                .ok_or_else(|| self.err(MachineErrorType::InvalidStructMember(name.clone())))?
                .ty;

            if !value.fits_type(expected_type) {
                return Err(self.err(MachineErrorType::invalid_type(
                    expected_type.to_string(),
                    value.type_name(),
                    "invalid function argument",
                )));
            }
        }
        self.scope
            .set(ident!("this"), Value::Struct(this_data))
            .map_err(|e| self.err(e))?;

        #[cfg(feature = "bench")]
        self.stopwatch.stop();

        Ok(())
    }

    /// Call a command policy loaded into the VM by name. Accepts a
    /// `Struct` containing the Command's data. Returns a Vec of effect
    /// structs or a MachineError.
    /// If the command check-exits, its recall block will be executed.
    pub fn call_command_policy(
        &mut self,
        this_data: Struct,
        envelope: Struct,
    ) -> Result<ExitReason, MachineError> {
        if !matches!(&self.ctx, CommandContext::Policy(PolicyContext{name: ctx_name,..}) if *ctx_name == this_data.name)
        {
            return Err(MachineErrorType::ContextMismatch.into());
        }
        self.setup_command(LabelType::CommandPolicy, this_data)?;
        self.ipush(envelope)?;
        self.run()
    }

    /// Call a command policy loaded into the VM by name. Accepts a
    /// `Struct` containing the Command's data. Returns a Vec of effect
    /// structs or a MachineError.
    pub fn call_command_recall(
        &mut self,
        this_data: Struct,
        envelope: Struct,
    ) -> Result<ExitReason, MachineError> {
        if !matches!(&self.ctx, CommandContext::Recall(PolicyContext{name: ctx_name,..}) if *ctx_name == this_data.name)
        {
            return Err(MachineErrorType::ContextMismatch.into());
        }
        self.setup_command(LabelType::CommandRecall, this_data)?;
        self.ipush(envelope)?;
        self.run()
    }

    fn setup_function(&mut self, label: &Label) -> Result<(), MachineError> {
        self.set_pc_by_label(label)?;
        self.call_state.clear();
        self.scope.clear();

        Ok(())
    }

    /// Set up machine state for an action call.
    pub fn setup_action<Args>(&mut self, name: Identifier, args: Args) -> Result<(), MachineError>
    where
        Args: IntoIterator,
        Args::Item: Into<Value>,
    {
        #[cfg(feature = "bench")]
        self.stopwatch
            .start(format!("setup_action: {}", name).as_str());

        // verify number and types of arguments
        let action_def = self
            .machine
            .action_defs
            .get(&name)
            .ok_or_else(|| MachineError::new(MachineErrorType::NotDefined(name.to_string())))?;
        let args: Vec<Value> = args.into_iter().map(Into::into).collect();
        if args.len() != action_def.params.len() {
            return Err(MachineError::new(MachineErrorType::Unknown(
                alloc::format!(
                    "action `{}` expects {} argument(s), but was called with {}",
                    name,
                    action_def.params.len(),
                    args.len()
                ),
            )));
        }
        for (arg, param) in args.iter().zip(action_def.params.iter()) {
            if !arg.fits_type(&param.ty) {
                return Err(MachineError::new(MachineErrorType::invalid_type(
                    param.ty.to_string(),
                    arg.type_name(),
                    "invalid function argument",
                )));
            }
        }

        self.setup_function(&Label::new(name, LabelType::Action))?;
        for a in args {
            self.ipush(a)?;
        }

        #[cfg(feature = "bench")]
        self.stopwatch.stop();

        Ok(())
    }

    /// Call an action loaded into the VM by name. Accepts a list of
    /// arguments to the function, which must match the number of
    /// arguments expected. Returns a MachineError on failure.
    // TODO(chip): I don't really like how V: Into<Value> works here
    // because it still means all of the args have to have the same
    // type.
    pub fn call_action<Args>(
        &mut self,
        name: Identifier,
        args: Args,
    ) -> Result<ExitReason, MachineError>
    where
        Args: IntoIterator,
        Args::Item: Into<Value>,
    {
        if !matches!(&self.ctx, CommandContext::Action(ActionContext{name: ctx_name,..}) if *ctx_name == name)
        {
            return Err(MachineErrorType::ContextMismatch.into());
        }
        self.setup_action(name, args)?;
        self.run()
    }

    /// Call the seal block on this command to produce an envelope. The
    /// seal block is given an implicit parameter `this` and should
    /// return an opaque envelope struct on the stack.
    pub fn call_seal(&mut self, this_data: Struct) -> Result<ExitReason, MachineError> {
        let name = this_data.name.clone();
        if !matches!(&self.ctx, CommandContext::Seal(SealContext{name: ctx_name,..}) if *ctx_name == name)
        {
            return Err(MachineErrorType::ContextMismatch.into());
        }
        self.setup_function(&Label::new(name, LabelType::CommandSeal))?;

        // Seal/Open pushes the argument and defines it itself, because
        // it calls through a function stub. So we just push `this_data`
        // onto the stack.
        self.ipush(this_data)?;
        self.run()
    }

    /// Call the open block on an envelope struct to produce a command struct.
    pub fn call_open(
        &mut self,
        name: Identifier,
        envelope: Struct,
    ) -> Result<ExitReason, MachineError> {
        if !matches!(&self.ctx, CommandContext::Open(OpenContext{name: ctx_name,..}) if *ctx_name == name)
        {
            return Err(MachineErrorType::ContextMismatch.into());
        }
        self.setup_function(&Label::new(name, LabelType::CommandOpen))?;
        self.ipush(envelope)?;
        self.run()
    }

    /// Destroy the `RunState` and return the value on top of the stack.
    pub fn consume_return(mut self) -> Result<Value, MachineError> {
        self.stack
            .pop_value()
            .map_err(|t| MachineError::from_position(t, self.pc, self.machine.codemap.as_ref()))
    }

    fn validate_fact_literal(&mut self, fact: &Fact) -> Result<(), MachineError> {
        #[cfg(feature = "bench")]
        self.stopwatch.start("validate_fact_literal");

        if !self
            .machine
            .fact_defs
            .get(&fact.name)
            .is_some_and(|schema| validate_fact_schema(fact, schema))
        {
            return Err(MachineError::from_position(
                MachineErrorType::InvalidSchema(fact.name.clone()),
                self.pc,
                self.machine.codemap.as_ref(),
            ));
        }

        #[cfg(feature = "bench")]
        self.stopwatch.stop();

        Ok(())
    }
}

/// An implementation of [`Stack`].
pub struct MachineStack(pub(crate) HVec<Value, STACK_SIZE>);

impl MachineStack {
    /// Creates an empty stack.
    pub const fn new() -> Self {
        Self(HVec::new())
    }

    /// Returns the number of values in the stack.
    pub fn len(&self) -> usize {
        self.0.len()
    }

    /// Reports whether the stack is empty.
    pub fn is_empty(&self) -> bool {
        self.0.len() == 0
    }

    fn clear(&mut self) {
        self.0.clear();
    }

    /// Turn a Stack into a Vec of Values.
    pub fn into_vec(self) -> Vec<Value> {
        self.0.into_iter().collect()
    }
}

impl Stack for MachineStack {
    fn push_value(&mut self, value: Value) -> Result<(), MachineErrorType> {
        self.0
            .push(value)
            .map_err(|_| MachineErrorType::StackOverflow)
    }

    fn pop_value(&mut self) -> Result<Value, MachineErrorType> {
        self.0.pop().ok_or(MachineErrorType::StackUnderflow)
    }

    fn peek_value(&mut self) -> Result<&mut Value, MachineErrorType> {
        self.0.last_mut().ok_or(MachineErrorType::StackUnderflow)
    }
}

impl Default for MachineStack {
    fn default() -> Self {
        Self::new()
    }
}

impl<M> Display for RunState<'_, M>
where
    M: MachineIO<MachineStack>,
{
    fn fmt(&self, f: &mut fmt::Formatter<'_>) -> fmt::Result {
        writeln!(f, "# Name table:")?;
        for (k, v) in &self.machine.labels {
            writeln!(f, "  {}: {:?}", k, v)?;
        }
        write!(f, "# Current defs")?;
        if !self.call_state.is_empty() {
            write!(f, " ({} stacked)", self.call_state.len())?;
        }
        writeln!(f, ":")?;
        for (k, v) in self.scope.locals() {
            writeln!(f, "  {}: {}", k, v)?;
        }
        writeln!(f, "# Stack:")?;
        for v in &self.stack.0 {
            write!(f, "{} ", v)?;
        }
        writeln!(f)?;
        writeln!(f, "# Program:")?;
        for (addr, instr) in self.machine.progmem.iter().enumerate() {
            for (k, v) in &self.machine.labels {
                if *v == addr {
                    writeln!(f, "{}:", k)?;
                }
            }
            if addr == self.pc() {
                write!(f, "*")?;
            } else {
                write!(f, " ")?;
            }
            writeln!(f, "  {:4}  {}", addr, instr)?;
        }
        Ok(())
    }
}<|MERGE_RESOLUTION|>--- conflicted
+++ resolved
@@ -18,11 +18,7 @@
     Instruction, KVPair, Label, LabelType, Module, ModuleData, ModuleV0, Struct, Target, TryAsMut,
     UnsupportedVersion, Value, ValueConversionError, named::NamedMap,
 };
-<<<<<<< HEAD
-use buggy::{Bug, BugExt, bug};
-=======
-use buggy::{Bug, BugExt as _};
->>>>>>> 05efd35a
+use buggy::{Bug, BugExt as _, bug};
 use heapless::Vec as HVec;
 
 #[cfg(feature = "bench")]
