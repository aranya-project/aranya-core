pub use aranya_crypto::BaseId;
use aranya_crypto::DeviceId;
<<<<<<< HEAD
use buggy::{bug, Bug};
=======
pub use aranya_crypto::Id;
use buggy::{Bug, bug};
>>>>>>> 803c0dc4

use crate::Identifier;

/// Context for actions
#[derive(Clone, Debug, PartialEq, Eq)]
pub struct ActionContext {
    /// The name of the action
    pub name: Identifier,
    /// The head of the graph
    pub head_id: BaseId,
}

/// Context for seal blocks
#[derive(Clone, Debug, PartialEq, Eq)]
pub struct SealContext {
    /// The name of the command
    pub name: Identifier,
    /// The ID of the command at the head of the perspective
    pub head_id: BaseId,
}

/// Context for open blocks
#[derive(Clone, Debug, PartialEq, Eq)]
pub struct OpenContext {
    /// The name of the command
    pub name: Identifier,
}

/// Context for Policy and Recall blocks
#[derive(Clone, Debug, PartialEq, Eq)]
pub struct PolicyContext {
    /// The name of the command
    pub name: Identifier,
    /// The ID of the command
    pub id: BaseId,
    /// The ID of the author of the command
    pub author: DeviceId,
    /// The ID of the version of policy and FFI module set
    pub version: BaseId,
}

/// Properties of policy execution available through FFI.
#[derive(Clone, Debug, PartialEq, Eq)]
pub enum CommandContext {
    /// Action
    Action(ActionContext),
    /// Seal operation
    Seal(SealContext),
    /// Open operation
    Open(OpenContext),
    /// Policy operation
    Policy(PolicyContext),
    /// Recall operation
    Recall(PolicyContext),
}

impl CommandContext {
    /// Try to create a new command context with a new `head_id` that uses the same name as the original
    /// This method will fail if it's not called on an [`CommandContext::Action`]
    pub fn with_new_head(&self, new_head_id: BaseId) -> Result<CommandContext, Bug> {
        match &self {
            Self::Action(ctx) => Ok(Self::Action(ActionContext {
                name: ctx.name.clone(),
                head_id: new_head_id,
            })),
            _ => bug!("Unable to call CommandContext::with_new_head in a non-action context"),
        }
    }

    /// Try to create a new [`CommandContext::Seal`] with the same `head_id` as the current context.
    /// This method will fail if it's not called on an [`CommandContext::Action`]
    pub fn seal_from_action(&self, command_name: Identifier) -> Result<CommandContext, Bug> {
        if let CommandContext::Action(ActionContext { name: _, head_id }) = self {
            Ok(CommandContext::Seal(SealContext {
                name: command_name,
                head_id: *head_id,
            }))
        } else {
            bug!(
                "Trying to call CommandContext::seal_from_action on a variant that isn't CommandContext::Action"
            )
        }
    }
}<|MERGE_RESOLUTION|>--- conflicted
+++ resolved
@@ -1,11 +1,6 @@
 pub use aranya_crypto::BaseId;
 use aranya_crypto::DeviceId;
-<<<<<<< HEAD
-use buggy::{bug, Bug};
-=======
-pub use aranya_crypto::Id;
 use buggy::{Bug, bug};
->>>>>>> 803c0dc4
 
 use crate::Identifier;
 
