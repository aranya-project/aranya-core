use aranya_crypto::DeviceId;
pub use aranya_crypto::Id;
use buggy::{bug, Bug};

use crate::Identifier;

/// Context for actions
#[derive(Clone, Debug, PartialEq, Eq)]
pub struct ActionContext {
    /// The name of the action
    pub name: Identifier,
    /// The head of the graph
    pub head_id: Id,
}

/// Context for seal blocks
#[derive(Clone, Debug, PartialEq, Eq)]
pub struct SealContext {
    /// The name of the command
    pub name: Identifier,
    /// The ID of the command at the head of the perspective
    pub head_id: Id,
}

/// Context for open blocks
#[derive(Clone, Debug, PartialEq, Eq)]
pub struct OpenContext {
    /// The name of the command
    pub name: Identifier,
}

/// Context for Policy and Recall blocks
#[derive(Clone, Debug, PartialEq, Eq)]
pub struct PolicyContext {
    /// The name of the command
    pub name: Identifier,
    /// The ID of the command
    pub id: Id,
    /// The ID of the author of the command
    pub author: DeviceId,
    /// The ID of the version of policy and FFI module set
    pub version: Id,
}

/// Properties of policy execution available through FFI.
#[derive(Clone, Debug, PartialEq, Eq)]
pub enum CommandContext {
    /// Action
    Action(ActionContext),
    /// Seal operation
    Seal(SealContext),
    /// Open operation
    Open(OpenContext),
    /// Policy operation
    Policy(PolicyContext),
    /// Recall operation
    Recall(PolicyContext),
}

impl CommandContext {
    /// Try to create a new command context with a new `head_id` that uses the same name as the original
    /// This method will fail if it's not called on an [`CommandContext::Action`]
    pub fn with_new_head(&self, new_head_id: Id) -> Result<CommandContext, Bug> {
        match &self {
<<<<<<< HEAD
            Self::Action(ref ctx) => Ok(Self::Action(ActionContext {
                name: ctx.name.clone(),
=======
            Self::Action(ctx) => Ok(Self::Action(ActionContext {
                name: ctx.name,
>>>>>>> 48b36cae
                head_id: new_head_id,
            })),
            _ => bug!("Unable to call CommandContext::with_new_head in a non-action context"),
        }
    }

    /// Try to create a new [`CommandContext::Seal`] with the same `head_id` as the current context.
    /// This method will fail if it's not called on an [`CommandContext::Action`]
<<<<<<< HEAD
    pub fn seal_from_action(&self, command_name: Identifier) -> Result<CommandContext, Bug> {
        if let CommandContext::Action(ActionContext {
            name: _,
            ref head_id,
        }) = self
        {
=======
    pub fn seal_from_action(&self, command_name: &'a str) -> Result<CommandContext<'a>, Bug> {
        if let CommandContext::Action(ActionContext { name: _, head_id }) = self {
>>>>>>> 48b36cae
            Ok(CommandContext::Seal(SealContext {
                name: command_name,
                head_id: *head_id,
            }))
        } else {
            bug!("Trying to call CommandContext::seal_from_action on a variant that isn't CommandContext::Action")
        }
    }
}<|MERGE_RESOLUTION|>--- conflicted
+++ resolved
@@ -62,13 +62,8 @@
     /// This method will fail if it's not called on an [`CommandContext::Action`]
     pub fn with_new_head(&self, new_head_id: Id) -> Result<CommandContext, Bug> {
         match &self {
-<<<<<<< HEAD
-            Self::Action(ref ctx) => Ok(Self::Action(ActionContext {
+            Self::Action(ctx) => Ok(Self::Action(ActionContext {
                 name: ctx.name.clone(),
-=======
-            Self::Action(ctx) => Ok(Self::Action(ActionContext {
-                name: ctx.name,
->>>>>>> 48b36cae
                 head_id: new_head_id,
             })),
             _ => bug!("Unable to call CommandContext::with_new_head in a non-action context"),
@@ -77,17 +72,8 @@
 
     /// Try to create a new [`CommandContext::Seal`] with the same `head_id` as the current context.
     /// This method will fail if it's not called on an [`CommandContext::Action`]
-<<<<<<< HEAD
     pub fn seal_from_action(&self, command_name: Identifier) -> Result<CommandContext, Bug> {
-        if let CommandContext::Action(ActionContext {
-            name: _,
-            ref head_id,
-        }) = self
-        {
-=======
-    pub fn seal_from_action(&self, command_name: &'a str) -> Result<CommandContext<'a>, Bug> {
         if let CommandContext::Action(ActionContext { name: _, head_id }) = self {
->>>>>>> 48b36cae
             Ok(CommandContext::Seal(SealContext {
                 name: command_name,
                 head_id: *head_id,
