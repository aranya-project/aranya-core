#![cfg(test)]
#![allow(clippy::unwrap_used)]

extern crate alloc;

mod ffi;
mod io;

use alloc::collections::BTreeMap;
use core::cell::RefCell;

use aranya_crypto::{BaseId, DeviceId, policy::CmdId};
use aranya_policy_ast::{Identifier, Text, ident, text};
use io::TestIO;

use crate::{
    ActionContext, CodeMap, CommandContext, ExitReason, Fact, Instruction, Label, LabelType,
    MachineError, PolicyContext, Struct, Target, Value,
    error::MachineErrorType,
    io::{MachineIO as _, MachineIOError},
    machine::{Machine, MachineStatus, RunState},
    stack::Stack,
};

fn dummy_ctx_action(name: Identifier) -> CommandContext {
    CommandContext::Action(ActionContext {
        name,
        head_id: CmdId::default(),
    })
}

fn dummy_ctx_policy(name: Identifier) -> CommandContext {
    CommandContext::Policy(PolicyContext {
        name,
        id: CmdId::default(),
        author: DeviceId::default(),
<<<<<<< HEAD
        parent_id: CmdId::default(),
        version: Id::default(),
=======
        version: BaseId::default(),
>>>>>>> 3070ea59
    })
}

#[test]
fn test_pop() {
    let io = RefCell::new(TestIO::new());
    let ctx = dummy_ctx_policy(ident!("test"));
    let machine = Machine::new([Instruction::Pop]);
    let mut rs = machine.create_run_state(&io, ctx);

    // Add something to the stack
    rs.stack.push(5).unwrap();

    // Pop value
    assert!(
        rs.step().unwrap() == MachineStatus::Executing,
        "Still running"
    );
    assert!(rs.stack.is_empty(), "Stack is empty");

    // Try to pop from empty stack
    assert!(rs.step().is_err(), "Popping empty stack aborts");
}

#[test]
fn test_add() {
    // expect t.0+t.1==t.2
    let tups: [(i64, i64, i64); 5] = [
        (5, 3, 8),
        (5, 8, 13),
        (-10, 8, -2),
        (-10, -5, -15),
        (-10, 20, 10),
    ];

    for t in &tups {
        let io = RefCell::new(TestIO::new());
        let ctx = dummy_ctx_policy(ident!("test"));
        let machine = Machine::new([Instruction::Add]);
        let mut rs = machine.create_run_state(&io, ctx);

        // adds t.0+t.1
        rs.stack.push(t.0).unwrap();
        rs.stack.push(t.1).unwrap();
        assert!(rs.step().unwrap() == MachineStatus::Executing);
        assert!(rs.stack.len() == 1);
        assert_eq!(rs.stack.0[0], Value::Int(t.2));
    }
}

#[test]
fn test_add_overflow() {
    // add p.0+p.1
    // we expect all these pairs to overflow and return None
    let pairs: [(i64, i64); 3] = [
        (i64::MAX, 2),
        (1, i64::MAX),
        (i64::MAX / 2, (i64::MAX / 2) + 2),
    ];

    for p in &pairs {
        let io = RefCell::new(TestIO::new());
        let ctx = dummy_ctx_policy(ident!("test"));
        let machine = Machine::new([Instruction::Add]);
        let mut rs = machine.create_run_state(&io, ctx);

        rs.stack.push(p.0).unwrap();
        rs.stack.push(p.1).unwrap();
        assert!(rs.step().unwrap() == MachineStatus::Executing);
        assert!(rs.stack.len() == 1);
        assert_eq!(rs.stack.0[0], Value::None);
    }
}

#[test]
fn test_sub() {
    // expect t.0-t.1==t.2
    let tups: [(i64, i64, i64); 4] = [(5, 3, 2), (5, 8, -3), (-10, 8, -18), (-10, -5, -5)];

    for t in &tups {
        let io = RefCell::new(TestIO::new());
        let ctx = dummy_ctx_policy(ident!("test"));
        let machine = Machine::new([Instruction::Sub]);
        let mut rs = machine.create_run_state(&io, ctx);

        // sub t.0-t.1
        rs.stack.push(t.0).unwrap();
        rs.stack.push(t.1).unwrap();
        assert!(rs.step().unwrap() == MachineStatus::Executing);
        assert!(rs.stack.len() == 1);
        assert_eq!(rs.stack.0[0], Value::Int(t.2));
    }
}

#[test]
fn test_sub_overflow() {
    // pairs to check, in the format p.0-p.1
    // we expect all these pairs to overflow and return None
    let pairs: [(i64, i64); 5] = [
        (i64::MIN, 1),
        (i64::MIN, 2),
        (i64::MIN / 2, (i64::MAX / 2) + 2),
        ((i64::MAX / 2) + 2, i64::MIN / 2),
        (i64::MAX, -1),
    ];

    for p in &pairs {
        let io = RefCell::new(TestIO::new());
        let ctx = dummy_ctx_policy(ident!("test"));
        let machine = Machine::new([Instruction::Sub]);
        let mut rs = machine.create_run_state(&io, ctx);

        rs.stack.push(p.0).unwrap();
        rs.stack.push(p.1).unwrap();
        assert!(rs.step().unwrap() == MachineStatus::Executing);
        assert!(rs.stack.len() == 1);
        assert_eq!(rs.stack.0[0], Value::None);
    }
}

struct TestStack {
    stack: Vec<Value>,
}

impl TestStack {
    pub fn new() -> Self {
        Self { stack: vec![] }
    }
}

impl Stack for TestStack {
    fn push_value(&mut self, value: Value) -> Result<(), MachineErrorType> {
        self.stack.push(value);
        Ok(())
    }

    fn pop_value(&mut self) -> Result<Value, MachineErrorType> {
        self.stack.pop().ok_or(MachineErrorType::StackUnderflow)
    }

    fn peek_value(&mut self) -> Result<&mut Value, MachineErrorType> {
        self.stack
            .last_mut()
            .ok_or(MachineErrorType::StackUnderflow)
    }
}

#[test]
fn test_stack() -> anyhow::Result<()> {
    const FOO: Identifier = ident!("FOO");
    const BAR: Identifier = ident!("BAR");

    let mut s = TestStack::new();

    // Test pushing every type
    s.push(3)?;
    s.push(true)?;
    s.push(text!("hello"))?;
    s.push(Struct::new(FOO, &[]))?;
    s.push(Fact::new(BAR))?;
    s.push_value(Value::None)?;
    assert_eq!(
        s.stack,
        vec![
            Value::Int(3),
            Value::Bool(true),
            Value::String(text!("hello")),
            Value::Struct(Struct::new(FOO, &[])),
            Value::Fact(Fact::new(BAR)),
            Value::None,
        ]
    );

    // Test pop and peek
    let v = s.peek_value()?;
    assert_eq!(v, &Value::None);
    let v = s.pop_value()?;
    assert_eq!(v, Value::None);

    let v: &Fact = s.peek()?;
    assert_eq!(v, &Fact::new(BAR));
    let v: Fact = s.pop()?;
    assert_eq!(v, Fact::new(BAR));

    let v: &Struct = s.peek()?;
    assert_eq!(v, &Struct::new(FOO, &[]));
    let v: Struct = s.pop()?;
    assert_eq!(v, Struct::new(FOO, &[]));

    let v: Text = s.pop()?;
    assert_eq!(v, text!("hello"));

    let v: &bool = s.peek()?;
    assert_eq!(v, &true);
    let v: bool = s.pop()?;
    assert!(v);

    let v: &i64 = s.peek()?;
    assert_eq!(v, &3);
    let v: i64 = s.pop()?;
    assert_eq!(v, 3);
    Ok(())
}

// --- FFI ---

#[test]
fn test_ffi() {
    let io = RefCell::new(TestIO::new());

    // Push value onto stack, and call FFI function
    let mut stack = TestStack::new();
    stack
        .push(Value::String(text!("hello")))
        .expect("can't push");
    let ctx = dummy_ctx_action(ident!("test"));
    io.borrow_mut()
        .call(0, 0, &mut stack, &ctx)
        .expect("Should succeed");

    // Verify function was called
    assert!(stack.pop::<Text>().expect("should have return value") == text!("HELLO"));
}

#[test]
fn test_extcall() {
    let machine = Machine::new([
        Instruction::Const(Value::String(text!("hi"))),
        Instruction::ExtCall(0, 0),
        Instruction::Exit(ExitReason::Normal),
    ]);
    let io = RefCell::new(TestIO::new());
    let ctx = dummy_ctx_action(ident!("test"));
    let mut rs = machine.create_run_state(&io, ctx);

    rs.run().expect("Should succeed").success();

    // Verify we got expected return value
    let ret_val = rs
        .stack
        .peek_value()
        .expect("Should have return value on the stack");
    assert!(*ret_val == Value::String(text!("HI")));
}

#[test]
fn test_extcall_invalid_module() {
    let machine = Machine::new([
        Instruction::Const(Value::String(text!("hi"))),
        Instruction::ExtCall(1, 0), // invalid module id
        Instruction::Exit(ExitReason::Normal),
    ]);
    let io = RefCell::new(TestIO::new());
    let ctx = dummy_ctx_action(ident!("test"));
    let mut rs = machine.create_run_state(&io, ctx);

    assert_eq!(
        rs.run().unwrap_err(),
        MachineError::new(MachineErrorType::FfiModuleNotDefined(1))
    );
}

#[test]
fn test_extcall_invalid_proc() {
    let machine = Machine::new([
        Instruction::Const(Value::String(text!("hi"))),
        Instruction::ExtCall(0, 1), // invalid proc id
        Instruction::Exit(ExitReason::Normal),
    ]);
    let io = RefCell::new(TestIO::new());
    let ctx = dummy_ctx_action(ident!("test"));
    let mut rs = machine.create_run_state(&io, ctx);

    assert_eq!(
        rs.run().unwrap_err(),
        MachineError::new(MachineErrorType::FfiProcedureNotDefined(ident!("print"), 1))
    );
}

#[test]
fn test_extcall_invalid_arg() {
    let machine = Machine::new([
        Instruction::Const(Value::Int(0)), // function expects string
        Instruction::ExtCall(0, 0),
        Instruction::Exit(ExitReason::Normal),
    ]);
    let io = RefCell::new(TestIO::new());
    let ctx = dummy_ctx_action(ident!("test"));
    let mut rs = machine.create_run_state(&io, ctx);

    // Empty stack - should fail
    assert_eq!(
        rs.run().unwrap_err(),
        MachineError::new(MachineErrorType::invalid_type(
            "String",
            "Int",
            "Value -> Text"
        ))
    );
}

#[test]
fn test_span_lookup() -> anyhow::Result<()> {
    let test_str = "I've got a lovely bunch of coconuts";
    let ranges = vec![(0, 8), (9, 23), (24, 34)];
    let mut cm = CodeMap::new(test_str, ranges);
    // instruction ranges are inclusive of the instruction, up until
    // the next instruction, and must be inserted in order. So the
    // first range is 0-11, the second is 12-21, etc.
    cm.map_instruction_range(0, 0)?;
    cm.map_instruction_range(12, 9)?;
    cm.map_instruction_range(22, 24)?;

    // An instruction at the boundary returns the range starting
    // at that boundary.
    let s = cm.span_from_instruction(0)?;
    assert_eq!(s.start(), 0);

    // An instruction between boundaries returns the range starting
    // at the last instruction boundary.
    let s = cm.span_from_instruction(3)?;
    assert_eq!(s.start(), 0);

    let s = cm.span_from_instruction(12)?;
    assert_eq!(s.start(), 9);

    let s = cm.span_from_instruction(21)?;
    assert_eq!(s.start(), 9);

    let s = cm.span_from_instruction(22)?;
    assert_eq!(s.start(), 24);

    // An instruction beyond the last instruction boundary always
    // returns the last range.
    let s = cm.span_from_instruction(30)?;
    assert_eq!(s.start(), 24);

    Ok(())
}

fn general_test_harness<F, G>(
    instructions: &[Instruction],
    mut machine_closure: F,
    mut rs_closure: G,
    ctx: CommandContext,
) where
    F: FnMut(&mut Machine) -> anyhow::Result<()>,
    G: FnMut(&mut RunState<'_, TestIO>) -> anyhow::Result<()>,
{
    let mut m = Machine::new(instructions.to_owned());

    machine_closure(&mut m).unwrap();

    let io = RefCell::new(TestIO::new());
    let mut rs = m.create_run_state(&io, ctx);
    rs_closure(&mut rs).unwrap();
}

fn error_test_harness(instructions: &[Instruction], error_type: MachineErrorType) {
    let m = Machine::new(instructions.to_owned());

    let io = RefCell::new(TestIO::new());
    let ctx = dummy_ctx_policy(ident!("test"));
    let mut rs = m.create_run_state(&io, ctx);
    assert_eq!(rs.run(), Err(MachineError::new(error_type)));
}

#[test]
// There are a lot of clones in here. Technically the last one isn't
// needed, but maintenance is easier when you don't need to worry about
// it.
#[allow(clippy::redundant_clone)]
fn test_errors() {
    let ctx = dummy_ctx_policy(ident!("test"));
    let x = ident!("x");
    let text = text!("this is a string");

    // StackUnderflow: Pop an empty stack
    error_test_harness(
        &[Instruction::Def(x.clone())],
        MachineErrorType::StackUnderflow,
    );

    // StackOverflow untested as the stack has no maximum size

    // NotDefined: Get a name that isn't defined
    error_test_harness(
        &[Instruction::Get(x.clone())],
        MachineErrorType::NotDefined(x.to_string()),
    );

    // AlreadyDefined: Define a name twice
    error_test_harness(
        &[
            Instruction::Const(Value::Int(3)),
            Instruction::Dup,
            Instruction::Def(x.clone()),
            Instruction::Def(x.clone()),
        ],
        MachineErrorType::AlreadyDefined(x.clone()),
    );

    // InvalidType: 3 > "x" (same case as 3 < "x")
    error_test_harness(
        &[
            Instruction::Const(Value::Int(3)),
            Instruction::Const(Value::String(text.clone())),
            Instruction::Gt,
        ],
        MachineErrorType::invalid_type("Int, Int", "Int, String", "Greater-than comparison"),
    );

    // InvalidType: 3 + "x" (same case as 3 - "x")
    error_test_harness(
        &[
            Instruction::Const(Value::Int(3)),
            Instruction::Const(Value::String(text.clone())),
            Instruction::Add,
        ],
        MachineErrorType::invalid_type("Int", "String", "Value -> i64"),
    );

    // InvalidType: !3
    error_test_harness(
        &[Instruction::Const(Value::Int(3)), Instruction::Not],
        MachineErrorType::invalid_type("bool", "Int", "Value -> bool"),
    );

    // InvalidType: Set a struct value on a thing that isn't a struct
    error_test_harness(
        &[
            Instruction::Const(Value::Int(3)),
            Instruction::Const(Value::Int(3)),
            Instruction::StructSet(x.clone()),
        ],
        MachineErrorType::invalid_type("Struct", "Int", "Value -> Struct"),
    );

    // InvalidType: Set a fact key on a thing that isn't a fact
    error_test_harness(
        &[
            Instruction::Const(Value::Int(3)),
            Instruction::Const(Value::Int(3)),
            Instruction::FactKeySet(x.clone()),
        ],
        MachineErrorType::invalid_type("Fact", "Int", "Value -> Fact"),
    );

    // InvalidType: Set a fact value on a thing that isn't a fact
    error_test_harness(
        &[
            Instruction::Const(Value::Int(3)),
            Instruction::Const(Value::Int(3)),
            Instruction::FactValueSet(x.clone()),
        ],
        MachineErrorType::invalid_type("Fact", "Int", "Value -> Fact"),
    );

    // InvalidType: Branch on a non-bool value
    error_test_harness(
        &[
            Instruction::Const(Value::Int(3)),
            Instruction::Branch(Target::Unresolved(Label::new_temp(x.clone()))),
        ],
        MachineErrorType::invalid_type("Bool", "Int", "Value -> bool"),
    );

    // InvalidStructGet: Access `foo.x` when `x` is not a member of `foo`
    error_test_harness(
        &[
            Instruction::Const(Value::Struct(Struct::new(ident!("foo"), &[]))),
            Instruction::StructGet(x.clone()),
        ],
        MachineErrorType::InvalidStructMember(x.clone()),
    );

    // InvalidFact: Update a fact that does not exist
    error_test_harness(
        &[
            Instruction::Const(Value::Fact(Fact {
                name: x.clone(),
                keys: vec![],
                values: vec![],
            })),
            Instruction::Dup,
            Instruction::Update,
        ],
        MachineErrorType::InvalidFact(x.clone()),
    );

    // InvalidSchema: Publish a command that was not defined
    error_test_harness(
        &[
            Instruction::Const(Value::Struct(Struct {
                name: x.clone(),
                fields: BTreeMap::new(),
            })),
            Instruction::Publish,
        ],
        MachineErrorType::InvalidSchema(x.clone()),
    );

    // InvalidSchema: Emit an effect that was not defined
    error_test_harness(
        &[
            Instruction::Const(Value::Struct(Struct {
                name: x.clone(),
                fields: BTreeMap::new(),
            })),
            Instruction::Emit,
        ],
        MachineErrorType::InvalidSchema(x.clone()),
    );

    // UnresolvedTarget: Jump to an unresolved target
    error_test_harness(
        &[Instruction::Jump(Target::Unresolved(Label::new_temp(
            x.clone(),
        )))],
        MachineErrorType::UnresolvedTarget(Label::new_temp(x.clone())),
    );

    // InvalidAddress: Run empty program
    error_test_harness(&[], MachineErrorType::InvalidAddress(ident!("pc")));

    // InvalidAddress: Set PC to non-existent label
    general_test_harness(
        &[],
        |_| Ok(()),
        |rs| {
            let r = rs.set_pc_by_label(&Label::new(x.clone(), LabelType::Action));
            assert_eq!(
                r,
                Err(MachineError::new(MachineErrorType::InvalidAddress(
                    x.clone()
                )))
            );
            Ok(())
        },
        ctx.clone(),
    );

    // InvalidAddress: Set PC to a label of the wrong type
    general_test_harness(
        &[],
        |m| {
            m.labels.insert(Label::new(x.clone(), LabelType::Action), 0);
            Ok(())
        },
        |rs| {
            let r = rs.set_pc_by_label(&Label::new(x.clone(), LabelType::CommandPolicy));
            assert_eq!(
                r,
                Err(MachineError::new(MachineErrorType::InvalidAddress(
                    x.clone()
                )))
            );
            Ok(())
        },
        ctx,
    );

    // IO: Delete a fact that does not exist
    error_test_harness(
        &[
            Instruction::Const(Value::Fact(Fact {
                name: x.clone(),
                keys: vec![],
                values: vec![],
            })),
            Instruction::Delete,
        ],
        MachineErrorType::IO(MachineIOError::FactNotFound),
    );

    // IO: Create a fact that already exists
    // This _should_ be failing because the fact has not been declared
    // in schema, but TestIO does not care about fact schema and the
    // machine does not check it.
    error_test_harness(
        &[
            Instruction::Const(Value::Fact(Fact {
                name: x.clone(),
                keys: vec![],
                values: vec![],
            })),
            Instruction::Dup,
            Instruction::Create,
            Instruction::Create,
        ],
        MachineErrorType::IO(MachineIOError::FactExists),
    );
    // Unknown untested as it cannot be created
}<|MERGE_RESOLUTION|>--- conflicted
+++ resolved
@@ -34,12 +34,8 @@
         name,
         id: CmdId::default(),
         author: DeviceId::default(),
-<<<<<<< HEAD
         parent_id: CmdId::default(),
-        version: Id::default(),
-=======
         version: BaseId::default(),
->>>>>>> 3070ea59
     })
 }
 
