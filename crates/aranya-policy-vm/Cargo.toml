--- conflicted
+++ resolved
@@ -23,11 +23,8 @@
 std = [
 	"aranya-crypto/std",
 	"aranya-policy-ast/std",
-<<<<<<< HEAD
+	"buggy/std",
 	"thiserror/std",
-=======
-	"buggy/std",
->>>>>>> 3831ef2a
 ]
 
 [dependencies]
