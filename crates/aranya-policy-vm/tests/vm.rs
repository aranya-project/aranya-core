--- conflicted
+++ resolved
@@ -2550,7 +2550,6 @@
 }
 
 #[test]
-<<<<<<< HEAD
 fn test_struct_composition() -> anyhow::Result<()> {
     let policy_str = r#"
         command Foo {
@@ -2609,7 +2608,9 @@
         )
     );
     Ok(())
-=======
+}
+
+#[test]
 fn test_boolean_operators() {
     fn check(expr: &str) {
         let policy = parse_policy_str(&format!("action f() {{ check {expr} }}"), Version::V2)
@@ -2690,5 +2691,4 @@
     check("2 >= 1");
     check("!(2 < 1)");
     check("!(2 <= 1)");
->>>>>>> 73b906a7
 }