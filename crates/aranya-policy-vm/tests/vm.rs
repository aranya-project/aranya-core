#![cfg(test)]
#![allow(clippy::unwrap_used)]

mod bits;

use std::{cell::RefCell, collections::BTreeMap, iter};

use aranya_crypto::Id;
use aranya_policy_ast::{self as ast, Version};
use aranya_policy_compiler::Compiler;
use aranya_policy_lang::lang::parse_policy_str;
use aranya_policy_vm::{
    ActionContext, CommandContext, ExitReason, FactValue, Identifier, KVPair, Machine,
    MachineError, MachineErrorType, MachineIO, MachineStack, Module, OpenContext, PolicyContext,
    RunState, SealContext, Stack, Struct, Value, ident, text,
};
use bits::{policies::*, testio::*};
use ciborium as cbor;

fn dummy_ctx_action(name: Identifier) -> CommandContext {
    CommandContext::Action(ActionContext {
        name,
        head_id: Id::default(),
    })
}

fn dummy_ctx_seal(name: Identifier) -> CommandContext {
    CommandContext::Seal(SealContext {
        name,
        head_id: Id::default(),
    })
}

fn dummy_ctx_open(name: Identifier) -> CommandContext {
    CommandContext::Open(OpenContext { name })
}

fn dummy_ctx_policy(name: Identifier) -> CommandContext {
    CommandContext::Policy(PolicyContext {
        name,
        id: Id::default(),
        author: Id::default().into(),
        version: Id::default(),
    })
}

fn dummy_envelope() -> Struct {
    Struct {
        name: ident!("Envelope"),
        fields: BTreeMap::new(),
    }
}

// Data types

#[test]
fn test_bytes() -> anyhow::Result<()> {
    let text = r#"
        command Foo {
            fields {
                id_field id,
                x bytes,
            }
            seal { return todo() }
            open { return todo() }
        }

        action foo(id_input id, x bytes) {
            publish Foo{id_field: id_input, x: x}
        }
    "#;

    let policy = parse_policy_str(text, Version::V2)?;
    let io = RefCell::new(TestIO::new());
    let module = Compiler::new(&policy)
        .ffi_modules(TestIO::FFI_SCHEMAS)
        .compile()?;
    let machine = Machine::from_module(module)?;
    {
        let name = ident!("foo");
        let ctx = dummy_ctx_action(name.clone());
        let mut rs = machine.create_run_state(&io, ctx);

        call_action(
            &mut rs,
            &io,
            name.clone(),
            [Value::Id(Id::default()), Value::Bytes(vec![0, 255, 42])],
        )?
        .success();
    }

    assert_eq!(
        io.borrow().publish_stack[0],
        (
            ident!("Foo"),
            vec![
                KVPair::new(ident!("id_field"), Value::Id(Id::default())),
                KVPair::new(ident!("x"), Value::Bytes(vec![0, 255, 42]))
            ]
        )
    );
    assert_eq!(
        format!("{}", io.borrow().publish_stack[0].1[0]),
        format!("id_field: {}", Id::default().to_string())
    );

    Ok(())
}

#[test]
fn test_structs() -> anyhow::Result<()> {
    let text = r#"
        struct Bar {
            x int
        }

        command Foo {
            fields {
                id_field id,
                bar struct Bar,
            }
            seal { return todo() }
            open { return todo() }
        }

        action foo(id_input id, x int) {
            publish Foo{
                id_field: id_input,
                bar: Bar {
                    x: x
                },
            }
        }
    "#;

    let policy = parse_policy_str(text, Version::V2)?;
    let io = RefCell::new(TestIO::new());
    let module = Compiler::new(&policy)
        .ffi_modules(TestIO::FFI_SCHEMAS)
        .compile()?;
    let machine = Machine::from_module(module)?;

    assert_eq!(
        machine.struct_defs.get("Bar"),
        Some(&vec![ast::FieldDefinition {
            identifier: ident!("x"),
            field_type: ast::VType::Int
        }])
    );

    {
        let name = ident!("foo");
        let ctx = dummy_ctx_action(name.clone());
        let mut rs = machine.create_run_state(&io, ctx);
        call_action(
            &mut rs,
            &io,
            name.clone(),
            [Value::Id(Id::default()), Value::Int(3)],
        )?
        .success();
    }

    assert_eq!(
        io.borrow().publish_stack[0],
        (
            ident!("Foo"),
            vec![
                KVPair::new(
                    ident!("bar"),
                    Value::Struct(Struct::new(
                        ident!("Bar"),
                        [KVPair::new(ident!("x"), Value::Int(3))]
                    ))
                ),
                KVPair::new(ident!("id_field"), Value::Id(Id::default())),
            ]
        )
    );

    Ok(())
}

// Basic entry points - action, policy, seal, open (TODO: recall)

#[test]
fn test_action() -> anyhow::Result<()> {
    let policy = parse_policy_str(TEST_POLICY_1.trim(), Version::V2)?;

    let name = ident!("foo");
    let module = Compiler::new(&policy)
        .ffi_modules(TestIO::FFI_SCHEMAS)
        .compile()?;
    let machine = Machine::from_module(module)?;
    let io = RefCell::new(TestIO::new());
    let ctx = dummy_ctx_action(name.clone());

    let mut rs = machine.create_run_state(&io, ctx);
    call_action(&mut rs, &io, name.clone(), [Value::from(3)])?.success();

    assert_eq!(
        io.borrow().publish_stack[0],
        (
            ident!("Foo"),
            vec![
                KVPair::new(ident!("a"), Value::Int(3)),
                KVPair::new(ident!("b"), Value::Int(4))
            ]
        )
    );

    Ok(())
}

#[test]
fn test_action_wrong_args() -> anyhow::Result<()> {
    let policy = parse_policy_str(TEST_POLICY_1.trim(), Version::V2)?;

    let name = ident!("foo");
    let module = Compiler::new(&policy).compile()?;
    let mut machine = Machine::from_module(module)?;
    let ctx = dummy_ctx_action(name.clone());

    // wrong number of args
    {
        let io = RefCell::new(TestIO::new());

        let err = machine
            .call_action(
                name.clone(),
                [Value::from(text!("3")), Value::from(false)],
                &io,
                ctx.to_owned(),
            )
            .unwrap_err()
            .err_type;
        assert_eq!(
            err,
            MachineErrorType::Unknown(String::from(
                "action `foo` expects 1 argument(s), but was called with 2"
            ))
        );
    }

    // invalid type
    {
        let io = RefCell::new(TestIO::new());

        let err = machine
            .call_action(name.clone(), [Value::from(text!("3"))], &io, ctx)
            .unwrap_err()
            .err_type;
        assert_eq!(
            err,
            MachineErrorType::invalid_type("int", "String", "invalid function argument")
        );
    }

    Ok(())
}

#[test]
fn test_action_call_action() -> anyhow::Result<()> {
    let policy = parse_policy_str(TEST_POLICY_1, Version::V2).expect("should parse");
    let module = Compiler::new(&policy).compile().expect("should compile");
    let machine = Machine::from_module(module).expect("should create machine");
    let io = RefCell::new(TestIO::new());

    let action_name = ident!("bar");
    let ctx = dummy_ctx_policy(action_name.clone());
    let mut rs = machine.create_run_state(&io, ctx);
    call_action(&mut rs, &io, action_name.clone(), Vec::<i64>::new())?.success();

    assert_eq!(io.borrow().publish_stack.len(), 2);
    assert_eq!(
        io.borrow().publish_stack[0],
        (
            ident!("Foo"),
            vec![
                KVPair::new(ident!("a"), Value::Int(4)),
                KVPair::new(ident!("b"), Value::Int(4))
            ]
        )
    );
    assert_eq!(
        io.borrow().publish_stack[1],
        (
            ident!("Foo"),
            vec![
                KVPair::new(ident!("a"), Value::Int(3)),
                KVPair::new(ident!("b"), Value::Int(4))
            ]
        )
    );

    Ok(())
}

#[test]
fn test_command_policy() -> anyhow::Result<()> {
    let policy = parse_policy_str(TEST_POLICY_1.trim(), Version::V2)?;

    let name = ident!("Foo");
    let module = Compiler::new(&policy)
        .ffi_modules(TestIO::FFI_SCHEMAS)
        .compile()?;
    let mut machine = Machine::from_module(module)?;
    let ctx = dummy_ctx_policy(name.clone());
    let io = RefCell::new(TestIO::new());

    let self_data = Struct {
        name: ident!("Bar"),
        fields: vec![(ident!("a"), Value::Int(3)), (ident!("b"), Value::Int(4))]
            .into_iter()
            .collect(),
    };
    machine
        .call_command_policy(name.clone(), &self_data, dummy_envelope(), &io, ctx)
        .expect("Could not call command policy")
        .success();

    println!("effects: {:?}", io.borrow().effect_stack);

    Ok(())
}

#[test]
fn test_command_invalid_this() {
    let policy = parse_policy_str(TEST_POLICY_1.trim(), Version::V2).expect("should parse");

    let name = ident!("Foo");
    let module = Compiler::new(&policy)
        .ffi_modules(TestIO::FFI_SCHEMAS)
        .compile()
        .expect("should compile");
    let mut machine = Machine::from_module(module).expect("should create machine");
    let ctx = dummy_ctx_policy(name.clone());

    // invalid field count
    {
        let io = RefCell::new(TestIO::new());
        let self_data = Struct {
            name: ident!("Bar"),
            fields: vec![(ident!("b"), Value::Int(4))].into_iter().collect(),
        };
        let err = machine
            .call_command_policy(
                name.clone(),
                &self_data,
                dummy_envelope(),
                &io,
                ctx.to_owned(),
            )
            .unwrap_err()
            .err_type;
        assert_eq!(
            err,
            MachineErrorType::Unknown(String::from(
                "command `Foo` expects 2 field(s), but `this` contains 1"
            ))
        );
    }

    // invalid field name
    {
        let io = RefCell::new(TestIO::new());
        let self_data = Struct {
            name: ident!("Bar"),
            fields: vec![(ident!("aaa"), Value::Int(3)), (ident!("b"), Value::Int(4))]
                .into_iter()
                .collect(),
        };
        let err = machine
            .call_command_policy(
                name.clone(),
                &self_data,
                dummy_envelope(),
                &io,
                ctx.to_owned(),
            )
            .unwrap_err()
            .err_type;
        assert_eq!(err, MachineErrorType::InvalidStructMember(ident!("aaa")));
    }

    // invalid type
    {
        let io = RefCell::new(TestIO::new());
        let self_data = Struct {
            name: ident!("Bar"),
            fields: vec![
                (ident!("a"), Value::Int(3)),
                (ident!("b"), Value::Bool(false)),
            ]
            .into_iter()
            .collect(),
        };
        let err = machine
            .call_command_policy(name.clone(), &self_data, dummy_envelope(), &io, ctx)
            .unwrap_err()
            .err_type;
        assert_eq!(
            err,
            MachineErrorType::invalid_type("int", "Bool", "invalid function argument")
        );
    }
}

// Fact manipulation

#[test]
fn test_fact_create_delete() -> anyhow::Result<()> {
    let policy = parse_policy_str(TEST_POLICY_2.trim(), Version::V2)?;

    let module = Compiler::new(&policy)
        .ffi_modules(TestIO::FFI_SCHEMAS)
        .compile()?;
    let mut machine = Machine::from_module(module)?;
    let io = RefCell::new(TestIO::new());

    // We have to scope the RunState so that it and its mutable
    // reference to IO is dropped before we inspect the IO struct.
    {
        let name = ident!("Set");
        let ctx = dummy_ctx_policy(name.clone());
        let self_struct = Struct::new(name.clone(), [(KVPair::new_int(ident!("a"), 3))]);
        machine
            .call_command_policy(name.clone(), &self_struct, dummy_envelope(), &io, ctx)?
            .success();
    }

    let fk = (ident!("Foo"), vec![]);
    let fv = vec![FactValue::new(ident!("x"), Value::Int(3))];
    assert_eq!(io.borrow().facts[&fk], fv);

    {
        let name = ident!("Clear");
        let ctx = dummy_ctx_policy(name.clone());
        let self_struct = Struct::new(name.clone(), &[]);
        machine
            .call_command_policy(name.clone(), &self_struct, dummy_envelope(), &io, ctx)?
            .success();
    }

    assert_eq!(io.borrow().facts.get(&fk), None);

    Ok(())
}

#[test]
fn test_fact_query() -> anyhow::Result<()> {
    let policy = parse_policy_str(TEST_POLICY_2.trim(), Version::V2)?;

    let module = Compiler::new(&policy)
        .ffi_modules(TestIO::FFI_SCHEMAS)
        .compile()?;
    let mut machine = Machine::from_module(module)?;
    let io = RefCell::new(TestIO::new());

    {
        let name = ident!("Set");
        let ctx = dummy_ctx_policy(name.clone());
        let self_struct = Struct::new(name.clone(), [KVPair::new_int(ident!("a"), 3)]);
        machine
            .call_command_policy(name.clone(), &self_struct, dummy_envelope(), &io, ctx)?
            .success();

        let name = ident!("Increment");
        let ctx = dummy_ctx_policy(name.clone());
        let self_struct = Struct::new(name.clone(), &[]);
        machine
            .call_command_policy(name.clone(), &self_struct, dummy_envelope(), &io, ctx)?
            .success();
    }

    let fk = (ident!("Foo"), vec![]);
    let fv = vec![FactValue::new(ident!("x"), Value::Int(4))];
    assert_eq!(io.borrow().facts[&fk], fv);

    Ok(())
}

#[test]
fn test_fact_exists() -> anyhow::Result<()> {
    let text = r#"
    enum Bool {
        True,
        False
    }

    fact Foo[] => {x int}
    fact Bar[i int] => {s string, b enum Bool}

    command setup {
        fields {}
        seal { return todo() }
        open { return todo() }
        policy {
            finish {
                create Foo[] => {x: 3}
                create Bar[i: 1] => {s: "abc", b: Bool::True}
            }
        }
    }

    action testExists() {
        check exists Foo[] => {x: 3}
        check exists Foo[]
        check exists Bar[i: 1] => {s: "abc", b: Bool::True}

        check exists Foo[] => {x: ?}
        check exists Bar[i: ?] => {s: ?, b: Bool::True}

        // Not-exists

        // no fact with such values
        check !exists Bar[i:0] => {s:"ab", b:Bool::True}
        check !exists Bar[i:1] => {s:"", b:Bool::True}
        check !exists Bar[i: ?]=>{s: "ab", b: ?}
    }
    "#;

    let policy = parse_policy_str(text.trim(), Version::V2)?;

    let io = RefCell::new(TestIO::new());
    let module = Compiler::new(&policy)
        .ffi_modules(TestIO::FFI_SCHEMAS)
        .compile()?;
    let machine = Machine::from_module(module)?;
    {
        let name = ident!("setup");
        let ctx = dummy_ctx_policy(name.clone());
        let mut rs = machine.create_run_state(&io, ctx);
        let self_struct = Struct::new(name.clone(), &[]);
        rs.call_command_policy(name.clone(), &self_struct, dummy_envelope())?
            .success();
    }

    {
        let name = ident!("testExists");
        let ctx = dummy_ctx_action(name.clone());
        let mut rs = machine.create_run_state(&io, ctx);
        call_action(&mut rs, &io, name.clone(), iter::empty::<Value>())?.success();
    }

    Ok(())
}

#[test]
fn test_counting() -> anyhow::Result<()> {
    let text = r#"
        fact Foo[i int]=>{}

        command Setup {
            open { return todo() }
            seal { return todo() }
            policy {
                finish {
                    create Foo[i:1]=>{}
                    create Foo[i:2]=>{}
                    create Foo[i:3]=>{}
                }
            }
        }

        command TestUpTo {
            open { return todo() }
            seal { return todo() }
            policy {
                let count_one = count_up_to 1 Foo[i:?]
                check count_one == 1
                let count_two = count_up_to 2 Foo[i:?]
                check count_two == 2
                let count_all = count_up_to 10 Foo[i:?]
                check count_all == 3
                let count_max = count_up_to 9223372036854775807 Foo[i:?]
                check count_max == 3
            }
        }

        command TestAtLeast {
            open { return todo() }
            seal { return todo() }
            policy {
                check at_least 1 Foo[i:?]
                check at_least 3 Foo[i:?]
                check at_least 4 Foo[i:?] == false
            }
        }

        command TestAtMost {
            open { return todo() }
            seal { return todo() }
            policy {
                check at_most 1 Foo[i:?] == false
                check at_most 3 Foo[i:?]
                check at_most 4 Foo[i:?]
            }
        }

        command TestExactly {
            open { return todo() }
            seal { return todo() }
            policy {
                check exactly 1 Foo[i:?] == false
                check exactly 3 Foo[i:?]
                check exactly 4 Foo[i:?] == false
            }
        }
    "#;

    let policy = parse_policy_str(text.trim(), Version::V2)?;

    let io = RefCell::new(TestIO::new());
    let module = Compiler::new(&policy)
        .ffi_modules(TestIO::FFI_SCHEMAS)
        .compile()?;
    let machine = Machine::from_module(module)?;

    {
        let name = ident!("Setup");
        let ctx = dummy_ctx_policy(name.clone());
        let mut rs = machine.create_run_state(&io, ctx);
        let self_struct = Struct::new(name.clone(), &[]);
        rs.call_command_policy(name.clone(), &self_struct, dummy_envelope())?
            .success();
    }

    println!("TestUpTo...");
    {
        let name = ident!("TestUpTo");
        let ctx = dummy_ctx_policy(name.clone());
        let mut rs = machine.create_run_state(&io, ctx);
        let self_struct = Struct::new(name.clone(), &[]);
        rs.call_command_policy(name.clone(), &self_struct, dummy_envelope())?
            .success();
    }

    println!("TestAtLeast...");
    {
        let name = ident!("TestAtLeast");
        let ctx = dummy_ctx_policy(name.clone());
        let mut rs = machine.create_run_state(&io, ctx);
        let self_struct = Struct::new(name.clone(), &[]);
        rs.call_command_policy(name.clone(), &self_struct, dummy_envelope())?
            .success();
    }

    println!("TestAtMost...");
    {
        let name = ident!("TestAtMost");
        let ctx = dummy_ctx_policy(name.clone());
        let mut rs = machine.create_run_state(&io, ctx);
        let self_struct = Struct::new(name.clone(), &[]);
        rs.call_command_policy(name.clone(), &self_struct, dummy_envelope())?
            .success();
    }

    println!("TestExactly...");
    {
        let name = ident!("TestExactly");
        let ctx = dummy_ctx_policy(name.clone());
        let mut rs = machine.create_run_state(&io, ctx);
        let self_struct = Struct::new(name.clone(), &[]);
        rs.call_command_policy(name.clone(), &self_struct, dummy_envelope())?
            .success();
    }

    Ok(())
}

#[test]
fn test_fact_function_return() -> anyhow::Result<()> {
    let text = r#"
        fact Foo[a int]=>{b int}

        effect Result {
            x struct Foo
        }

        // This tests the implicitly defined struct as a return type
        function get_foo(a int) struct Foo {
            let foo = unwrap query Foo[a: a]=>{b: ?}

            return foo
        }

        // Set creates the fact
        command Set {
            fields {
                a int,
                x int,
            }

            seal { return todo() }
            open { return todo() }

            policy {
                finish {
                    create Foo[a: this.a]=>{b: this.x}
                }
            }
        }

        // Emit emmits the fact query from the function
        command Emit {
            fields {
                a int
            }

            seal { return todo() }
            open { return todo() }

            policy {
                let x = get_foo(this.a)
                finish {
                    emit Result { x: x }
                }
            }
        }
    "#;

    let policy = parse_policy_str(text, Version::V2)?;
    let io = RefCell::new(TestIO::new());
    let module = Compiler::new(&policy)
        .ffi_modules(TestIO::FFI_SCHEMAS)
        .compile()?;
    let machine = Machine::from_module(module)?;

    let a = Value::Int(1);

    // Create fact through Set
    {
        let name = ident!("Set");
        let ctx = dummy_ctx_policy(name.clone());
        let mut rs = machine.create_run_state(&io, ctx);
        let self_struct = Struct::new(
            name.clone(),
            [
                KVPair::new(ident!("a"), a.clone()),
                KVPair::new(ident!("x"), Value::Int(2)),
            ],
        );
        rs.call_command_policy(name.clone(), &self_struct, dummy_envelope())?
            .success();
    }

    // Emit fact
    {
        let cmd_name = ident!("Emit");
        let ctx = dummy_ctx_policy(cmd_name.clone());
        let mut rs = machine.create_run_state(&io, ctx);
        let self_struct = Struct::new(cmd_name.clone(), [KVPair::new(ident!("a"), a)]);
        rs.call_command_policy(cmd_name.clone(), &self_struct, dummy_envelope())?
            .success();
    }

    assert_eq!(
        io.borrow().effect_stack[0],
        (
            ident!("Result"),
            vec![KVPair::new(
                ident!("x"),
                Value::Struct(Struct {
                    name: ident!("Foo"),
                    fields: {
                        let mut test_struct_map = BTreeMap::new();
                        test_struct_map.insert(ident!("a"), Value::Int(1));
                        test_struct_map.insert(ident!("b"), Value::Int(2));
                        test_struct_map
                    }
                })
            ),]
        )
    );

    Ok(())
}

#[test]
fn test_query_partial_key() -> anyhow::Result<()> {
    let text = r#"
        fact Foo[i int, j int]=>{x int, s string}

        command Setup {
            fields {}
            seal { return todo() }
            open { return todo() }
            policy {
                finish {
                    create Foo[i: 1, j: 1]=>{x: 1, s: "a"}
                    create Foo[i: 2, j: 1]=>{x: 3, s: "b" }
                }
            }
        }

        action test_query() {
            let f = unwrap query Foo[i: 1, j: ?]
            check f.x == 1
            let f2 = unwrap query Foo[i: ?, j: ?]
            check f2.x == 1
            let f3 = unwrap query Foo[i:2, j:?]
            check f3.x == 3

            // bind value
            let f4 = unwrap query Foo[i: 2, j: 1]=>{x: 3, s: ?}
            check f4.x == 3
            // bind key and value
            let f5 = unwrap query Foo[i: ?, j: ?]=>{x: 3, s: ?}
            check f5.x == 3
        }

        action test_nonexistent() {
            let f = unwrap query Foo[i:?, j:?]
        }

        action test_exists() {
            check exists Foo[i:1, j:?]
            check exists Foo[i:-1, j:?] == false
            check !exists Foo[i:1, j:?] => {x:-1, s:?}
        }
    "#;

    let policy = parse_policy_str(text, Version::V2)?;
    let io = RefCell::new(TestIO::new());
    let module = Compiler::new(&policy).compile()?;
    let machine = Machine::from_module(module)?;

    {
        let cmd_name = ident!("Setup");
        let this_data = Struct {
            name: cmd_name.clone(),
            fields: [].into(),
        };

        let ctx = dummy_ctx_open(cmd_name.clone());
        let mut rs = machine.create_run_state(&io, ctx);
        rs.call_command_policy(cmd_name.clone(), &this_data, dummy_envelope())?
            .success();
    }

    {
        let action_name = ident!("test_query");
        let ctx = dummy_ctx_open(action_name.clone());
        let mut rs = machine.create_run_state(&io, ctx);
        rs.call_action(action_name.clone(), iter::empty::<Value>())?
            .success();
    }

    {
        let action_name = ident!("test_exists");
        let ctx = dummy_ctx_open(action_name.clone());
        let mut rs = machine.create_run_state(&io, ctx);
        rs.call_action(action_name.clone(), iter::empty::<Value>())?
            .success();
    }

    Ok(())
}

#[test]
fn test_query_enum_keys() -> anyhow::Result<()> {
    let text = r#"
        enum Foo { A, B }
        fact Bar[i enum Foo] => {x enum Foo}

        command Setup {
            fields {}
            seal { return todo() }
            open { return todo() }
            policy {
                finish {
                    create Bar[i: Foo::A] => {x: Foo::A}
                    create Bar[i: Foo::B] => {x: Foo::B}
                }
            }
        }

        action test_query() {
            let f = unwrap query Bar[i:Foo::A] => {x: ?}
            check f.x == Foo::A
        }
    "#;

    let policy = parse_policy_str(text, Version::V2)?;
    let io = RefCell::new(TestIO::new());
    let module = Compiler::new(&policy).compile()?;
    let machine = Machine::from_module(module)?;

    {
        let cmd_name = ident!("Setup");
        let this_data = Struct {
            name: cmd_name.clone(),
            fields: [].into(),
        };

        let ctx = dummy_ctx_open(cmd_name.clone());
        let mut rs = machine.create_run_state(&io, ctx);
        rs.call_command_policy(cmd_name.clone(), &this_data, dummy_envelope())?
            .success();
    }

    {
        let action_name = ident!("test_query");
        let ctx = dummy_ctx_open(action_name.clone());
        let mut rs = machine.create_run_state(&io, ctx);
        rs.call_action(action_name.clone(), iter::empty::<Value>())?
            .success();
    }

    Ok(())
}

// Language features

#[test]
fn test_not_operator() -> anyhow::Result<()> {
    let policy = parse_policy_str(
        r#"
        action test() {
            check !false
        }
    "#,
        Version::V2,
    )?;

    let name = ident!("test");
    let ctx = dummy_ctx_policy(name.clone());
    let io = RefCell::new(TestIO::new());
    let module = Compiler::new(&policy).compile()?;
    let machine = Machine::from_module(module)?;
    let mut rs = machine.create_run_state(&io, ctx);
    rs.call_action(name.clone(), iter::empty::<Value>())?
        .success();

    Ok(())
}

#[test]
fn test_if_true() -> anyhow::Result<()> {
    let text = r#"
        action foo(x bool) {
            if x == true {
                check true == false
            }
        }
    "#;

    let name = ident!("foo");
    let policy = parse_policy_str(text, Version::V2)?;
    let io = RefCell::new(TestIO::new());
    let ctx = dummy_ctx_action(name.clone());
    let module = Compiler::new(&policy)
        .ffi_modules(TestIO::FFI_SCHEMAS)
        .compile()?;
    let machine = Machine::from_module(module)?;
    let mut rs = machine.create_run_state(&io, ctx);

    let result = rs.call_action(name.clone(), [true])?;
    assert_eq!(result, ExitReason::Check);

    Ok(())
}

#[test]
fn test_if_false() -> anyhow::Result<()> {
    let text = r#"
        action foo(x bool) {
            if x == true {
                check true == false
            }
        }
    "#;

    let name = ident!("foo");
    let policy = parse_policy_str(text, Version::V2)?;
    let io = RefCell::new(TestIO::new());
    let ctx = dummy_ctx_action(name.clone());
    let module = Compiler::new(&policy)
        .ffi_modules(TestIO::FFI_SCHEMAS)
        .compile()?;
    let machine = Machine::from_module(module)?;
    let mut rs = machine.create_run_state(&io, ctx);

    rs.call_action(name.clone(), [false])?.success();

    Ok(())
}

#[test]
fn test_if_branches() -> anyhow::Result<()> {
    let text = r#"
        command Result {
            fields {
                s string
            }
            seal { return todo() }
            open { return todo() }
        }

        action foo(x int) {
            if x == 0 {
                check true
                publish Result { s: "0" }
                check true
            } else if x == 1 {
                publish Result { s: "1" }
            } else if x == 2 {
                check true
                publish Result { s: "2" }
            } else {
                publish Result { s: "3" }
                check true
            }
        }
    "#;

    let name = ident!("foo");
    let policy = parse_policy_str(text, Version::V2)?;
    let ctx = dummy_ctx_action(name.clone());
    let module = Compiler::new(&policy)
        .ffi_modules(TestIO::FFI_SCHEMAS)
        .compile()?;
    let machine = Machine::from_module(module)?;

    for i in 0i64..4 {
        let io = RefCell::new(TestIO::new());
        let mut rs = machine.create_run_state(&io, ctx.to_owned());
        call_action(&mut rs, &io, name.clone(), [i])?.success();
        drop(rs);

        assert_eq!(
            io.borrow().publish_stack,
            [(
                ident!("Result"),
                vec![KVPair::new(
                    ident!("s"),
                    Value::String(i.to_string().try_into().unwrap())
                )]
            )],
        );
    }

    Ok(())
}

#[test]
fn test_match_first() -> anyhow::Result<()> {
    let name = ident!("foo");
    let policy = parse_policy_str(POLICY_MATCH, Version::V2)?;
    let io = RefCell::new(TestIO::new());
    let ctx = dummy_ctx_action(name.clone());
    let module = Compiler::new(&policy).compile()?;
    let machine = Machine::from_module(module)?;
    let mut rs = machine.create_run_state(&io, ctx);

    call_action(&mut rs, &io, name.clone(), [5])?.success();
    drop(rs);

    assert_eq!(io.borrow().publish_stack.len(), 1);
    assert_eq!(
        io.borrow().publish_stack[0],
        (
            ident!("Result"),
            vec![KVPair::new(ident!("x"), Value::Int(5)),]
        )
    );

    Ok(())
}

#[test]
fn test_match_second() -> anyhow::Result<()> {
    let name = ident!("foo");
    let policy = parse_policy_str(POLICY_MATCH, Version::V2)?;
    let module = Compiler::new(&policy).compile()?;
    let machine = Machine::from_module(module)?;
    let io = RefCell::new(TestIO::new());
    let ctx = dummy_ctx_action(name.clone());

    let mut rs = machine.create_run_state(&io, ctx);
    call_action(&mut rs, &io, name.clone(), [6])?.success();
    drop(rs);

    assert_eq!(io.borrow().publish_stack.len(), 1);
    assert_eq!(
        io.borrow().publish_stack[0],
        (
            ident!("Result"),
            vec![KVPair::new(ident!("x"), Value::Int(6)),]
        )
    );

    Ok(())
}

#[test]
fn test_match_none() -> anyhow::Result<()> {
    let name = ident!("foo");
    let policy = parse_policy_str(POLICY_MATCH, Version::V2)?;
    let module = Compiler::new(&policy).compile()?;
    let machine = Machine::from_module(module)?;
    let io = RefCell::new(TestIO::new());
    let ctx = dummy_ctx_action(name.clone());

    let mut rs = machine.create_run_state(&io, ctx);
    let result = rs.call_action(name.clone(), [Value::Int(0)])?;
    assert_eq!(result, ExitReason::Panic);

    Ok(())
}

#[test]
fn test_match_alternation() -> anyhow::Result<()> {
    let policy_str = r#"
        command Result {
            fields {
                x int
            }
            seal { return todo() }
            open { return todo() }
        }

        action foo(x int) {
            match x {
                0 | 1 => {
                    check false
                }
                5 | 6 | 7 => {
                    publish Result { x: x }
                }
            }
        }
    "#;
    let policy = parse_policy_str(policy_str, Version::V2)?;
    let module = Compiler::new(&policy).compile()?;
    let machine = Machine::from_module(module)?;
    let io = RefCell::new(TestIO::new());
    let action_name = ident!("foo");
    let ctx = dummy_ctx_action(action_name.clone());
    let mut rs = machine.create_run_state(&io, ctx);
    call_action(&mut rs, &io, action_name.clone(), [Value::Int(6)])?.success();
    drop(rs);

    assert_eq!(
        io.borrow().publish_stack[0],
        (
            ident!("Result"),
            vec![KVPair::new(ident!("x"), Value::Int(6)),]
        )
    );
    Ok(())
}

#[test]
fn test_match_default() -> anyhow::Result<()> {
    let policy_str = r#"
        command Result {
            fields {
                x int
            }
            seal { return todo() }
            open { return todo() }
        }

        action foo(x int) {
            match x {
                5 => {
                    publish Result { x: x }
                }
                _ => {
                    publish Result { x: 0 }
                }
            }
        }
    "#;
    let name = ident!("foo");
    let policy = parse_policy_str(policy_str, Version::V2)?;
    let module = Compiler::new(&policy).compile()?;
    let machine = Machine::from_module(module)?;
    let io = RefCell::new(TestIO::new());
    let ctx = dummy_ctx_action(name.clone());
    let mut rs = machine.create_run_state(&io, ctx);
    call_action(&mut rs, &io, name.clone(), [Value::Int(6)])?.success();
    drop(rs);

    assert_eq!(io.borrow().publish_stack.len(), 1);
    assert_eq!(
        io.borrow().publish_stack[0],
        (
            ident!("Result"),
            vec![KVPair::new(ident!("x"), Value::Int(0)),]
        )
    );

    Ok(())
}

#[test]
fn test_match_return() -> anyhow::Result<()> {
    let text = r#"
        action foo(val int) {
            check val == bar()
        }

        function bar() int {
            match 0 {
                0 => { return 42 }
            }
        }
    "#;

    let policy = parse_policy_str(text, Version::V2)?;
    let io = RefCell::new(TestIO::new());
    let module = Compiler::new(&policy).compile()?;
    let machine = Machine::from_module(module)?;
    let name = ident!("foo");
    let ctx = dummy_ctx_action(name.clone());
    let mut rs = machine.create_run_state(&io, ctx);
    rs.call_action(name.clone(), [42])?.success();

    Ok(())
}

#[test]
fn test_match_expression() -> anyhow::Result<()> {
    let text = r#"
        command F {
            fields { x int }
            seal { return todo() }
            open { return todo() }
        }
        action foo(x int) {
            let y = match x {
                0 => { :1 }
                _ => { :0 }
            }
            publish F { x: y }
        }
    "#;
    let policy = parse_policy_str(text, Version::V2)?;
    let module = Compiler::new(&policy)
        .ffi_modules(TestIO::FFI_SCHEMAS)
        .compile()?;
    let machine = Machine::from_module(module)?;
    let io = RefCell::new(TestIO::new());
    let name = ident!("foo");
    let mut rs = machine.create_run_state(&io, dummy_ctx_action(name.clone()));

    let expectations = vec![(0, 1), (1, 0), (2, 0)];
    for (arg, expected) in expectations {
        call_action(&mut rs, &io, name.clone(), [Value::Int(arg)])?.success();
        assert_eq!(
            io.borrow().publish_stack[0],
            (
                ident!("F"),
                vec![KVPair::new(ident!("x"), Value::Int(expected))]
            )
        );
        io.borrow_mut().publish_stack.clear();
    }
    Ok(())
}

#[test]
fn test_is_some_statement() -> anyhow::Result<()> {
    let name = ident!("check_none");
    let policy = parse_policy_str(POLICY_IS, Version::V2)?;
    let module = Compiler::new(&policy).compile()?;
    let machine = Machine::from_module(module)?;
    let io = RefCell::new(TestIO::new());
    let ctx = dummy_ctx_action(name.clone());

    // Test with a value that is not None
    let mut rs = machine.create_run_state(&io, ctx);
    call_action(&mut rs, &io, name.clone(), [Value::Int(10)])?.success();
    drop(rs);

    assert_eq!(io.borrow().publish_stack.len(), 1);
    assert_eq!(
        io.borrow().publish_stack[0],
        (
            ident!("Result"),
            vec![KVPair::new(ident!("x"), Value::Int(10))]
        )
    );

    Ok(())
}

#[test]
fn test_is_none_statement() -> anyhow::Result<()> {
    let name = ident!("check_none");
    let policy = parse_policy_str(POLICY_IS, Version::V2)?;
    let module = Compiler::new(&policy).compile()?;
    let machine = Machine::from_module(module)?;
    let io = RefCell::new(TestIO::new());
    let ctx = dummy_ctx_action(name.clone());

    // Test with a None value
    let mut rs = machine.create_run_state(&io, ctx);
    call_action(&mut rs, &io, name.clone(), [Value::None])?.success();
    drop(rs);

    assert_eq!(io.borrow().publish_stack.len(), 1);
    assert_eq!(io.borrow().publish_stack[0], (ident!("Empty"), vec![]));

    Ok(())
}

#[test]
fn test_negative_numeric_expression() -> anyhow::Result<()> {
    let text = r#"
        action foo(x int) {
            let a = -2
            check x - a == 1
            check -5 == -(4 + 1)
            check 42 == --42
        }

        action neg_min_1() {
            let n = -9223372036854775807
        }
    "#;

    let policy = parse_policy_str(text, Version::V2)?;
    let module = Compiler::new(&policy)
        .ffi_modules(TestIO::FFI_SCHEMAS)
        .compile()?;
    let machine = Machine::from_module(module)?;

    {
        let name = ident!("foo");
        let ctx = dummy_ctx_action(name.clone());
        let io = RefCell::new(TestIO::new());
        let mut rs = machine.create_run_state(&io, ctx);
        rs.call_action(name.clone(), [-1])?.success();
    }

    {
        let name = ident!("neg_min_1");
        let ctx = dummy_ctx_action(name.clone());
        let io = RefCell::new(TestIO::new());
        let mut rs = machine.create_run_state(&io, ctx);
        rs.call_action(name.clone(), iter::empty::<Value>())?
            .success();
    }

    Ok(())
}

#[test]
fn test_negative_logical_expression() -> anyhow::Result<()> {
    let text = r#"
    action foo(x bool, y bool) {
        if x {
            check x
        }
        if !y {
            check !y
        }
    }
    "#;
    let name = ident!("foo");
    let policy = parse_policy_str(text, Version::V2)?;
    let io = RefCell::new(TestIO::new());
    let ctx = dummy_ctx_action(name.clone());
    let module = Compiler::new(&policy)
        .ffi_modules(TestIO::FFI_SCHEMAS)
        .compile()?;
    let machine = Machine::from_module(module)?;

    let mut rs = machine.create_run_state(&io, ctx);
    rs.call_action(name.clone(), [true, false])?.success();

    Ok(())
}

#[test]
fn test_negative_overflow_numeric_expression() -> anyhow::Result<()> {
    let text = r#"
    action check_overflow(x int) {
        let a = -x
    }
    "#;
    let name = ident!("check_overflow");
    let policy = parse_policy_str(text, Version::V2)?;
    let io = RefCell::new(TestIO::new());
    let ctx = dummy_ctx_action(name.clone());
    let module = Compiler::new(&policy)
        .ffi_modules(TestIO::FFI_SCHEMAS)
        .compile()?;
    let machine = Machine::from_module(module)?;

    let mut rs = machine.create_run_state(&io, ctx);
    let result = rs.call_action(name.clone(), [i64::MIN]);

    assert!(result.is_err());

    Ok(())
}

#[test]
fn test_pure_function() -> anyhow::Result<()> {
    let text = r#"
        command Result {
            fields {
                x int
            }
            seal { return todo() }
            open { return todo() }
        }

        function f(x int) int {
            return x + 1
        }

        action foo(x int) {
            publish Result { x: f(x) }
        }
    "#;

    let policy = parse_policy_str(text, Version::V2)?;
    let io = RefCell::new(TestIO::new());
    let module = Compiler::new(&policy)
        .ffi_modules(TestIO::FFI_SCHEMAS)
        .compile()?;
    let machine = Machine::from_module(module)?;

    {
        let name = ident!("foo");
        let ctx = dummy_ctx_action(name.clone());
        let mut rs = machine.create_run_state(&io, ctx);
        call_action(&mut rs, &io, name.clone(), [3])?.success();
    }

    assert_eq!(
        io.borrow().publish_stack[0],
        (
            ident!("Result"),
            vec![KVPair::new(ident!("x"), Value::Int(4)),]
        )
    );

    Ok(())
}

#[test]
fn test_finish_function() -> anyhow::Result<()> {
    let text = r#"
        effect Result {
            x int
        }

        finish function f(x int) {
            emit Result { x: x }
        }

        command Foo {
            fields {
                x int,
            }

            seal { return todo() }
            open { return todo() }

            policy {
                finish {
                    f(this.x)
                }
            }
        }
    "#;

    let policy = parse_policy_str(text, Version::V2)?;
    let io = RefCell::new(TestIO::new());
    let module = Compiler::new(&policy)
        .ffi_modules(TestIO::FFI_SCHEMAS)
        .compile()?;
    let mut machine = Machine::from_module(module)?;

    {
        let name = ident!("Foo");
        let ctx = dummy_ctx_policy(name.clone());
        let self_struct = Struct::new(name.clone(), [KVPair::new(ident!("x"), Value::Int(3))]);
        machine
            .call_command_policy(name.clone(), &self_struct, dummy_envelope(), &io, ctx)?
            .success();
    }

    assert_eq!(
        io.borrow().effect_stack[0],
        (
            ident!("Result"),
            vec![KVPair::new(ident!("x"), Value::Int(3)),]
        )
    );

    Ok(())
}

#[test]
fn test_serialize_deserialize() -> anyhow::Result<()> {
    let text = r#"
        struct Envelope {
            payload bytes
        }

        command Foo {
            fields {
                a int,
                b string,
            }

            seal {
                return Envelope {
                    payload: serialize(this)
                }
            }
            open {
                // Don't access payload this way. See below.
                return deserialize(envelope.payload)
            }

            policy {
                finish {}
            }
        }
    "#;

    let this_struct = Struct::new(
        ident!("Foo"),
        [
            KVPair::new(ident!("a"), Value::Int(1)),
            KVPair::new(ident!("b"), Value::String(text!("foo"))),
        ],
    );

    let policy = parse_policy_str(text, Version::V2)?;
    let io = RefCell::new(TestIO::new());
    let module = Compiler::new(&policy)
        .ffi_modules(TestIO::FFI_SCHEMAS)
        .compile()?;
    let machine = Machine::from_module(module)?;

    let name = ident!("Foo");
    let this_bytes: Vec<u8> = {
        let ctx = dummy_ctx_seal(name.clone());
        let mut rs = machine.create_run_state(&io, ctx);
        rs.call_seal(name.clone(), &this_struct)?.success();
        let result = rs.consume_return()?;
        let mut envelope: Struct = result.try_into()?;
        let payload = envelope
            .fields
            .remove("payload")
            .expect("envelope has no payload");
        payload.try_into()?
    };

    {
        let ctx = dummy_ctx_open(name.clone());
        let mut rs = machine.create_run_state(&io, ctx);
        // call_open expects an envelope struct, so we smuggle the bytes
        // in through a field. The payload would normally be accessed
        // through an FFI module.
        let envelope = Struct::new(
            ident!("Env"),
            [KVPair::new(ident!("payload"), Value::Bytes(this_bytes))],
        );
        rs.call_open(name.clone(), envelope)?.success();
        let result = rs.consume_return()?;
        let got_this: Struct = result.try_into()?;
        assert_eq!(got_this, this_struct);
    }

    Ok(())
}

#[test]
fn test_check_unwrap() -> anyhow::Result<()> {
    let text = r#"
        fact Foo[i int]=>{x int}

        command Setup {
            fields {}

            seal {
                return todo()
            }
            open {
                return todo()
            }

            policy {
                finish {
                    create Foo[i: 1]=>{x: 1}
                }
            }
        }

        action test_existing() {
            let f = check_unwrap query Foo[i: 1]
            check f.x == 1
        }

        action test_nonexistent() {
            let f = check_unwrap query Foo[i: 0]
            check false // would exit(panic), but check_unwrap should exit(check) first
        }
    "#;

    let policy = parse_policy_str(text, Version::V2)?;
    let io = RefCell::new(TestIO::new());
    let module = Compiler::new(&policy)
        .ffi_modules(TestIO::FFI_SCHEMAS)
        .compile()?;
    let machine = Machine::from_module(module)?;

    {
        let cmd_name = ident!("Setup");
        let this_data = Struct {
            name: cmd_name.clone(),
            fields: [].into(),
        };

        let ctx = dummy_ctx_open(cmd_name.clone());
        let mut rs = machine.create_run_state(&io, ctx);
        rs.call_command_policy(cmd_name.clone(), &this_data, dummy_envelope())?
            .success();
    }

    {
        let action_name = ident!("test_existing");
        let ctx = dummy_ctx_open(action_name.clone());
        let mut rs = machine.create_run_state(&io, ctx);
        rs.call_action(action_name.clone(), iter::empty::<Value>())?
            .success();
    }

    {
        let action_name = ident!("test_nonexistent");
        let ctx = dummy_ctx_open(action_name.clone());
        let mut rs = machine.create_run_state(&io, ctx);
        let status = rs.call_action(action_name.clone(), iter::empty::<Value>())?;
        assert_eq!(status, ExitReason::Check);
    }

    Ok(())
}

#[test]
fn test_envelope_in_policy_and_recall() -> anyhow::Result<()> {
    let text = r#"
        struct Envelope {
            payload bytes
        }

        command Foo {
            fields {
                test bytes
            }
            seal { return todo() }
            open { return todo() }

            policy {
                check envelope.payload == this.test
            }

            recall {
                check envelope.payload == this.test
            }
        }
    "#;

    let policy = parse_policy_str(text, Version::V2)?;
    let io = RefCell::new(TestIO::new());
    let module = Compiler::new(&policy).compile()?;
    let machine = Machine::from_module(module)?;
    let test_data = "thing".as_bytes().to_vec();

    {
        let name = ident!("Foo");
        let ctx = dummy_ctx_policy(name.clone());
        let mut rs = machine.create_run_state(&io, ctx);
        rs.call_command_policy(
            name.clone(),
            &Struct::new(
                ident!("Foo"),
                [KVPair::new(ident!("test"), test_data.clone().into())],
            ),
            Struct::new(
                ident!("Envelope"),
                [KVPair::new(ident!("payload"), test_data.clone().into())],
            ),
        )?
        .success();
    }

    {
        let name = ident!("Foo");
        let ctx = dummy_ctx_policy(name.clone());
        let mut rs = machine.create_run_state(&io, ctx);
        rs.call_command_recall(
            name.clone(),
            &Struct::new(
                ident!("Foo"),
                [KVPair::new(ident!("test"), test_data.clone().into())],
            ),
            Struct::new(
                ident!("Envelope"),
                [KVPair::new(ident!("payload"), test_data.clone().into())],
            ),
        )?
        .success();
    }

    Ok(())
}

#[test]
fn test_debug_assert() -> anyhow::Result<()> {
    let text = r#"
    function get_false() bool {
        return false
    }

    action test_debug_assert_failure() {
        debug_assert(false)
    }

    action test_debug_assert_failure_expression() {
        debug_assert(get_false())
    }

    function get_true() bool {
        return true
    }

    action test_debug_assert_pass() {
        debug_assert(true)
        debug_assert(get_true())
    }
    "#;

    let policy = parse_policy_str(text, Version::V2)?;
    let io = RefCell::new(TestIO::new());
    let module = Compiler::new(&policy).debug(true).compile()?;
    let machine = Machine::from_module(module)?;

    fn run_action(
        machine: &Machine,
        io: &RefCell<TestIO>,
        action_name: Identifier,
    ) -> Result<ExitReason, MachineError> {
        let ctx = dummy_ctx_open(action_name.clone());
        let mut rs = machine.create_run_state(io, ctx);
        rs.call_action(action_name.clone(), iter::empty::<Value>())
    }

    assert_eq!(
        run_action(&machine, &io, ident!("test_debug_assert_failure"))?,
        ExitReason::Panic
    );

    assert_eq!(
        run_action(
            &machine,
            &io,
            ident!("test_debug_assert_failure_expression")
        )?,
        ExitReason::Panic
    );

    assert_eq!(
        run_action(&machine, &io, ident!("test_debug_assert_pass"))?,
        ExitReason::Normal
    );

    let module_no_debug = Compiler::new(&policy).debug(false).compile()?;
    let machine_no_debug = Machine::from_module(module_no_debug)?;

    let test_names = vec![
        ident!("test_debug_assert_failure"),
        ident!("test_debug_assert_failure_expression"),
        ident!("test_debug_assert_pass"),
    ];

    for test_name in test_names {
        assert_eq!(
            run_action(&machine_no_debug, &io, test_name)?,
            ExitReason::Normal
        );
    }

    Ok(())
}

#[test]
fn test_global_let_statements() -> anyhow::Result<()> {
    let text = r#"
        let x = 42
        let y = "hello world"
        let z = true

        struct Far {
            a int,
        }

        struct Bar {
            a struct Far,
            b string,
            c bool,
        }

        let d = Bar {
            a: Far {
                a: 3
            },
            b: "y",
            c: false,
        }

        command Result {
            fields {
                a int,
                b string,
                c bool,
                d struct Bar,
            }
            seal { return todo() }
            open { return todo() }
        }

        action foo() {
            let a = x + 1
            let b = y
            let c = !z
            publish Result {
                a: a,
                b: b,
                c: c,
                d: d,
            }
        }
    "#;

    let policy = parse_policy_str(text, Version::V2)?;
    let io = RefCell::new(TestIO::new());
    let module = Compiler::new(&policy)
        .ffi_modules(TestIO::FFI_SCHEMAS)
        .compile()?;
    let machine = Machine::from_module(module)?;

    // Check if the global variables are defined correctly in the machine
    assert_eq!(machine.globals, {
        BTreeMap::from([
            (
                ident!("d"),
                Value::Struct(Struct {
                    name: ident!("Bar"),
                    fields: BTreeMap::from([
                        (
                            ident!("a"),
                            Value::Struct(Struct {
                                name: ident!("Far"),
                                fields: BTreeMap::from([(ident!("a"), Value::Int(3))]),
                            }),
                        ),
                        (ident!("b"), Value::String(text!("y"))),
                        (ident!("c"), Value::Bool(false)),
                    ]),
                }),
            ),
            (ident!("x"), Value::Int(42)),
            (ident!("y"), Value::String(text!("hello world"))),
            (ident!("z"), Value::Bool(true)),
        ])
    });

    let name = ident!("foo");
    let ctx = dummy_ctx_action(name.clone());
    let mut rs = machine.create_run_state(&io, ctx);
    call_action(&mut rs, &io, name.clone(), iter::empty::<Value>())?.success();
    drop(rs);

    // Check if the published struct is correct
    assert_eq!(io.borrow().publish_stack.len(), 1);
    assert_eq!(
        io.borrow().publish_stack[0],
        (
            ident!("Result"),
            vec![
                KVPair::new(ident!("a"), Value::Int(43)),
                KVPair::new(ident!("b"), Value::String(text!("hello world"))),
                KVPair::new(ident!("c"), Value::Bool(false)),
                KVPair::new(
                    ident!("d"),
                    Value::Struct(Struct {
                        name: ident!("Bar"),
                        fields: BTreeMap::from([
                            (
                                ident!("a"),
                                Value::Struct(Struct {
                                    name: ident!("Far"),
                                    fields: BTreeMap::from([(ident!("a"), Value::Int(3))]),
                                }),
                            ),
                            (ident!("b"), Value::String(text!("y"))),
                            (ident!("c"), Value::Bool(false)),
                        ]),
                    }),
                ),
            ]
        )
    );

    Ok(())
}

#[test]
fn test_enum_reference() -> anyhow::Result<()> {
    let text = r#"
        command Sip {
            seal { return todo() }
            open { return todo() }
            fields {
                a string
            }
        }

        enum Drink {
            Water, Coffee
        }

        action test(type enum Drink) {
            match type {
                Drink::Water => {
                    publish Sip { a: "bleh" }
                }
                Drink::Coffee => {
                    publish Sip { a: "mmm" }
                }
            }
        }


    "#;

    let policy = parse_policy_str(text, Version::V2)?;
    let module = Compiler::new(&policy).compile()?;
    let machine = Machine::from_module(module)?;
    let io = RefCell::new(TestIO::new());
    let name = ident!("test");
    let ctx = dummy_ctx_policy(name.clone());
    let mut rs = machine.create_run_state(&io, ctx);
    call_action(
        &mut rs,
        &io,
        name.clone(),
        [machine
            .parse_enum("Drink::Coffee")
            .expect("enum ref is valid")],
    )?
    .success();

    drop(rs);

    assert_eq!(
        io.borrow().publish_stack[0],
        (
            ident!("Sip"),
            vec![KVPair::new(ident!("a"), Value::from(text!("mmm")))]
        )
    );

    Ok(())
}

fn call_action<M, Args>(
    rs: &mut RunState<'_, M>,
    io: &RefCell<M>,
    name: Identifier,
    args: Args,
) -> Result<ExitReason, MachineError>
where
    M: MachineIO<MachineStack>,
    Args: IntoIterator,
    Args::Item: Into<Value>,
{
    let mut er = rs.call_action(name, args)?;
    while let ExitReason::Yield = er {
        // usually, we would seal the command and add it to the IO
        let command_struct: Struct = rs.stack.pop()?;
        let fields = command_struct
            .fields
            .into_iter()
            .map(|(k, v)| KVPair::new(k, v));
        io.borrow_mut().publish(command_struct.name, fields);
        er = rs.run()?;
    }
    Ok(er)
}

#[test]
fn test_enum_parse() -> anyhow::Result<()> {
    let policy = parse_policy_str("enum Drink { Water, Coffee }", Version::V2)?;
    let module = Compiler::new(&policy).compile()?;
    let machine = Machine::from_module(module)?;

    assert_eq!(
        machine.parse_enum("Drink").unwrap_err().err_type,
        MachineErrorType::invalid_type("<Enum>::<Variant>", "Drink", "invalid enum reference")
    );
    assert_eq!(
        machine.parse_enum("Drink::").unwrap_err().err_type,
        MachineErrorType::NotDefined("no value `` in enum `Drink`".to_owned())
    );
    assert_eq!(
        machine.parse_enum("Coffee").unwrap_err().err_type,
        MachineErrorType::invalid_type("<Enum>::<Variant>", "Coffee", "invalid enum reference")
    );
    assert_eq!(
        machine.parse_enum("Drink::Water")?,
        Value::Enum(ident!("Drink"), 0)
    );
    assert_eq!(
        machine.parse_enum("Drink::Coffee")?,
        Value::Enum(ident!("Drink"), 1)
    );
    assert_eq!(
        machine.parse_enum("Drink::Tea").unwrap_err().err_type,
        MachineErrorType::NotDefined("no value `Tea` in enum `Drink`".to_owned())
    );

    Ok(())
}

// Module support

/// Tests serializing then deserializing a [`Module`].
#[test]
fn test_module_round_trip() {
    let policy = parse_policy_str(
        r#"
fact Foo[]=>{x int}

effect Update {
value int
}

command Set {
fields {
    a int,
}
seal { return todo() }
open { return todo() }
policy {
    let x = this.a
    finish {
        create Foo[]=>{x: x}
        emit Update{value: x}
    }
}
}

command Clear {
fields {}
seal { return todo() }
open { return todo() }
policy {
    finish {
        delete Foo[]
    }
}
}

command Increment {
fields {}
seal { return todo() }
open { return todo() }
policy {
    let r = unwrap query Foo[]=>{x: ?}
    let new_x = r.x + 1
    finish {
        update Foo[]=>{x: r.x} to {x: new_x}
        emit Update{value: new_x}
    }
}
}
"#
        .trim(),
        Version::V2,
    )
    .unwrap();

    let want = Compiler::new(&policy).compile().unwrap();
    let machine = Machine::from_module(want.clone());

    let data = {
        let mut buf = Vec::new();
        cbor::into_writer(&want, &mut buf).unwrap();
        buf
    };
    let got: Module = cbor::from_reader(&data[..]).unwrap();
    assert_eq!(got, want);
    assert_eq!(Machine::from_module(got), machine);
}

#[test]
fn test_map() -> anyhow::Result<()> {
    let text = r#"
        fact F[i int]=>{n int}
        effect Result {
            value int
        }

        command Setup {
            open { return todo() }
            seal { return todo() }
            policy {
                finish {
                    create F[i:1]=>{n:1}
                    create F[i:2]=>{n:2}
                    create F[i:3]=>{n:3}
                }
            }
        }

        command Process {
            fields {
                value int
            }
            open { return todo() }
            seal { return todo() }
            policy {
                finish {
                    emit Result {
                        value: this.value
                    }
                }
            }
        }

        action test() {
            map F[i:?] as f {
                publish Process { value: f.n }
            }
        }
    "#;

    let policy = parse_policy_str(text, Version::V2)?;
    let module = Compiler::new(&policy)
        .ffi_modules(TestIO::FFI_SCHEMAS)
        .compile()?;
    let machine = Machine::from_module(module)?;
    let io = RefCell::new(TestIO::new());

    // Empty results. Run test without creating facts.
    {
        let name = ident!("test");
        let ctx = dummy_ctx_action(name.clone());
        let mut rs = machine.create_run_state(&io, ctx);
        let prev_stack_depth = rs.stack.len();
        call_action(&mut rs, &io, name.clone(), iter::empty::<Value>())?.success();

        // Make sure we didn't leave any trailing values on the stack
        let stack = rs.stack.into_vec();
        assert_eq!(stack.len(), prev_stack_depth);
    }

    // Test with some data
    {
        let name = ident!("Setup");
        let ctx = dummy_ctx_policy(name.clone());
        let mut rs = machine.create_run_state(&io, ctx);
        let self_struct = Struct::new(name.clone(), &[]);
        rs.call_command_policy(name.clone(), &self_struct, dummy_envelope())?
            .success();
    }
    {
        // Create a new scope so that the Runstate is fully dropped
        // before io.borrow().publish_stack is accessed
        {
            let name = ident!("test");
            let ctx = dummy_ctx_action(name.clone());
            let mut rs = machine.create_run_state(&io, ctx);
            let prev_stack_depth = rs.stack.len();
            call_action(&mut rs, &io, name.clone(), iter::empty::<Value>())?.success();

            // Make sure we didn't leave any trailing values on the stack
            let stack = rs.stack.into_vec();
            assert_eq!(stack.len(), prev_stack_depth);
        }

        // Assert we iterated as many times as expected, and with the correct results each time.
        assert_eq!(io.borrow().publish_stack.len(), 3);
        for (i, value) in [1, 2, 3].into_iter().enumerate() {
            let kv = &io.borrow().publish_stack[i].1;
            assert_eq!(*kv[0].value(), Value::Int(value));
        }
    }
    Ok(())
}

#[test]
fn test_optional_type_validation() -> anyhow::Result<()> {
    let text = r#"
        command TypeValidation {
            fields {
                maybe_int optional int,
                name string,
            }
            seal { return todo() }
            open { return todo() }
            policy {
                finish {}
            }
        }

        action type_validation(maybe_int_input optional int, name_input string) {
            publish TypeValidation{maybe_int: maybe_int_input, name: name_input}
        }
    "#;

    let policy = parse_policy_str(text, Version::V2)?;
    let io = RefCell::new(TestIO::new());
    let module = Compiler::new(&policy)
        .ffi_modules(TestIO::FFI_SCHEMAS)
        .compile()?;
    let machine = Machine::from_module(module)?;

    let cases = [
        (
            Ok(ExitReason::Normal),
            [
                KVPair::new(ident!("maybe_int"), Value::None),
                KVPair::new(ident!("name"), Value::String(text!("foo"))),
            ],
        ),
        (
            Ok(ExitReason::Normal),
            [
                KVPair::new(ident!("maybe_int"), Value::Int(5)),
                KVPair::new(ident!("name"), Value::String(text!("foo"))),
            ],
        ),
        (
            Err(MachineErrorType::invalid_type(
                "string",
                "None",
                "invalid function argument",
            )),
            [
                KVPair::new(ident!("maybe_int"), Value::None),
                KVPair::new(ident!("name"), Value::None),
            ],
        ),
    ];

    for case in cases.into_iter() {
        let (expected, args) = case;

        // action call validation
        {
            let name = ident!("type_validation");
            let ctx = dummy_ctx_action(name.clone());
            let mut rs = machine.create_run_state(&io, ctx);
            let action_args = args.iter().map(KVPair::value).cloned();

            assert_eq!(
                call_action(&mut rs, &io, name.clone(), action_args).map_err(|e| e.err_type),
                expected
            );
        }

        // command call validation
        {
            let name = ident!("TypeValidation");
            let ctx = dummy_ctx_policy(name.clone());
            let mut rs = machine.create_run_state(&io, ctx);

            assert_eq!(
                rs.call_command_policy(
                    name.clone(),
                    &Struct::new(name.clone(), args),
                    dummy_envelope()
                )
                .map_err(|e| e.err_type),
                expected
            );
        }
    }

    Ok(())
}

#[test]
fn test_block_expression() -> anyhow::Result<()> {
    let policy_text = r#"
        command TestCommand {
            fields {
                x int
            }

            seal { return todo() }
            open { return todo() }

            policy {
            }
        }

        action test() {
            let a = 3
            let b = 4
            let x = {
                let c = 5
                : a + b + c
            }

            publish TestCommand {
                x: x
            }
        }
    "#
    .trim();

    let policy = parse_policy_str(policy_text, Version::V2)?;
    let io = RefCell::new(TestIO::new());
    let module = Compiler::new(&policy)
        .ffi_modules(TestIO::FFI_SCHEMAS)
        .compile()?;
    let machine = Machine::from_module(module)?;
    let name = ident!("test");
    let args: [Value; 0] = [];
    let ctx = dummy_ctx_action(name.clone());
    let mut rs = machine.create_run_state(&io, ctx);
    let r = call_action(&mut rs, &io, name.clone(), args)?;
    assert_eq!(r, ExitReason::Normal);

    assert_eq!(
        io.borrow_mut().publish_stack.last(),
        Some(&(
            ident!("TestCommand"),
            vec![KVPair::new(ident!("x"), Value::Int(12))]
        ))
    );

    Ok(())
}

#[test]
fn test_substruct_happy_path() -> anyhow::Result<()> {
    let policy_str = r#"
        command Foo {
            fields {
                x int,
                y bool,
            }
            seal { return todo() }
            open { return todo() }
        }
        struct Bar {
            x int,
            y bool,
            z string,
        }
        action baz(source struct Bar) {
            publish source substruct Foo
        }
    "#;
    let policy = parse_policy_str(policy_str, Version::V2)?;
    let module = Compiler::new(&policy).compile()?;
    let machine = Machine::from_module(module)?;
    let io = RefCell::new(TestIO::new());
    let action_name = ident!("baz");
    let ctx = dummy_ctx_action(action_name.clone());
    let mut rs = machine.create_run_state(&io, ctx);
    call_action(
        &mut rs,
        &io,
        action_name.clone(),
        [Value::Struct(Struct::new(
            ident!("Bar"),
            [
                (ident!("x"), Value::Int(30)),
                (ident!("y"), Value::Bool(false)),
                (ident!("z"), Value::String(text!("lorem"))),
            ],
        ))],
    )?
    .success();
    drop(rs);

    assert_eq!(
        io.borrow().publish_stack[0],
        (
            ident!("Foo"),
            vec![
                KVPair::new(ident!("x"), Value::Int(30)),
                KVPair::new(ident!("y"), Value::Bool(false)),
            ]
        )
    );
    Ok(())
}

#[test]
<<<<<<< HEAD
#[ignore = "TODO: rewrite to use deserialize so we have an Indeterminate struct as lhs of substruct"]
fn test_substruct_errors() -> anyhow::Result<()> {
    let cases = [
        (
            r#"
                command Foo {
                    fields {
                        x int,
                        y bool,
                        z string,
                    }
                    seal { return todo() }
                    open { return todo() }
                }
                struct Bar {
                    x int,
                    y bool,
                }
                action baz(source struct Bar) {
                    let definitely_source = if true {
                        :source
                    } else {
                        :todo()
                    }

                    // Foo is not a subset of Bar
                    publish definitely_source substruct Foo
                }
            "#,
            ident!("baz"),
            Err(MachineErrorType::InvalidStructMember(ident!("z"))),
            [Value::Struct(Struct::new(
                ident!("Bar"),
                [
                    (ident!("x"), Value::Int(30)),
                    (ident!("y"), Value::Bool(false)),
                ],
            ))],
        ),
        (
            r#"
                command Foo {
                    fields {
                        x string
                    }
                    seal { return todo() }
                    open { return todo() }
                }
                struct Bar {
                    x int,
                }
                action baz(source struct Bar) {
                    let definitely_source = if true {
                        :source
                    } else {
                        :todo()
                    }

                    // Foo.x and Bar.x have different types
                    publish definitely_source substruct Foo
                }
            "#,
            ident!("baz"),
            Err(MachineErrorType::InvalidStructMember(ident!("x"))),
            [Value::Struct(Struct::new(
                ident!("Bar"),
                [(ident!("x"), Value::Int(30))],
            ))],
        ),
    ];

    for (policy_str, action_name, expected, action_args) in cases {
        let policy = parse_policy_str(policy_str, Version::V2)?;
        let module = Compiler::new(&policy).compile()?;
        let machine = Machine::from_module(module)?;
        let io = RefCell::new(TestIO::new());
        let ctx = dummy_ctx_action(action_name.clone());
        let mut rs = machine.create_run_state(&io, ctx);

        assert_eq!(
            rs.call_action(action_name.clone(), action_args)
                .map_err(|e| e.err_type),
            expected
        )
    }

    Ok(())
}

#[test]
fn test_struct_composition() -> anyhow::Result<()> {
    let policy_str = r#"
        command Foo {
            fields {
                x int,
                y bool,
                z string,
            }
            seal { return todo() }
            open { return todo() }
        }
        struct Bar {
            x int,
            y bool,
            z string,
        }
        action baz(source struct Bar, x int) {
            publish Foo { x: x, ...source }
        }
    "#;
    let policy = parse_policy_str(policy_str, Version::V2)?;
    let module = Compiler::new(&policy).compile()?;
    let machine = Machine::from_module(module)?;
    let io = RefCell::new(TestIO::new());
    let action_name = ident!("baz");
    let ctx = dummy_ctx_action(action_name.clone());
    let mut rs = machine.create_run_state(&io, ctx);
    call_action(
        &mut rs,
        &io,
        action_name,
        [
            Value::Struct(Struct::new(
                ident!("Bar"),
                [
                    (ident!("x"), Value::Int(30)),
                    (ident!("y"), Value::Bool(false)),
                    (ident!("z"), Value::String(text!("lorem"))),
                ],
            )),
            Value::Int(10),
        ],
    )?
    .success();
    drop(rs);

    assert_eq!(
        io.borrow().publish_stack[0],
        (
            ident!("Foo"),
            vec![
                KVPair::new(ident!("x"), Value::Int(10)),
                KVPair::new(ident!("y"), Value::Bool(false)),
                KVPair::new(ident!("z"), Value::String(text!("lorem")))
            ]
        )
    );
    Ok(())
}

#[test]
=======
>>>>>>> 73babac9
fn test_boolean_operators() {
    fn check(expr: &str) {
        let policy = parse_policy_str(&format!("action f() {{ check {expr} }}"), Version::V2)
            .expect("parse");
        let module = Compiler::new(&policy).compile().expect("compile");
        let machine = Machine::from_module(module).expect("machine");
        let io = RefCell::new(TestIO::new());
        let ctx = dummy_ctx_action(ident!("f"));
        let mut rs = machine.create_run_state(&io, ctx);
        let exit = rs
            .call_action(ident!("f"), iter::empty::<Value>())
            .expect("action runs");
        assert_eq!(exit, ExitReason::Normal);
        assert!(rs.stack.is_empty());
    }

    check("true && true");
    check("!(true && false)");
    check("!(false && true)");
    check("!(false && false)");

    check("!(false || false)");
    check("true || false");
    check("false || true");
    check("true || true");
}

#[test]
fn test_boolean_short_circuit() {
    fn run(expr: &str) -> ExitReason {
        let policy = parse_policy_str(&format!("action f() {{ check {expr} }}"), Version::V2)
            .expect("parse");
        let module = Compiler::new(&policy)
            .debug(true)
            .compile()
            .expect("compile");
        let machine = Machine::from_module(module).expect("machine");
        let io = RefCell::new(TestIO::new());
        let ctx = dummy_ctx_action(ident!("f"));
        let mut rs = machine.create_run_state(&io, ctx);

        let exit = rs
            .call_action(ident!("f"), iter::empty::<Value>())
            .expect("action runs");
        assert!(rs.stack.is_empty());
        exit
    }

    assert_eq!(run("true && todo()"), ExitReason::Panic);
    assert_eq!(run("false && todo()"), ExitReason::Check);
    assert_eq!(run("true || todo()"), ExitReason::Normal);
    assert_eq!(run("false || todo()"), ExitReason::Panic);
}

#[test]
fn test_comparison_operators() {
    fn check(expr: &str) {
        let policy = parse_policy_str(&format!("action f() {{ check {expr} }}"), Version::V2)
            .expect("parse");
        let module = Compiler::new(&policy).compile().expect("compile");
        let machine = Machine::from_module(module).expect("machine");
        let io = RefCell::new(TestIO::new());
        let ctx = dummy_ctx_action(ident!("f"));
        let mut rs = machine.create_run_state(&io, ctx);
        let exit = rs
            .call_action(ident!("f"), iter::empty::<Value>())
            .expect("action runs");
        assert_eq!(exit, ExitReason::Normal);
        assert!(rs.stack.is_empty());
    }

    check("1 < 2");
    check("1 <= 2");
    check("!(1 > 2)");
    check("!(1 >= 2)");

    check("2 > 1");
    check("2 >= 1");
    check("!(2 < 1)");
    check("!(2 <= 1)");
}<|MERGE_RESOLUTION|>--- conflicted
+++ resolved
@@ -2406,97 +2406,6 @@
 }
 
 #[test]
-<<<<<<< HEAD
-#[ignore = "TODO: rewrite to use deserialize so we have an Indeterminate struct as lhs of substruct"]
-fn test_substruct_errors() -> anyhow::Result<()> {
-    let cases = [
-        (
-            r#"
-                command Foo {
-                    fields {
-                        x int,
-                        y bool,
-                        z string,
-                    }
-                    seal { return todo() }
-                    open { return todo() }
-                }
-                struct Bar {
-                    x int,
-                    y bool,
-                }
-                action baz(source struct Bar) {
-                    let definitely_source = if true {
-                        :source
-                    } else {
-                        :todo()
-                    }
-
-                    // Foo is not a subset of Bar
-                    publish definitely_source substruct Foo
-                }
-            "#,
-            ident!("baz"),
-            Err(MachineErrorType::InvalidStructMember(ident!("z"))),
-            [Value::Struct(Struct::new(
-                ident!("Bar"),
-                [
-                    (ident!("x"), Value::Int(30)),
-                    (ident!("y"), Value::Bool(false)),
-                ],
-            ))],
-        ),
-        (
-            r#"
-                command Foo {
-                    fields {
-                        x string
-                    }
-                    seal { return todo() }
-                    open { return todo() }
-                }
-                struct Bar {
-                    x int,
-                }
-                action baz(source struct Bar) {
-                    let definitely_source = if true {
-                        :source
-                    } else {
-                        :todo()
-                    }
-
-                    // Foo.x and Bar.x have different types
-                    publish definitely_source substruct Foo
-                }
-            "#,
-            ident!("baz"),
-            Err(MachineErrorType::InvalidStructMember(ident!("x"))),
-            [Value::Struct(Struct::new(
-                ident!("Bar"),
-                [(ident!("x"), Value::Int(30))],
-            ))],
-        ),
-    ];
-
-    for (policy_str, action_name, expected, action_args) in cases {
-        let policy = parse_policy_str(policy_str, Version::V2)?;
-        let module = Compiler::new(&policy).compile()?;
-        let machine = Machine::from_module(module)?;
-        let io = RefCell::new(TestIO::new());
-        let ctx = dummy_ctx_action(action_name.clone());
-        let mut rs = machine.create_run_state(&io, ctx);
-
-        assert_eq!(
-            rs.call_action(action_name.clone(), action_args)
-                .map_err(|e| e.err_type),
-            expected
-        )
-    }
-
-    Ok(())
-}
-
-#[test]
 fn test_struct_composition() -> anyhow::Result<()> {
     let policy_str = r#"
         command Foo {
@@ -2558,8 +2467,6 @@
 }
 
 #[test]
-=======
->>>>>>> 73babac9
 fn test_boolean_operators() {
     fn check(expr: &str) {
         let policy = parse_policy_str(&format!("action f() {{ check {expr} }}"), Version::V2)
