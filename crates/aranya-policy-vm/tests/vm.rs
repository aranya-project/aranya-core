#![cfg(test)]
#![allow(clippy::unwrap_used)]

mod bits;

use std::{cell::RefCell, collections::BTreeMap, iter};

use aranya_crypto::{BaseId, DeviceId, policy::CmdId};
use aranya_policy_ast::{self as ast, Version};
use aranya_policy_compiler::Compiler;
use aranya_policy_lang::lang::parse_policy_str;
use aranya_policy_vm::{
    ActionContext, CommandContext, ExitReason, FactValue, Identifier, KVPair, Machine,
    MachineError, MachineErrorType, MachineIO, MachineStack, Module, OpenContext, PolicyContext,
    RunState, SealContext, Stack as _, Struct, Value, ident, text,
};
use bits::{policies::*, testio::*};
use ciborium as cbor;

fn dummy_ctx_action(name: Identifier) -> CommandContext {
    CommandContext::Action(ActionContext {
        name,
        head_id: CmdId::default(),
    })
}

fn dummy_ctx_seal(name: Identifier) -> CommandContext {
    CommandContext::Seal(SealContext {
        name,
        head_id: CmdId::default(),
    })
}

fn dummy_ctx_open(name: Identifier) -> CommandContext {
    CommandContext::Open(OpenContext {
        name,
        parent_id: CmdId::default(),
    })
}

fn dummy_ctx_policy(name: Identifier) -> CommandContext {
    CommandContext::Policy(PolicyContext {
        name,
        id: CmdId::default(),
        author: DeviceId::default(),
<<<<<<< HEAD
        parent_id: CmdId::default(),
        version: Id::default(),
=======
        version: BaseId::default(),
>>>>>>> 3070ea59
    })
}

fn dummy_ctx_recall(name: Identifier) -> CommandContext {
    CommandContext::Recall(PolicyContext {
        name,
        id: CmdId::default(),
        author: DeviceId::default(),
<<<<<<< HEAD
        parent_id: CmdId::default(),
        version: Id::default(),
=======
        version: BaseId::default(),
>>>>>>> 3070ea59
    })
}

fn dummy_envelope() -> Struct {
    Struct {
        name: ident!("Envelope"),
        fields: BTreeMap::new(),
    }
}

macro_rules! vm_struct {
    ($ident:ident { $( $field:ident : $val:expr ),* $(,)? }) => {
        Struct {
            name: ident!(stringify!($ident)),
            fields: [ $(
                (ident!(stringify!($field)), Value::from($val))
            ),* ].into()
        }
    };
}

// Data types

#[test]
fn test_bytes() -> anyhow::Result<()> {
    let text = r#"
        command Foo {
            fields {
                id_field id,
                x bytes,
            }
            seal { return todo() }
            open { return todo() }
        }

        action foo(id_input id, x bytes) {
            publish Foo{id_field: id_input, x: x}
        }
    "#;

    let policy = parse_policy_str(text, Version::V2)?;
    let io = RefCell::new(TestIO::new());
    let mut published = Vec::new();
    let module = Compiler::new(&policy)
        .ffi_modules(TestIO::FFI_SCHEMAS)
        .compile()?;
    let machine = Machine::from_module(module)?;
    {
        let name = ident!("foo");
        let ctx = dummy_ctx_action(name.clone());
        let mut rs = machine.create_run_state(&io, ctx);

        call_action(
            &mut rs,
            &mut published,
            name,
            [Value::Id(BaseId::default()), Value::Bytes(vec![0, 255, 42])],
        )?
        .success();
    }

    assert_eq!(
        published,
        [vm_struct!(Foo {
            id_field: BaseId::default(),
            x: vec![0, 255, 42],
        })]
    );

    Ok(())
}

#[test]
fn test_structs() -> anyhow::Result<()> {
    let text = r#"
        struct Bar {
            x int
        }

        command Foo {
            fields {
                id_field id,
                bar struct Bar,
            }
            seal { return todo() }
            open { return todo() }
        }

        action foo(id_input id, x int) {
            publish Foo{
                id_field: id_input,
                bar: Bar {
                    x: x
                },
            }
        }
    "#;

    let policy = parse_policy_str(text, Version::V2)?;
    let io = RefCell::new(TestIO::new());
    let mut published = Vec::new();
    let module = Compiler::new(&policy)
        .ffi_modules(TestIO::FFI_SCHEMAS)
        .compile()?;
    let machine = Machine::from_module(module)?;

    assert_eq!(
        machine.struct_defs.get("Bar"),
        Some(&vec![ast::FieldDefinition {
            identifier: ast::Ident {
                name: ident!("x"),
                span: ast::Span::new(34, 35)
            },
            field_type: ast::VType {
                kind: ast::TypeKind::Int,
                span: ast::Span::new(36, 39)
            }
        }])
    );

    {
        let name = ident!("foo");
        let ctx = dummy_ctx_action(name.clone());
        let mut rs = machine.create_run_state(&io, ctx);
        call_action(
            &mut rs,
            &mut published,
            name,
            [Value::Id(BaseId::default()), Value::Int(3)],
        )?
        .success();
    }

    assert_eq!(
        published,
        [vm_struct!(Foo {
            bar: vm_struct!(Bar { x: 3 }),
            id_field: BaseId::default(),
        })]
    );

    Ok(())
}

// Basic entry points - action, policy, seal, open (TODO: recall)

#[test]
fn test_action() -> anyhow::Result<()> {
    let policy = parse_policy_str(TEST_POLICY_1.trim(), Version::V2)?;

    let name = ident!("foo");
    let module = Compiler::new(&policy)
        .ffi_modules(TestIO::FFI_SCHEMAS)
        .compile()?;
    let machine = Machine::from_module(module)?;
    let io = RefCell::new(TestIO::new());
    let mut published = Vec::new();
    let ctx = dummy_ctx_action(name.clone());

    let mut rs = machine.create_run_state(&io, ctx);
    call_action(&mut rs, &mut published, name, [Value::from(3)])?.success();

    assert_eq!(published, [vm_struct!(Foo { a: 3, b: 4 })]);

    Ok(())
}

#[test]
fn test_action_wrong_args() -> anyhow::Result<()> {
    let policy = parse_policy_str(TEST_POLICY_1.trim(), Version::V2)?;

    let name = ident!("foo");
    let module = Compiler::new(&policy).compile()?;
    let mut machine = Machine::from_module(module)?;
    let ctx = dummy_ctx_action(name.clone());

    // wrong number of args
    {
        let io = RefCell::new(TestIO::new());

        let err = machine
            .call_action(
                name.clone(),
                [Value::from(text!("3")), Value::from(false)],
                &io,
                ctx.clone(),
            )
            .unwrap_err()
            .err_type;
        assert_eq!(
            err,
            MachineErrorType::Unknown(String::from(
                "action `foo` expects 1 argument(s), but was called with 2"
            ))
        );
    }

    // invalid type
    {
        let io = RefCell::new(TestIO::new());

        let err = machine
            .call_action(name, [Value::from(text!("3"))], &io, ctx)
            .unwrap_err()
            .err_type;
        assert_eq!(
            err,
            MachineErrorType::invalid_type("int", "String", "invalid function argument")
        );
    }

    Ok(())
}

#[test]
fn test_action_call_action() -> anyhow::Result<()> {
    let policy = parse_policy_str(TEST_POLICY_1, Version::V2).expect("should parse");
    let module = Compiler::new(&policy).compile().expect("should compile");
    let machine = Machine::from_module(module).expect("should create machine");
    let io = RefCell::new(TestIO::new());
    let mut published = Vec::new();

    let action_name = ident!("bar");
    let ctx = dummy_ctx_action(action_name.clone());
    let mut rs = machine.create_run_state(&io, ctx);
    call_action(&mut rs, &mut published, action_name, Vec::<i64>::new())?.success();

    assert_eq!(
        published,
        [
            vm_struct!(Foo { a: 4, b: 4 }),
            vm_struct!(Foo { a: 3, b: 4 })
        ]
    );

    Ok(())
}

#[test]
fn test_command_policy() -> anyhow::Result<()> {
    let policy = parse_policy_str(TEST_POLICY_1.trim(), Version::V2)?;

    let name = ident!("Foo");
    let module = Compiler::new(&policy)
        .ffi_modules(TestIO::FFI_SCHEMAS)
        .compile()?;
    let mut machine = Machine::from_module(module)?;
    let ctx = dummy_ctx_policy(name.clone());
    let io = RefCell::new(TestIO::new());

    let this_data = Struct {
        name,
        fields: vec![(ident!("a"), Value::Int(3)), (ident!("b"), Value::Int(4))]
            .into_iter()
            .collect(),
    };
    machine
        .call_command_policy(this_data, dummy_envelope(), &io, ctx)
        .expect("Could not call command policy")
        .success();

    println!("effects: {:?}", io.borrow().effect_stack);

    Ok(())
}

#[test]
fn test_command_invalid_this() {
    let policy = parse_policy_str(TEST_POLICY_1.trim(), Version::V2).expect("should parse");

    let name = ident!("Foo");
    let module = Compiler::new(&policy)
        .ffi_modules(TestIO::FFI_SCHEMAS)
        .compile()
        .expect("should compile");
    let mut machine = Machine::from_module(module).expect("should create machine");
    let ctx = dummy_ctx_policy(name.clone());

    // invalid field count
    {
        let io = RefCell::new(TestIO::new());
        let this_data = Struct {
            name: name.clone(),
            fields: vec![(ident!("b"), Value::Int(4))].into_iter().collect(),
        };
        let err = machine
            .call_command_policy(this_data, dummy_envelope(), &io, ctx.clone())
            .unwrap_err()
            .err_type;
        assert_eq!(
            err,
            MachineErrorType::Unknown(String::from(
                "command `Foo` expects 2 field(s), but `this` contains 1"
            ))
        );
    }

    // invalid field name
    {
        let io = RefCell::new(TestIO::new());
        let this_data = Struct {
            name: name.clone(),
            fields: vec![(ident!("aaa"), Value::Int(3)), (ident!("b"), Value::Int(4))]
                .into_iter()
                .collect(),
        };
        let err = machine
            .call_command_policy(this_data, dummy_envelope(), &io, ctx.clone())
            .unwrap_err()
            .err_type;
        assert_eq!(err, MachineErrorType::InvalidStructMember(ident!("aaa")));
    }

    // invalid type
    {
        let io = RefCell::new(TestIO::new());
        let this_data = Struct {
            name,
            fields: vec![
                (ident!("a"), Value::Int(3)),
                (ident!("b"), Value::Bool(false)),
            ]
            .into_iter()
            .collect(),
        };
        let err = machine
            .call_command_policy(this_data, dummy_envelope(), &io, ctx)
            .unwrap_err()
            .err_type;
        assert_eq!(
            err,
            MachineErrorType::invalid_type("int", "Bool", "invalid function argument")
        );
    }
}

// Fact manipulation

#[test]
fn test_fact_create_delete() -> anyhow::Result<()> {
    let policy = parse_policy_str(TEST_POLICY_2.trim(), Version::V2)?;

    let module = Compiler::new(&policy)
        .ffi_modules(TestIO::FFI_SCHEMAS)
        .compile()?;
    let mut machine = Machine::from_module(module)?;
    let io = RefCell::new(TestIO::new());

    // We have to scope the RunState so that it and its mutable
    // reference to IO is dropped before we inspect the IO struct.
    {
        let name = ident!("Set");
        let ctx = dummy_ctx_policy(name.clone());
        let self_struct = Struct::new(name, [(KVPair::new_int(ident!("a"), 3))]);
        machine
            .call_command_policy(self_struct, dummy_envelope(), &io, ctx)?
            .success();
    }

    let fk = (ident!("Foo"), vec![]);
    let fv = vec![FactValue::new(ident!("x"), Value::Int(3))];
    assert_eq!(io.borrow().facts[&fk], fv);

    {
        let name = ident!("Clear");
        let ctx = dummy_ctx_policy(name.clone());
        let self_struct = Struct::new(name, &[]);
        machine
            .call_command_policy(self_struct, dummy_envelope(), &io, ctx)?
            .success();
    }

    assert_eq!(io.borrow().facts.get(&fk), None);

    Ok(())
}

#[test]
fn test_fact_query() -> anyhow::Result<()> {
    let policy = parse_policy_str(TEST_POLICY_2.trim(), Version::V2)?;

    let module = Compiler::new(&policy)
        .ffi_modules(TestIO::FFI_SCHEMAS)
        .compile()?;
    let mut machine = Machine::from_module(module)?;
    let io = RefCell::new(TestIO::new());

    {
        let name = ident!("Set");
        let ctx = dummy_ctx_policy(name.clone());
        let self_struct = Struct::new(name, [KVPair::new_int(ident!("a"), 3)]);
        machine
            .call_command_policy(self_struct, dummy_envelope(), &io, ctx)?
            .success();

        let name = ident!("Increment");
        let ctx = dummy_ctx_policy(name.clone());
        let self_struct = Struct::new(name, &[]);
        machine
            .call_command_policy(self_struct, dummy_envelope(), &io, ctx)?
            .success();
    }

    let fk = (ident!("Foo"), vec![]);
    let fv = vec![FactValue::new(ident!("x"), Value::Int(4))];
    assert_eq!(io.borrow().facts[&fk], fv);

    Ok(())
}

#[test]
fn test_invalid_update() -> anyhow::Result<()> {
    fn run(initial_value: i64) -> anyhow::Result<ExitReason> {
        let policy = parse_policy_str(POLICY_TEST_UPDATE.trim(), Version::V2)?;

        let module = Compiler::new(&policy)
            .ffi_modules(TestIO::FFI_SCHEMAS)
            .compile()?;
        let mut machine = Machine::from_module(module)?;
        let io = RefCell::new(TestIO::new());

        let exit = {
            let name = ident!("Set");
            let ctx = dummy_ctx_policy(name.clone());
            let self_struct = Struct::new(name, [KVPair::new_int(ident!("a"), initial_value)]);
            machine
                .call_command_policy(self_struct, dummy_envelope(), &io, ctx)?
                .success();

            let name = ident!("Increment");
            let ctx = dummy_ctx_policy(name.clone());
            let self_struct = Struct::new(name, &[]);
            machine.call_command_policy(self_struct, dummy_envelope(), &io, ctx)?
        };

        let fk = (ident!("Foo"), vec![]);
        let fv = vec![FactValue::new(ident!("x"), Value::Int(initial_value + 1))];
        assert_eq!(io.borrow().facts[&fk], fv);

        Ok(exit)
    }

    // Incrementing from '0' is valid
    assert_eq!(run(0).unwrap(), ExitReason::Normal);

    // Incrementing from a value other than '0' is invalid
    let err = run(10).unwrap_err().downcast::<MachineError>()?;
    assert_eq!(err.err_type, MachineErrorType::InvalidFact(ident!("Foo")));

    Ok(())
}

#[test]
fn test_fact_exists() -> anyhow::Result<()> {
    let text = r#"
    enum Bool {
        True,
        False
    }

    fact Foo[] => {x int}
    fact Bar[i int] => {s string, b enum Bool}

    command setup {
        fields {}
        seal { return todo() }
        open { return todo() }
        policy {
            finish {
                create Foo[] => {x: 3}
                create Bar[i: 1] => {s: "abc", b: Bool::True}
            }
        }
    }

    action testExists() {
        check exists Foo[] => {x: 3}
        check exists Foo[]
        check exists Bar[i: 1] => {s: "abc", b: Bool::True}

        check exists Foo[] => {x: ?}
        check exists Bar[i: ?] => {s: ?, b: Bool::True}

        // Not-exists

        // no fact with such values
        check !exists Bar[i:0] => {s:"ab", b:Bool::True}
        check !exists Bar[i:1] => {s:"", b:Bool::True}
        check !exists Bar[i: ?]=>{s: "ab", b: ?}
    }
    "#;

    let policy = parse_policy_str(text.trim(), Version::V2)?;

    let io = RefCell::new(TestIO::new());
    let mut published = Vec::new();
    let module = Compiler::new(&policy)
        .ffi_modules(TestIO::FFI_SCHEMAS)
        .compile()?;
    let machine = Machine::from_module(module)?;
    {
        let name = ident!("setup");
        let ctx = dummy_ctx_policy(name.clone());
        let mut rs = machine.create_run_state(&io, ctx);
        let self_struct = Struct::new(name, &[]);
        rs.call_command_policy(self_struct, dummy_envelope())?
            .success();
    }

    {
        let name = ident!("testExists");
        let ctx = dummy_ctx_action(name.clone());
        let mut rs = machine.create_run_state(&io, ctx);
        call_action(&mut rs, &mut published, name, iter::empty::<Value>())?.success();
    }

    Ok(())
}

#[test]
fn test_counting() -> anyhow::Result<()> {
    let text = r#"
        fact Foo[i int]=>{}

        command Setup {
            open { return todo() }
            seal { return todo() }
            policy {
                finish {
                    create Foo[i:1]=>{}
                    create Foo[i:2]=>{}
                    create Foo[i:3]=>{}
                }
            }
        }

        command TestUpTo {
            open { return todo() }
            seal { return todo() }
            policy {
                let count_one = count_up_to 1 Foo[i:?]
                check count_one == 1
                let count_two = count_up_to 2 Foo[i:?]
                check count_two == 2
                let count_all = count_up_to 10 Foo[i:?]
                check count_all == 3
                let count_max = count_up_to 9223372036854775807 Foo[i:?]
                check count_max == 3
            }
        }

        command TestAtLeast {
            open { return todo() }
            seal { return todo() }
            policy {
                check at_least 1 Foo[i:?]
                check at_least 3 Foo[i:?]
                check at_least 4 Foo[i:?] == false
            }
        }

        command TestAtMost {
            open { return todo() }
            seal { return todo() }
            policy {
                check at_most 1 Foo[i:?] == false
                check at_most 3 Foo[i:?]
                check at_most 4 Foo[i:?]
            }
        }

        command TestExactly {
            open { return todo() }
            seal { return todo() }
            policy {
                check exactly 1 Foo[i:?] == false
                check exactly 3 Foo[i:?]
                check exactly 4 Foo[i:?] == false
            }
        }
    "#;

    let policy = parse_policy_str(text.trim(), Version::V2)?;

    let io = RefCell::new(TestIO::new());
    let module = Compiler::new(&policy)
        .ffi_modules(TestIO::FFI_SCHEMAS)
        .compile()?;
    let machine = Machine::from_module(module)?;

    {
        let name = ident!("Setup");
        let ctx = dummy_ctx_policy(name.clone());
        let mut rs = machine.create_run_state(&io, ctx);
        let self_struct = Struct::new(name, &[]);
        rs.call_command_policy(self_struct, dummy_envelope())?
            .success();
    }

    println!("TestUpTo...");
    {
        let name = ident!("TestUpTo");
        let ctx = dummy_ctx_policy(name.clone());
        let mut rs = machine.create_run_state(&io, ctx);
        let self_struct = Struct::new(name, &[]);
        rs.call_command_policy(self_struct, dummy_envelope())?
            .success();
    }

    println!("TestAtLeast...");
    {
        let name = ident!("TestAtLeast");
        let ctx = dummy_ctx_policy(name.clone());
        let mut rs = machine.create_run_state(&io, ctx);
        let self_struct = Struct::new(name, &[]);
        rs.call_command_policy(self_struct, dummy_envelope())?
            .success();
    }

    println!("TestAtMost...");
    {
        let name = ident!("TestAtMost");
        let ctx = dummy_ctx_policy(name.clone());
        let mut rs = machine.create_run_state(&io, ctx);
        let self_struct = Struct::new(name, &[]);
        rs.call_command_policy(self_struct, dummy_envelope())?
            .success();
    }

    println!("TestExactly...");
    {
        let name = ident!("TestExactly");
        let ctx = dummy_ctx_policy(name.clone());
        let mut rs = machine.create_run_state(&io, ctx);
        let self_struct = Struct::new(name, &[]);
        rs.call_command_policy(self_struct, dummy_envelope())?
            .success();
    }

    Ok(())
}

#[test]
fn test_fact_function_return() -> anyhow::Result<()> {
    let text = r#"
        fact Foo[a int]=>{b int}

        effect Result {
            x struct Foo
        }

        // This tests the implicitly defined struct as a return type
        function get_foo(a int) struct Foo {
            let foo = unwrap query Foo[a: a]=>{b: ?}

            return foo
        }

        // Set creates the fact
        command Set {
            fields {
                a int,
                x int,
            }

            seal { return todo() }
            open { return todo() }

            policy {
                finish {
                    create Foo[a: this.a]=>{b: this.x}
                }
            }
        }

        // Emit emmits the fact query from the function
        command Emit {
            fields {
                a int
            }

            seal { return todo() }
            open { return todo() }

            policy {
                let x = get_foo(this.a)
                finish {
                    emit Result { x: x }
                }
            }
        }
    "#;

    let policy = parse_policy_str(text, Version::V2)?;
    let io = RefCell::new(TestIO::new());
    let module = Compiler::new(&policy)
        .ffi_modules(TestIO::FFI_SCHEMAS)
        .compile()?;
    let machine = Machine::from_module(module)?;

    let a = Value::Int(1);

    // Create fact through Set
    {
        let name = ident!("Set");
        let ctx = dummy_ctx_policy(name.clone());
        let mut rs = machine.create_run_state(&io, ctx);
        let self_struct = Struct::new(
            name,
            [
                KVPair::new(ident!("a"), a.clone()),
                KVPair::new(ident!("x"), Value::Int(2)),
            ],
        );
        rs.call_command_policy(self_struct, dummy_envelope())?
            .success();
    }

    // Emit fact
    {
        let cmd_name = ident!("Emit");
        let ctx = dummy_ctx_policy(cmd_name.clone());
        let mut rs = machine.create_run_state(&io, ctx);
        let self_struct = Struct::new(cmd_name, [KVPair::new(ident!("a"), a)]);
        rs.call_command_policy(self_struct, dummy_envelope())?
            .success();
    }

    assert_eq!(
        io.borrow().effect_stack[0],
        (
            ident!("Result"),
            vec![KVPair::new(
                ident!("x"),
                Value::Struct(Struct {
                    name: ident!("Foo"),
                    fields: {
                        let mut test_struct_map = BTreeMap::new();
                        test_struct_map.insert(ident!("a"), Value::Int(1));
                        test_struct_map.insert(ident!("b"), Value::Int(2));
                        test_struct_map
                    }
                })
            ),]
        )
    );

    Ok(())
}

#[test]
fn test_query_partial_key() -> anyhow::Result<()> {
    let text = r#"
        fact Foo[i int, j int]=>{x int, s string}

        command Setup {
            fields {}
            seal { return todo() }
            open { return todo() }
            policy {
                finish {
                    create Foo[i: 1, j: 1]=>{x: 1, s: "a"}
                    create Foo[i: 2, j: 1]=>{x: 3, s: "b" }
                }
            }
        }

        action test_query() {
            let f = unwrap query Foo[i: 1, j: ?]
            check f.x == 1
            let f2 = unwrap query Foo[i: ?, j: ?]
            check f2.x == 1
            let f3 = unwrap query Foo[i:2, j:?]
            check f3.x == 3

            // bind value
            let f4 = unwrap query Foo[i: 2, j: 1]=>{x: 3, s: ?}
            check f4.x == 3
            // bind key and value
            let f5 = unwrap query Foo[i: ?, j: ?]=>{x: 3, s: ?}
            check f5.x == 3
        }

        action test_nonexistent() {
            let f = unwrap query Foo[i:?, j:?]
        }

        action test_exists() {
            check exists Foo[i:1, j:?]
            check exists Foo[i:-1, j:?] == false
            check !exists Foo[i:1, j:?] => {x:-1, s:?}
        }
    "#;

    let policy = parse_policy_str(text, Version::V2)?;
    let io = RefCell::new(TestIO::new());
    let module = Compiler::new(&policy).compile()?;
    let machine = Machine::from_module(module)?;

    {
        let cmd_name = ident!("Setup");
        let this_data = Struct {
            name: cmd_name.clone(),
            fields: [].into(),
        };

        let ctx = dummy_ctx_policy(cmd_name);
        let mut rs = machine.create_run_state(&io, ctx);
        rs.call_command_policy(this_data, dummy_envelope())?
            .success();
    }

    {
        let action_name = ident!("test_query");
        let ctx = dummy_ctx_action(action_name.clone());
        let mut rs = machine.create_run_state(&io, ctx);
        rs.call_action(action_name, iter::empty::<Value>())?
            .success();
    }

    {
        let action_name = ident!("test_exists");
        let ctx = dummy_ctx_action(action_name.clone());
        let mut rs = machine.create_run_state(&io, ctx);
        rs.call_action(action_name, iter::empty::<Value>())?
            .success();
    }

    Ok(())
}

#[test]
fn test_query_enum_keys() -> anyhow::Result<()> {
    let text = r#"
        enum Foo { A, B }
        fact Bar[i enum Foo] => {x enum Foo}

        command Setup {
            fields {}
            seal { return todo() }
            open { return todo() }
            policy {
                finish {
                    create Bar[i: Foo::A] => {x: Foo::A}
                    create Bar[i: Foo::B] => {x: Foo::B}
                }
            }
        }

        action test_query() {
            let f = unwrap query Bar[i:Foo::A] => {x: ?}
            check f.x == Foo::A
        }
    "#;

    let policy = parse_policy_str(text, Version::V2)?;
    let io = RefCell::new(TestIO::new());
    let module = Compiler::new(&policy).compile()?;
    let machine = Machine::from_module(module)?;

    {
        let cmd_name = ident!("Setup");
        let this_data = Struct {
            name: cmd_name.clone(),
            fields: [].into(),
        };

        let ctx = dummy_ctx_policy(cmd_name);
        let mut rs = machine.create_run_state(&io, ctx);
        rs.call_command_policy(this_data, dummy_envelope())?
            .success();
    }

    {
        let action_name = ident!("test_query");
        let ctx = dummy_ctx_action(action_name.clone());
        let mut rs = machine.create_run_state(&io, ctx);
        rs.call_action(action_name, iter::empty::<Value>())?
            .success();
    }

    Ok(())
}

// Language features

#[test]
fn test_not_operator() -> anyhow::Result<()> {
    let policy = parse_policy_str(
        r#"
        action test() {
            check !false
        }
    "#,
        Version::V2,
    )?;

    let name = ident!("test");
    let ctx = dummy_ctx_action(name.clone());
    let io = RefCell::new(TestIO::new());
    let module = Compiler::new(&policy).compile()?;
    let machine = Machine::from_module(module)?;
    let mut rs = machine.create_run_state(&io, ctx);
    rs.call_action(name, iter::empty::<Value>())?.success();

    Ok(())
}

#[test]
fn test_if_true() -> anyhow::Result<()> {
    let text = r#"
        action foo(x bool) {
            if x == true {
                check true == false
            }
        }
    "#;

    let name = ident!("foo");
    let policy = parse_policy_str(text, Version::V2)?;
    let io = RefCell::new(TestIO::new());
    let ctx = dummy_ctx_action(name.clone());
    let module = Compiler::new(&policy)
        .ffi_modules(TestIO::FFI_SCHEMAS)
        .compile()?;
    let machine = Machine::from_module(module)?;
    let mut rs = machine.create_run_state(&io, ctx);

    let result = rs.call_action(name, [true])?;
    assert_eq!(result, ExitReason::Check);

    Ok(())
}

#[test]
fn test_if_false() -> anyhow::Result<()> {
    let text = r#"
        action foo(x bool) {
            if x == true {
                check true == false
            }
        }
    "#;

    let name = ident!("foo");
    let policy = parse_policy_str(text, Version::V2)?;
    let io = RefCell::new(TestIO::new());
    let ctx = dummy_ctx_action(name.clone());
    let module = Compiler::new(&policy)
        .ffi_modules(TestIO::FFI_SCHEMAS)
        .compile()?;
    let machine = Machine::from_module(module)?;
    let mut rs = machine.create_run_state(&io, ctx);

    rs.call_action(name, [false])?.success();

    Ok(())
}

#[test]
fn test_if_branches() -> anyhow::Result<()> {
    let text = r#"
        command Result {
            fields {
                s string
            }
            seal { return todo() }
            open { return todo() }
        }

        action foo(x int) {
            if x == 0 {
                check true
                publish Result { s: "0" }
                check true
            } else if x == 1 {
                publish Result { s: "1" }
            } else if x == 2 {
                check true
                publish Result { s: "2" }
            } else {
                publish Result { s: "3" }
                check true
            }
        }
    "#;

    let name = ident!("foo");
    let policy = parse_policy_str(text, Version::V2)?;
    let ctx = dummy_ctx_action(name.clone());
    let module = Compiler::new(&policy)
        .ffi_modules(TestIO::FFI_SCHEMAS)
        .compile()?;
    let machine = Machine::from_module(module)?;

    for i in 0i64..4 {
        let io = RefCell::new(TestIO::new());
        let mut published = Vec::new();
        let mut rs = machine.create_run_state(&io, ctx.clone());
        call_action(&mut rs, &mut published, name.clone(), [i])?.success();
        drop(rs);

        let s = Value::String(i.to_string().try_into().unwrap());
        assert_eq!(published, [vm_struct!(Result { s: s })]);
    }

    Ok(())
}

#[test]
fn test_match_first() -> anyhow::Result<()> {
    let name = ident!("foo");
    let policy = parse_policy_str(POLICY_MATCH, Version::V2)?;
    let io = RefCell::new(TestIO::new());
    let mut published = Vec::new();
    let ctx = dummy_ctx_action(name.clone());
    let module = Compiler::new(&policy).compile()?;
    let machine = Machine::from_module(module)?;
    let mut rs = machine.create_run_state(&io, ctx);

    call_action(&mut rs, &mut published, name, [5])?.success();
    drop(rs);

    assert_eq!(published, [vm_struct!(Result { x: 5 })]);

    Ok(())
}

#[test]
fn test_match_second() -> anyhow::Result<()> {
    let name = ident!("foo");
    let policy = parse_policy_str(POLICY_MATCH, Version::V2)?;
    let module = Compiler::new(&policy).compile()?;
    let machine = Machine::from_module(module)?;
    let io = RefCell::new(TestIO::new());
    let mut published = Vec::new();
    let ctx = dummy_ctx_action(name.clone());

    let mut rs = machine.create_run_state(&io, ctx);
    call_action(&mut rs, &mut published, name, [6])?.success();
    drop(rs);

    assert_eq!(published, [vm_struct!(Result { x: 6 })]);

    Ok(())
}

#[test]
fn test_match_none() -> anyhow::Result<()> {
    let name = ident!("foo");
    let policy = parse_policy_str(POLICY_MATCH, Version::V2)?;
    let module = Compiler::new(&policy).compile()?;
    let machine = Machine::from_module(module)?;
    let io = RefCell::new(TestIO::new());
    let ctx = dummy_ctx_action(name.clone());

    let mut rs = machine.create_run_state(&io, ctx);
    let result = rs.call_action(name, [Value::Int(0)])?;
    assert_eq!(result, ExitReason::Panic);

    Ok(())
}

#[test]
fn test_match_alternation() -> anyhow::Result<()> {
    let policy_str = r#"
        command Result {
            fields {
                x int
            }
            seal { return todo() }
            open { return todo() }
        }

        action foo(x int) {
            match x {
                0 | 1 => {
                    check false
                }
                5 | 6 | 7 => {
                    publish Result { x: x }
                }
            }
        }
    "#;
    let policy = parse_policy_str(policy_str, Version::V2)?;
    let module = Compiler::new(&policy).compile()?;
    let machine = Machine::from_module(module)?;
    let io = RefCell::new(TestIO::new());
    let mut published = Vec::new();
    let action_name = ident!("foo");
    let ctx = dummy_ctx_action(action_name.clone());
    let mut rs = machine.create_run_state(&io, ctx);
    call_action(&mut rs, &mut published, action_name, [Value::Int(6)])?.success();
    drop(rs);

    assert_eq!(published, [vm_struct!(Result { x: 6 })]);
    Ok(())
}

#[test]
fn test_match_default() -> anyhow::Result<()> {
    let policy_str = r#"
        command Result {
            fields {
                x int
            }
            seal { return todo() }
            open { return todo() }
        }

        action foo(x int) {
            match x {
                5 => {
                    publish Result { x: x }
                }
                _ => {
                    publish Result { x: 0 }
                }
            }
        }
    "#;
    let name = ident!("foo");
    let policy = parse_policy_str(policy_str, Version::V2)?;
    let module = Compiler::new(&policy).compile()?;
    let machine = Machine::from_module(module)?;
    let io = RefCell::new(TestIO::new());
    let mut published = Vec::new();
    let ctx = dummy_ctx_action(name.clone());
    let mut rs = machine.create_run_state(&io, ctx);
    call_action(&mut rs, &mut published, name, [Value::Int(6)])?.success();
    drop(rs);

    assert_eq!(published, [vm_struct!(Result { x: 0 })]);

    Ok(())
}

#[test]
fn test_match_return() -> anyhow::Result<()> {
    let text = r#"
        action foo(val int) {
            check val == bar()
        }

        function bar() int {
            match 0 {
                0 => { return 42 }
            }
        }
    "#;

    let policy = parse_policy_str(text, Version::V2)?;
    let io = RefCell::new(TestIO::new());
    let module = Compiler::new(&policy).compile()?;
    let machine = Machine::from_module(module)?;
    let name = ident!("foo");
    let ctx = dummy_ctx_action(name.clone());
    let mut rs = machine.create_run_state(&io, ctx);
    rs.call_action(name, [42])?.success();

    Ok(())
}

#[test]
fn test_match_expression() -> anyhow::Result<()> {
    let text = r#"
        command F {
            fields { x int }
            seal { return todo() }
            open { return todo() }
        }
        action foo(x int) {
            let y = match x {
                0 => { :1 }
                _ => { :0 }
            }
            publish F { x: y }
        }
    "#;
    let policy = parse_policy_str(text, Version::V2)?;
    let module = Compiler::new(&policy)
        .ffi_modules(TestIO::FFI_SCHEMAS)
        .compile()?;
    let machine = Machine::from_module(module)?;
    let io = RefCell::new(TestIO::new());
    let mut published = Vec::new();
    let name = ident!("foo");
    let mut rs = machine.create_run_state(&io, dummy_ctx_action(name.clone()));

    let expectations = vec![(0, 1), (1, 0), (2, 0)];
    for (arg, expected) in expectations {
        call_action(&mut rs, &mut published, name.clone(), [Value::Int(arg)])?.success();
        assert_eq!(published, [vm_struct!(F { x: expected })],);
        published.clear();
    }
    Ok(())
}

#[test]
fn test_is_some_statement() -> anyhow::Result<()> {
    let name = ident!("check_none");
    let policy = parse_policy_str(POLICY_IS, Version::V2)?;
    let module = Compiler::new(&policy).compile()?;
    let machine = Machine::from_module(module)?;
    let io = RefCell::new(TestIO::new());
    let mut published = Vec::new();
    let ctx = dummy_ctx_action(name.clone());

    // Test with a value that is not None
    let mut rs = machine.create_run_state(&io, ctx);
    call_action(&mut rs, &mut published, name, [Value::Int(10)])?.success();
    drop(rs);

    assert_eq!(published, [vm_struct!(Result { x: 10 })],);

    Ok(())
}

#[test]
fn test_is_none_statement() -> anyhow::Result<()> {
    let name = ident!("check_none");
    let policy = parse_policy_str(POLICY_IS, Version::V2)?;
    let module = Compiler::new(&policy).compile()?;
    let machine = Machine::from_module(module)?;
    let io = RefCell::new(TestIO::new());
    let mut published = Vec::new();
    let ctx = dummy_ctx_action(name.clone());

    // Test with a None value
    let mut rs = machine.create_run_state(&io, ctx);
    call_action(&mut rs, &mut published, name, [Value::None])?.success();
    drop(rs);

    assert_eq!(published, [vm_struct!(Empty {})],);

    Ok(())
}

#[test]
fn test_negative_logical_expression() -> anyhow::Result<()> {
    let text = r#"
    action foo(x bool, y bool) {
        if x {
            check x
        }
        if !y {
            check !y
        }
    }
    "#;
    let name = ident!("foo");
    let policy = parse_policy_str(text, Version::V2)?;
    let io = RefCell::new(TestIO::new());
    let ctx = dummy_ctx_action(name.clone());
    let module = Compiler::new(&policy)
        .ffi_modules(TestIO::FFI_SCHEMAS)
        .compile()?;
    let machine = Machine::from_module(module)?;

    let mut rs = machine.create_run_state(&io, ctx);
    rs.call_action(name, [true, false])?.success();

    Ok(())
}

#[test]
fn test_pure_function() -> anyhow::Result<()> {
    let text = r#"
        command Result {
            fields {
                x int
            }
            seal { return todo() }
            open { return todo() }
        }

        function f(x int) int {
            return unwrap add(x, 1)
        }

        action foo(x int) {
            publish Result { x: f(x) }
        }
    "#;

    let policy = parse_policy_str(text, Version::V2)?;
    let io = RefCell::new(TestIO::new());
    let mut published = Vec::new();
    let module = Compiler::new(&policy)
        .ffi_modules(TestIO::FFI_SCHEMAS)
        .compile()?;
    let machine = Machine::from_module(module)?;

    {
        let name = ident!("foo");
        let ctx = dummy_ctx_action(name.clone());
        let mut rs = machine.create_run_state(&io, ctx);
        call_action(&mut rs, &mut published, name, [3])?.success();
    }

    assert_eq!(published, [vm_struct!(Result { x: 4 })],);

    Ok(())
}

#[test]
fn test_finish_function() -> anyhow::Result<()> {
    let text = r#"
        effect Result {
            x int
        }

        finish function f(x int) {
            emit Result { x: x }
        }

        command Foo {
            fields {
                x int,
            }

            seal { return todo() }
            open { return todo() }

            policy {
                finish {
                    f(this.x)
                }
            }
        }
    "#;

    let policy = parse_policy_str(text, Version::V2)?;
    let io = RefCell::new(TestIO::new());
    let module = Compiler::new(&policy)
        .ffi_modules(TestIO::FFI_SCHEMAS)
        .compile()?;
    let mut machine = Machine::from_module(module)?;

    {
        let name = ident!("Foo");
        let ctx = dummy_ctx_policy(name.clone());
        let self_struct = Struct::new(name, [KVPair::new(ident!("x"), Value::Int(3))]);
        machine
            .call_command_policy(self_struct, dummy_envelope(), &io, ctx)?
            .success();
    }

    assert_eq!(
        io.borrow().effect_stack[0],
        (
            ident!("Result"),
            vec![KVPair::new(ident!("x"), Value::Int(3)),]
        )
    );

    Ok(())
}

#[test]
fn test_serialize_deserialize() -> anyhow::Result<()> {
    let text = r#"
        struct Envelope {
            payload bytes
        }

        command Foo {
            fields {
                a int,
                b string,
            }

            seal {
                return Envelope {
                    payload: serialize(this)
                }
            }
            open {
                // Don't access payload this way. See below.
                return deserialize(envelope.payload)
            }

            policy {
                finish {}
            }
        }
    "#;

    let this_struct = Struct::new(
        ident!("Foo"),
        [
            KVPair::new(ident!("a"), Value::Int(1)),
            KVPair::new(ident!("b"), Value::String(text!("foo"))),
        ],
    );

    let policy = parse_policy_str(text, Version::V2)?;
    let io = RefCell::new(TestIO::new());
    let module = Compiler::new(&policy)
        .ffi_modules(TestIO::FFI_SCHEMAS)
        .compile()?;
    let machine = Machine::from_module(module)?;

    let name = ident!("Foo");
    let this_bytes: Vec<u8> = {
        let ctx = dummy_ctx_seal(name.clone());
        let mut rs = machine.create_run_state(&io, ctx);
        rs.call_seal(this_struct.clone())?.success();
        let result = rs.consume_return()?;
        let mut envelope: Struct = result.try_into()?;
        let payload = envelope
            .fields
            .remove("payload")
            .expect("envelope has no payload");
        payload.try_into()?
    };

    {
        let ctx = dummy_ctx_open(name.clone());
        let mut rs = machine.create_run_state(&io, ctx);
        // call_open expects an envelope struct, so we smuggle the bytes
        // in through a field. The payload would normally be accessed
        // through an FFI module.
        let envelope = Struct::new(
            ident!("Env"),
            [KVPair::new(ident!("payload"), Value::Bytes(this_bytes))],
        );
        rs.call_open(name, envelope)?.success();
        let result = rs.consume_return()?;
        let got_this: Struct = result.try_into()?;
        assert_eq!(got_this, this_struct);
    }

    Ok(())
}

#[test]
fn test_check_unwrap() -> anyhow::Result<()> {
    let text = r#"
        fact Foo[i int]=>{x int}

        command Setup {
            fields {}

            seal {
                return todo()
            }
            open {
                return todo()
            }

            policy {
                finish {
                    create Foo[i: 1]=>{x: 1}
                }
            }
        }

        action test_existing() {
            let f = check_unwrap query Foo[i: 1]
            check f.x == 1
        }

        action test_nonexistent() {
            let f = check_unwrap query Foo[i: 0]
            check false // would exit(panic), but check_unwrap should exit(check) first
        }
    "#;

    let policy = parse_policy_str(text, Version::V2)?;
    let io = RefCell::new(TestIO::new());
    let module = Compiler::new(&policy)
        .ffi_modules(TestIO::FFI_SCHEMAS)
        .compile()?;
    let machine = Machine::from_module(module)?;

    {
        let cmd_name = ident!("Setup");
        let this_data = Struct {
            name: cmd_name.clone(),
            fields: [].into(),
        };

        let ctx = dummy_ctx_policy(cmd_name);
        let mut rs = machine.create_run_state(&io, ctx);
        rs.call_command_policy(this_data, dummy_envelope())?
            .success();
    }

    {
        let action_name = ident!("test_existing");
        let ctx = dummy_ctx_action(action_name.clone());
        let mut rs = machine.create_run_state(&io, ctx);
        rs.call_action(action_name, iter::empty::<Value>())?
            .success();
    }

    {
        let action_name = ident!("test_nonexistent");
        let ctx = dummy_ctx_action(action_name.clone());
        let mut rs = machine.create_run_state(&io, ctx);
        let status = rs.call_action(action_name, iter::empty::<Value>())?;
        assert_eq!(status, ExitReason::Check);
    }

    Ok(())
}

#[test]
fn test_envelope_in_policy_and_recall() -> anyhow::Result<()> {
    let text = r#"
        struct Envelope {
            payload bytes
        }

        command Foo {
            fields {
                test bytes
            }
            seal { return todo() }
            open { return todo() }

            policy {
                check envelope.payload == this.test
            }

            recall {
                check envelope.payload == this.test
            }
        }
    "#;

    let policy = parse_policy_str(text, Version::V2)?;
    let io = RefCell::new(TestIO::new());
    let module = Compiler::new(&policy).compile()?;
    let machine = Machine::from_module(module)?;
    let test_data = "thing".as_bytes().to_vec();

    {
        let name = ident!("Foo");
        let ctx = dummy_ctx_policy(name);
        let mut rs = machine.create_run_state(&io, ctx);
        rs.call_command_policy(
            Struct::new(
                ident!("Foo"),
                [KVPair::new(ident!("test"), test_data.clone().into())],
            ),
            Struct::new(
                ident!("Envelope"),
                [KVPair::new(ident!("payload"), test_data.clone().into())],
            ),
        )?
        .success();
    }

    {
        let name = ident!("Foo");
        let ctx = dummy_ctx_recall(name);
        let mut rs = machine.create_run_state(&io, ctx);
        rs.call_command_recall(
            Struct::new(
                ident!("Foo"),
                [KVPair::new(ident!("test"), test_data.clone().into())],
            ),
            Struct::new(
                ident!("Envelope"),
                [KVPair::new(ident!("payload"), test_data.into())],
            ),
        )?
        .success();
    }

    Ok(())
}

#[test]
fn test_debug_assert() -> anyhow::Result<()> {
    let text = r#"
    function get_false() bool {
        return false
    }

    action test_debug_assert_failure() {
        debug_assert(false)
    }

    action test_debug_assert_failure_expression() {
        debug_assert(get_false())
    }

    function get_true() bool {
        return true
    }

    action test_debug_assert_pass() {
        debug_assert(true)
        debug_assert(get_true())
    }
    "#;

    let policy = parse_policy_str(text, Version::V2)?;
    let io = RefCell::new(TestIO::new());
    let module = Compiler::new(&policy).debug(true).compile()?;
    let machine = Machine::from_module(module)?;

    fn run_action(
        machine: &Machine,
        io: &RefCell<TestIO>,
        action_name: Identifier,
    ) -> Result<ExitReason, MachineError> {
        let ctx = dummy_ctx_action(action_name.clone());
        let mut rs = machine.create_run_state(io, ctx);
        rs.call_action(action_name, iter::empty::<Value>())
    }

    assert_eq!(
        run_action(&machine, &io, ident!("test_debug_assert_failure"))?,
        ExitReason::Panic
    );

    assert_eq!(
        run_action(
            &machine,
            &io,
            ident!("test_debug_assert_failure_expression")
        )?,
        ExitReason::Panic
    );

    assert_eq!(
        run_action(&machine, &io, ident!("test_debug_assert_pass"))?,
        ExitReason::Normal
    );

    let module_no_debug = Compiler::new(&policy).debug(false).compile()?;
    let machine_no_debug = Machine::from_module(module_no_debug)?;

    let test_names = vec![
        ident!("test_debug_assert_failure"),
        ident!("test_debug_assert_failure_expression"),
        ident!("test_debug_assert_pass"),
    ];

    for test_name in test_names {
        assert_eq!(
            run_action(&machine_no_debug, &io, test_name)?,
            ExitReason::Normal
        );
    }

    Ok(())
}

#[test]
fn test_global_let_statements() -> anyhow::Result<()> {
    let text = r#"
        let x = 42
        let y = "hello world"
        let z = true

        struct Far {
            a int,
        }

        struct Bar {
            a struct Far,
            b string,
            c bool,
        }

        let d = Bar {
            a: Far {
                a: 3
            },
            b: "y",
            c: false,
        }

        command Result {
            fields {
                a int,
                b string,
                c bool,
                d struct Bar,
            }
            seal { return todo() }
            open { return todo() }
        }

        action foo() {
            let a = unwrap add(x, 1)
            let b = y
            let c = !z
            publish Result {
                a: a,
                b: b,
                c: c,
                d: d,
            }
        }
    "#;

    let policy = parse_policy_str(text, Version::V2)?;
    let io = RefCell::new(TestIO::new());
    let mut published = Vec::new();
    let module = Compiler::new(&policy)
        .ffi_modules(TestIO::FFI_SCHEMAS)
        .compile()?;
    let machine = Machine::from_module(module)?;

    // Check if the global variables are defined correctly in the machine
    assert_eq!(machine.globals, {
        BTreeMap::from([
            (
                ident!("d"),
                Value::Struct(Struct {
                    name: ident!("Bar"),
                    fields: BTreeMap::from([
                        (
                            ident!("a"),
                            Value::Struct(Struct {
                                name: ident!("Far"),
                                fields: BTreeMap::from([(ident!("a"), Value::Int(3))]),
                            }),
                        ),
                        (ident!("b"), Value::String(text!("y"))),
                        (ident!("c"), Value::Bool(false)),
                    ]),
                }),
            ),
            (ident!("x"), Value::Int(42)),
            (ident!("y"), Value::String(text!("hello world"))),
            (ident!("z"), Value::Bool(true)),
        ])
    });

    let name = ident!("foo");
    let ctx = dummy_ctx_action(name.clone());
    let mut rs = machine.create_run_state(&io, ctx);
    call_action(&mut rs, &mut published, name, iter::empty::<Value>())?.success();
    drop(rs);

    // Check if the published struct is correct
    assert_eq!(
        published,
        [vm_struct!(Result {
            a: 43,
            b: text!("hello world"),
            c: false,
            d: vm_struct!(Bar {
                a: vm_struct!(Far { a: 3 }),
                b: text!("y"),
                c: false,
            }),
        })]
    );

    Ok(())
}

#[test]
fn test_enum_reference() -> anyhow::Result<()> {
    let text = r#"
        command Sip {
            seal { return todo() }
            open { return todo() }
            fields {
                a string
            }
        }

        enum Drink {
            Water, Coffee
        }

        action test(type enum Drink) {
            match type {
                Drink::Water => {
                    publish Sip { a: "bleh" }
                }
                Drink::Coffee => {
                    publish Sip { a: "mmm" }
                }
            }
        }


    "#;

    let policy = parse_policy_str(text, Version::V2)?;
    let module = Compiler::new(&policy).compile()?;
    let machine = Machine::from_module(module)?;
    let io = RefCell::new(TestIO::new());
    let mut published = Vec::new();
    let name = ident!("test");
    let ctx = dummy_ctx_action(name.clone());
    let mut rs = machine.create_run_state(&io, ctx);
    call_action(
        &mut rs,
        &mut published,
        name,
        [machine
            .parse_enum("Drink::Coffee")
            .expect("enum ref is valid")],
    )?
    .success();

    drop(rs);

    assert_eq!(published, [vm_struct!(Sip { a: text!("mmm") })],);

    Ok(())
}

fn call_action<M, Args>(
    rs: &mut RunState<'_, M>,
    published: &mut Vec<Struct>,
    name: Identifier,
    args: Args,
) -> Result<ExitReason, MachineError>
where
    M: MachineIO<MachineStack>,
    Args: IntoIterator,
    Args::Item: Into<Value>,
{
    let mut er = rs.call_action(name, args)?;
    while let ExitReason::Yield = er {
        // usually, we would seal the command and add it to the IO
        let command_struct: Struct = rs.stack.pop()?;
        published.push(command_struct);
        er = rs.run()?;
    }
    Ok(er)
}

#[test]
fn test_enum_parse() -> anyhow::Result<()> {
    let policy = parse_policy_str("enum Drink { Water, Coffee }", Version::V2)?;
    let module = Compiler::new(&policy).compile()?;
    let machine = Machine::from_module(module)?;

    assert_eq!(
        machine.parse_enum("Drink").unwrap_err().err_type,
        MachineErrorType::invalid_type("<Enum>::<Variant>", "Drink", "invalid enum reference")
    );
    assert_eq!(
        machine.parse_enum("Drink::").unwrap_err().err_type,
        MachineErrorType::NotDefined("no value `` in enum `Drink`".to_owned())
    );
    assert_eq!(
        machine.parse_enum("Coffee").unwrap_err().err_type,
        MachineErrorType::invalid_type("<Enum>::<Variant>", "Coffee", "invalid enum reference")
    );
    assert_eq!(
        machine.parse_enum("Drink::Water")?,
        Value::Enum(ident!("Drink"), 0)
    );
    assert_eq!(
        machine.parse_enum("Drink::Coffee")?,
        Value::Enum(ident!("Drink"), 1)
    );
    assert_eq!(
        machine.parse_enum("Drink::Tea").unwrap_err().err_type,
        MachineErrorType::NotDefined("no value `Tea` in enum `Drink`".to_owned())
    );

    Ok(())
}

// Module support

/// Tests serializing then deserializing a [`Module`].
#[test]
fn test_module_round_trip() {
    let policy = parse_policy_str(
        r#"
fact Foo[]=>{x int}

effect Update {
value int
}

command Set {
fields {
    a int,
}
seal { return todo() }
open { return todo() }
policy {
    let x = this.a
    finish {
        create Foo[]=>{x: x}
        emit Update{value: x}
    }
}
}

command Clear {
fields {}
seal { return todo() }
open { return todo() }
policy {
    finish {
        delete Foo[]
    }
}
}

command Increment {
fields {}
seal { return todo() }
open { return todo() }
policy {
    let r = unwrap query Foo[]=>{x: ?}
    let new_x = unwrap add(r.x, 1)
    finish {
        update Foo[]=>{x: r.x} to {x: new_x}
        emit Update{value: new_x}
    }
}
}
"#
        .trim(),
        Version::V2,
    )
    .unwrap();

    let want = Compiler::new(&policy).compile().unwrap();
    let machine = Machine::from_module(want.clone());

    let data = {
        let mut buf = Vec::new();
        cbor::into_writer(&want, &mut buf).unwrap();
        buf
    };
    let got: Module = cbor::from_reader(&data[..]).unwrap();
    assert_eq!(got, want);
    assert_eq!(Machine::from_module(got), machine);
}

#[test]
fn test_map() -> anyhow::Result<()> {
    let text = r#"
        fact F[i int]=>{n int}
        effect Result {
            value int
        }

        command Setup {
            open { return todo() }
            seal { return todo() }
            policy {
                finish {
                    create F[i:1]=>{n:1}
                    create F[i:2]=>{n:2}
                    create F[i:3]=>{n:3}
                }
            }
        }

        command Process {
            fields {
                value int
            }
            open { return todo() }
            seal { return todo() }
            policy {
                finish {
                    emit Result {
                        value: this.value
                    }
                }
            }
        }

        action test() {
            map F[i:?] as f {
                publish Process { value: f.n }
            }
        }
    "#;

    let policy = parse_policy_str(text, Version::V2)?;
    let module = Compiler::new(&policy)
        .ffi_modules(TestIO::FFI_SCHEMAS)
        .compile()?;
    let machine = Machine::from_module(module)?;
    let io = RefCell::new(TestIO::new());
    let mut published = Vec::new();

    // Empty results. Run test without creating facts.
    {
        let name = ident!("test");
        let ctx = dummy_ctx_action(name.clone());
        let mut rs = machine.create_run_state(&io, ctx);
        let prev_stack_depth = rs.stack.len();
        call_action(&mut rs, &mut published, name, iter::empty::<Value>())?.success();

        // Make sure we didn't leave any trailing values on the stack
        let stack = rs.stack.into_vec();
        assert_eq!(stack.len(), prev_stack_depth);
        assert!(published.is_empty());
    }

    // Test with some data
    {
        let name = ident!("Setup");
        let ctx = dummy_ctx_policy(name.clone());
        let mut rs = machine.create_run_state(&io, ctx);
        let self_struct = Struct::new(name, &[]);
        rs.call_command_policy(self_struct, dummy_envelope())?
            .success();
    }
    {
        // Create a new scope so that the Runstate is fully dropped
        // before io.borrow().publish_stack is accessed
        {
            let name = ident!("test");
            let ctx = dummy_ctx_action(name.clone());
            let mut rs = machine.create_run_state(&io, ctx);
            let prev_stack_depth = rs.stack.len();
            call_action(&mut rs, &mut published, name, iter::empty::<Value>())?.success();

            // Make sure we didn't leave any trailing values on the stack
            let stack = rs.stack.into_vec();
            assert_eq!(stack.len(), prev_stack_depth);
        }

        // Assert we iterated as many times as expected, and with the correct results each time.
        let expected = [1, 2, 3].map(|value| vm_struct!(Process { value: value }));
        assert_eq!(published, expected);
    }
    Ok(())
}

#[test]
fn test_optional_type_validation() -> anyhow::Result<()> {
    let text = r#"
        command TypeValidation {
            fields {
                maybe_int optional int,
                name string,
            }
            seal { return todo() }
            open { return todo() }
            policy {
                finish {}
            }
        }

        action type_validation(maybe_int_input optional int, name_input string) {
            publish TypeValidation{maybe_int: maybe_int_input, name: name_input}
        }
    "#;

    let policy = parse_policy_str(text, Version::V2)?;
    let io = RefCell::new(TestIO::new());
    let mut published = Vec::new();
    let module = Compiler::new(&policy)
        .ffi_modules(TestIO::FFI_SCHEMAS)
        .compile()?;
    let machine = Machine::from_module(module)?;

    let cases = [
        (
            Ok(ExitReason::Normal),
            [
                KVPair::new(ident!("maybe_int"), Value::None),
                KVPair::new(ident!("name"), Value::String(text!("foo"))),
            ],
        ),
        (
            Ok(ExitReason::Normal),
            [
                KVPair::new(ident!("maybe_int"), Value::Int(5)),
                KVPair::new(ident!("name"), Value::String(text!("foo"))),
            ],
        ),
        (
            Err(MachineErrorType::invalid_type(
                "string",
                "None",
                "invalid function argument",
            )),
            [
                KVPair::new(ident!("maybe_int"), Value::None),
                KVPair::new(ident!("name"), Value::None),
            ],
        ),
    ];

    for case in cases {
        let (expected, args) = case;

        // action call validation
        {
            let name = ident!("type_validation");
            let ctx = dummy_ctx_action(name.clone());
            let mut rs = machine.create_run_state(&io, ctx);
            let action_args = args.iter().map(KVPair::value).cloned();

            assert_eq!(
                call_action(&mut rs, &mut published, name.clone(), action_args)
                    .map_err(|e| e.err_type),
                expected
            );
        }

        // command call validation
        {
            let name = ident!("TypeValidation");
            let ctx = dummy_ctx_policy(name.clone());
            let mut rs = machine.create_run_state(&io, ctx);

            assert_eq!(
                rs.call_command_policy(Struct::new(name.clone(), args), dummy_envelope())
                    .map_err(|e| e.err_type),
                expected
            );
        }
    }

    Ok(())
}

#[test]
fn test_block_expression() -> anyhow::Result<()> {
    let policy_text = r#"
        command TestCommand {
            fields {
                x int
            }

            seal { return todo() }
            open { return todo() }

            policy {
            }
        }

        action test() {
            let a = 3
            let b = 4
            let x = {
                let c = 5
                : saturating_add(saturating_add(a, b), c)
            }

            publish TestCommand {
                x: x
            }
        }
    "#
    .trim();

    let policy = parse_policy_str(policy_text, Version::V2)?;
    let io = RefCell::new(TestIO::new());
    let mut published = Vec::new();
    let module = Compiler::new(&policy)
        .ffi_modules(TestIO::FFI_SCHEMAS)
        .compile()?;
    let machine = Machine::from_module(module)?;
    let name = ident!("test");
    let args: [Value; 0] = [];
    let ctx = dummy_ctx_action(name.clone());
    let mut rs = machine.create_run_state(&io, ctx);
    let r = call_action(&mut rs, &mut published, name, args)?;
    assert_eq!(r, ExitReason::Normal);

    assert_eq!(published, [vm_struct!(TestCommand { x: 12 })]);

    Ok(())
}

#[test]
fn test_substruct_happy_path() -> anyhow::Result<()> {
    let policy_str = r#"
        command Foo {
            fields {
                x int,
                y bool,
            }
            seal { return todo() }
            open { return todo() }
        }
        struct Bar {
            x int,
            y bool,
            z string,
        }
        action baz(source struct Bar) {
            publish source substruct Foo
        }
    "#;
    let policy = parse_policy_str(policy_str, Version::V2)?;
    let module = Compiler::new(&policy).compile()?;
    let machine = Machine::from_module(module)?;
    let io = RefCell::new(TestIO::new());
    let mut published = Vec::new();
    let action_name = ident!("baz");
    let ctx = dummy_ctx_action(action_name.clone());
    let mut rs = machine.create_run_state(&io, ctx);
    call_action(
        &mut rs,
        &mut published,
        action_name,
        [Value::Struct(Struct::new(
            ident!("Bar"),
            [
                (ident!("x"), Value::Int(30)),
                (ident!("y"), Value::Bool(false)),
                (ident!("z"), Value::String(text!("lorem"))),
            ],
        ))],
    )?
    .success();
    drop(rs);

    assert_eq!(published, [vm_struct!(Foo { x: 30, y: false })]);
    Ok(())
}

#[test]
fn test_struct_composition() -> anyhow::Result<()> {
    let policy_str = r#"
        command Foo {
            fields {
                x int,
                y bool,
                z string,
            }
            seal { return todo() }
            open { return todo() }
        }
        struct Bar {
            x int,
            y bool,
            z string,
        }
        action baz(source struct Bar, x int) {
            publish Foo { x: x, ...source }
        }
    "#;
    let policy = parse_policy_str(policy_str, Version::V2)?;
    let module = Compiler::new(&policy).compile()?;
    let machine = Machine::from_module(module)?;
    let io = RefCell::new(TestIO::new());
    let mut published = Vec::new();
    let action_name = ident!("baz");
    let ctx = dummy_ctx_action(action_name.clone());
    let mut rs = machine.create_run_state(&io, ctx);
    call_action(
        &mut rs,
        &mut published,
        action_name,
        [
            Value::Struct(Struct::new(
                ident!("Bar"),
                [
                    (ident!("x"), Value::Int(30)),
                    (ident!("y"), Value::Bool(false)),
                    (ident!("z"), Value::String(text!("lorem"))),
                ],
            )),
            Value::Int(10),
        ],
    )?
    .success();
    drop(rs);

    let lorem = Value::String(text!("lorem"));

    assert_eq!(
        published,
        [vm_struct!(Foo {
            x: 10,
            y: false,
            z: lorem,
        })]
    );
    Ok(())
}

#[test]
fn test_boolean_operators() {
    fn check(expr: &str) {
        let policy = parse_policy_str(&format!("action f() {{ check {expr} }}"), Version::V2)
            .expect("parse");
        let module = Compiler::new(&policy).compile().expect("compile");
        let machine = Machine::from_module(module).expect("machine");
        let io = RefCell::new(TestIO::new());
        let ctx = dummy_ctx_action(ident!("f"));
        let mut rs = machine.create_run_state(&io, ctx);
        let exit = rs
            .call_action(ident!("f"), iter::empty::<Value>())
            .expect("action runs");
        assert_eq!(exit, ExitReason::Normal);
        assert!(rs.stack.is_empty());
    }

    check("true && true");
    check("!(true && false)");
    check("!(false && true)");
    check("!(false && false)");

    check("!(false || false)");
    check("true || false");
    check("false || true");
    check("true || true");
}

#[test]
fn test_boolean_short_circuit() {
    fn run(expr: &str) -> ExitReason {
        let policy = parse_policy_str(&format!("action f() {{ check {expr} }}"), Version::V2)
            .expect("parse");
        let module = Compiler::new(&policy)
            .debug(true)
            .compile()
            .expect("compile");
        let machine = Machine::from_module(module).expect("machine");
        let io = RefCell::new(TestIO::new());
        let ctx = dummy_ctx_action(ident!("f"));
        let mut rs = machine.create_run_state(&io, ctx);

        let exit = rs
            .call_action(ident!("f"), iter::empty::<Value>())
            .expect("action runs");
        assert!(rs.stack.is_empty());
        exit
    }

    assert_eq!(run("true && todo()"), ExitReason::Panic);
    assert_eq!(run("false && todo()"), ExitReason::Check);
    assert_eq!(run("true || todo()"), ExitReason::Normal);
    assert_eq!(run("false || todo()"), ExitReason::Panic);
}

#[test]
fn test_comparison_operators() {
    fn check(expr: &str) {
        let policy = parse_policy_str(&format!("action f() {{ check {expr} }}"), Version::V2)
            .expect("parse");
        let module = Compiler::new(&policy).compile().expect("compile");
        let machine = Machine::from_module(module).expect("machine");
        let io = RefCell::new(TestIO::new());
        let ctx = dummy_ctx_action(ident!("f"));
        let mut rs = machine.create_run_state(&io, ctx);
        let exit = rs
            .call_action(ident!("f"), iter::empty::<Value>())
            .expect("action runs");
        assert_eq!(exit, ExitReason::Normal);
        assert!(rs.stack.is_empty());
    }

    check("1 < 2");
    check("1 <= 2");
    check("!(1 > 2)");
    check("!(1 >= 2)");

    check("2 > 1");
    check("2 >= 1");
    check("!(2 < 1)");
    check("!(2 <= 1)");
}

#[test]
fn test_struct_conversion() -> anyhow::Result<()> {
    let policy = r#"
        struct Foo { y string, x int }

        command Bar {
            fields { x int, y string }
            seal { return todo() }
            open { return todo() }
        }

        function new_foo(x int, y string) struct Foo {
            return Foo { y:y, x: x }
        }

        action test() {
            let foo = Foo { y: "abc", x: 42 }
            publish foo as Bar // var reference
            publish Foo { y: "b", x: 1 } as Bar // struct literal
            publish new_foo(5, "def") as Bar // function return value
            publish Bar { x: 100, y: "xyz" } as Bar
        }
        "#;

    let policy = parse_policy_str(policy, Version::V2)?;
    let module = Compiler::new(&policy).compile()?;
    let machine = Machine::from_module(module)?;
    let io = RefCell::new(TestIO::new());
    let ctx = dummy_ctx_action(ident!("test"));
    let mut rs = machine.create_run_state(&io, ctx);
    let mut published = Vec::new();
    let _ = call_action(
        &mut rs,
        &mut published,
        ident!("test"),
        iter::empty::<Value>(),
    )?;
    assert_eq!(
        published[0],
        vm_struct!(Bar {
            x: Value::Int(42),
            y: Value::String(text!("abc")),
        })
    );
    assert_eq!(
        published[1],
        vm_struct!(Bar {
            x: Value::Int(1),
            y: Value::String(text!("b")),
        })
    );
    assert_eq!(
        published[2],
        vm_struct!(Bar {
            x: Value::Int(5),
            y: Value::String(text!("def")),
        })
    );
    assert_eq!(
        published[3],
        vm_struct!(Bar {
            x: Value::Int(100),
            y: Value::String(text!("xyz")),
        })
    );
    Ok(())
}<|MERGE_RESOLUTION|>--- conflicted
+++ resolved
@@ -43,12 +43,8 @@
         name,
         id: CmdId::default(),
         author: DeviceId::default(),
-<<<<<<< HEAD
         parent_id: CmdId::default(),
-        version: Id::default(),
-=======
         version: BaseId::default(),
->>>>>>> 3070ea59
     })
 }
 
@@ -57,12 +53,8 @@
         name,
         id: CmdId::default(),
         author: DeviceId::default(),
-<<<<<<< HEAD
         parent_id: CmdId::default(),
-        version: Id::default(),
-=======
         version: BaseId::default(),
->>>>>>> 3070ea59
     })
 }
 
