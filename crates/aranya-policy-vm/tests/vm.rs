--- conflicted
+++ resolved
@@ -11,13 +11,8 @@
 use aranya_policy_lang::lang::parse_policy_str;
 use aranya_policy_vm::{
     ActionContext, CommandContext, ExitReason, FactValue, Identifier, KVPair, Machine,
-<<<<<<< HEAD
     MachineError, MachineErrorType, MachineIO, MachineIOError, MachineStack, Module, OpenContext,
-    PolicyContext, RunState, SealContext, Stack, Struct, Value, ident, text,
-=======
-    MachineError, MachineErrorType, MachineIO, MachineStack, Module, OpenContext, PolicyContext,
-    RunState, SealContext, Stack as _, Struct, Value, ident, text,
->>>>>>> 05efd35a
+    PolicyContext, RunState, SealContext, Stack as _, Struct, Value, ident, text,
 };
 use bits::{policies::*, testio::*};
 use ciborium as cbor;
