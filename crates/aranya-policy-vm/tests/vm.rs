#![cfg(test)]
#![allow(clippy::unwrap_used)]

mod bits;

use std::{cell::RefCell, collections::BTreeMap, iter};

use aranya_crypto::Id;
use aranya_policy_ast::{self as ast, Version};
use aranya_policy_compiler::{CompileErrorType, Compiler};
use aranya_policy_lang::lang::parse_policy_str;
use aranya_policy_vm::{
    ActionContext, CommandContext, ExitReason, FactValue, KVPair, Machine, MachineError,
    MachineErrorType, MachineIO, MachineStack, Module, OpenContext, PolicyContext, RunState,
    SealContext, Stack, Struct, Value,
};
use bits::{policies::*, testio::*};
use ciborium as cbor;

fn dummy_ctx_action(name: &str) -> CommandContext<'_> {
    CommandContext::Action(ActionContext {
        name,
        head_id: Id::default(),
    })
}

fn dummy_ctx_seal(name: &str) -> CommandContext<'_> {
    CommandContext::Seal(SealContext {
        name,
        head_id: Id::default(),
    })
}

fn dummy_ctx_open(name: &str) -> CommandContext<'_> {
    CommandContext::Open(OpenContext { name })
}

fn dummy_ctx_policy(name: &str) -> CommandContext<'_> {
    CommandContext::Policy(PolicyContext {
        name,
        id: Id::default(),
        author: Id::default().into(),
        version: Id::default(),
    })
}

fn dummy_envelope() -> Struct {
    Struct {
        name: "Envelope".into(),
        fields: BTreeMap::new(),
    }
}

// Data types

#[test]
fn test_bytes() -> anyhow::Result<()> {
    let text = r#"
        command Foo {
            fields {
                id_field id,
                x bytes,
            }
            seal { return None }
            open { return None }
        }

        action foo(id_input id, x bytes) {
            publish Foo{id_field: id_input, x: x}
        }
    "#;

    let policy = parse_policy_str(text, Version::V2)?;
    let io = RefCell::new(TestIO::new());
    let module = Compiler::new(&policy)
        .ffi_modules(TestIO::FFI_SCHEMAS)
        .compile()?;
    let machine = Machine::from_module(module)?;
    {
        let name = "foo";
        let ctx = dummy_ctx_action(name);
        let mut rs = machine.create_run_state(&io, ctx);

        call_action(
            &mut rs,
            &io,
            name,
            [Value::Id(Id::default()), Value::Bytes(vec![0, 255, 42])],
        )?
        .success();
    }

    assert_eq!(
        io.borrow().publish_stack[0],
        (
            "Foo".to_string(),
            vec![
                KVPair::new("id_field", Value::Id(Id::default())),
                KVPair::new("x", Value::Bytes(vec![0, 255, 42]))
            ]
        )
    );
    assert_eq!(
        format!("{}", io.borrow().publish_stack[0].1[0]),
        format!("id_field: {}", Id::default().to_string())
    );

    Ok(())
}

#[test]
fn test_structs() -> anyhow::Result<()> {
    let text = r#"
        struct Bar {
            x int
        }

        command Foo {
            fields {
                id_field id,
                bar struct Bar,
            }
            seal { return None }
            open { return None }
        }

        action foo(id_input id, x int) {
            publish Foo{
                id_field: id_input,
                bar: Bar {
                    x: x
                },
            }
        }
    "#;

    let policy = parse_policy_str(text, Version::V2)?;
    let io = RefCell::new(TestIO::new());
    let module = Compiler::new(&policy)
        .ffi_modules(TestIO::FFI_SCHEMAS)
        .compile()?;
    let machine = Machine::from_module(module)?;

    assert_eq!(
        machine.struct_defs.get("Bar"),
        Some(&vec![ast::FieldDefinition {
            identifier: String::from("x"),
            field_type: ast::VType::Int
        }])
    );

    {
        let name = "foo";
        let ctx = dummy_ctx_action(name);
        let mut rs = machine.create_run_state(&io, ctx);
        call_action(
            &mut rs,
            &io,
            name,
            [Value::Id(Id::default()), Value::Int(3)],
        )?
        .success();
    }

    assert_eq!(
        io.borrow().publish_stack[0],
        (
            "Foo".to_string(),
            vec![
                KVPair::new(
                    "bar",
                    Value::Struct(Struct::new("Bar", [KVPair::new("x", Value::Int(3))]))
                ),
                KVPair::new("id_field", Value::Id(Id::default())),
            ]
        )
    );

    Ok(())
}

// Basic entry points - action, policy, seal, open (TODO: recall)

#[test]
fn test_action() -> anyhow::Result<()> {
    let policy = parse_policy_str(TEST_POLICY_1.trim(), Version::V2)?;

    let name = "foo";
    let module = Compiler::new(&policy)
        .ffi_modules(TestIO::FFI_SCHEMAS)
        .compile()?;
    let machine = Machine::from_module(module)?;
    let io = RefCell::new(TestIO::new());
    let ctx = dummy_ctx_action(name);

    let mut rs = machine.create_run_state(&io, ctx);
    call_action(&mut rs, &io, name, [Value::from(3)])?.success();

    assert_eq!(
        io.borrow().publish_stack[0],
        (
            "Foo".to_string(),
            vec![
                KVPair::new("a", Value::Int(3)),
                KVPair::new("b", Value::Int(4))
            ]
        )
    );

    Ok(())
}

#[test]
fn test_action_wrong_args() -> anyhow::Result<()> {
    let policy = parse_policy_str(TEST_POLICY_1.trim(), Version::V2)?;

    let name = "foo";
    let module = Compiler::new(&policy).compile()?;
    let mut machine = Machine::from_module(module)?;
    let ctx = dummy_ctx_action(name);

    // wrong number of args
    {
        let io = RefCell::new(TestIO::new());

        let err = machine
            .call_action(
                name,
                [Value::from("3"), Value::from(false)],
                &io,
                ctx.to_owned(),
            )
            .unwrap_err()
            .err_type;
        assert_eq!(
            err,
            MachineErrorType::Unknown(String::from(
                "action `foo` expects 1 argument(s), but was called with 2"
            ))
        );
    }

    // invalid type
    {
        let io = RefCell::new(TestIO::new());

        let err = machine
            .call_action(name, [Value::from("3")], &io, ctx)
            .unwrap_err()
            .err_type;
        assert_eq!(
            err,
            MachineErrorType::invalid_type("int", "String", "invalid function argument")
        );
    }

    Ok(())
}

#[test]
fn test_action_call_action() -> anyhow::Result<()> {
    let policy = parse_policy_str(TEST_POLICY_1, Version::V2).expect("should parse");
    let module = Compiler::new(&policy).compile().expect("should compile");
    let machine = Machine::from_module(module).expect("should create machine");
    let io = RefCell::new(TestIO::new());

    let action_name = "bar";
    let ctx = dummy_ctx_policy(action_name);
    let mut rs = machine.create_run_state(&io, ctx);
    call_action(&mut rs, &io, action_name, Vec::<i64>::new())?.success();

    assert_eq!(io.borrow().publish_stack.len(), 2);
    assert_eq!(
        io.borrow().publish_stack[0],
        (
            "Foo".to_string(),
            vec![
                KVPair::new("a", Value::Int(4)),
                KVPair::new("b", Value::Int(4))
            ]
        )
    );
    assert_eq!(
        io.borrow().publish_stack[1],
        (
            "Foo".to_string(),
            vec![
                KVPair::new("a", Value::Int(3)),
                KVPair::new("b", Value::Int(4))
            ]
        )
    );

    Ok(())
}

#[test]
fn test_command_policy() -> anyhow::Result<()> {
    let policy = parse_policy_str(TEST_POLICY_1.trim(), Version::V2)?;

    let name = "Foo";
    let module = Compiler::new(&policy)
        .ffi_modules(TestIO::FFI_SCHEMAS)
        .compile()?;
    let mut machine = Machine::from_module(module)?;
    let ctx = dummy_ctx_policy(name);
    let io = RefCell::new(TestIO::new());

    let self_data = Struct {
        name: String::from("Bar"),
        fields: vec![
            (String::from("a"), Value::Int(3)),
            (String::from("b"), Value::Int(4)),
        ]
        .into_iter()
        .collect(),
    };
    machine
        .call_command_policy(name, &self_data, dummy_envelope(), &io, ctx)
        .expect("Could not call command policy")
        .success();

    println!("effects: {:?}", io.borrow().effect_stack);

    Ok(())
}

#[test]
fn test_command_invalid_this() {
    let policy = parse_policy_str(TEST_POLICY_1.trim(), Version::V2).expect("should parse");

    let name = "Foo";
    let module = Compiler::new(&policy)
        .ffi_modules(TestIO::FFI_SCHEMAS)
        .compile()
        .expect("should compile");
    let mut machine = Machine::from_module(module).expect("should create machine");
    let ctx = dummy_ctx_policy(name);

    // invalid field count
    {
        let io = RefCell::new(TestIO::new());
        let self_data = Struct {
            name: String::from("Bar"),
            fields: vec![(String::from("b"), Value::Int(4))]
                .into_iter()
                .collect(),
        };
        let err = machine
            .call_command_policy(name, &self_data, dummy_envelope(), &io, ctx.to_owned())
            .unwrap_err()
            .err_type;
        assert_eq!(
            err,
            MachineErrorType::Unknown(String::from(
                "command `Foo` expects 2 field(s), but `this` contains 1"
            ))
        );
    }

    // invalid field name
    {
        let io = RefCell::new(TestIO::new());
        let self_data = Struct {
            name: String::from("Bar"),
            fields: vec![
                (String::from("aaa"), Value::Int(3)),
                (String::from("b"), Value::Int(4)),
            ]
            .into_iter()
            .collect(),
        };
        let err = machine
            .call_command_policy(name, &self_data, dummy_envelope(), &io, ctx.to_owned())
            .unwrap_err()
            .err_type;
        assert_eq!(
            err,
            MachineErrorType::InvalidStructMember(String::from("aaa"))
        );
    }

    // invalid type
    {
        let io = RefCell::new(TestIO::new());
        let self_data = Struct {
            name: String::from("Bar"),
            fields: vec![
                (String::from("a"), Value::Int(3)),
                (String::from("b"), Value::Bool(false)),
            ]
            .into_iter()
            .collect(),
        };
        let err = machine
            .call_command_policy(name, &self_data, dummy_envelope(), &io, ctx)
            .unwrap_err()
            .err_type;
        assert_eq!(
            err,
            MachineErrorType::invalid_type("int", "Bool", "invalid function argument")
        );
    }
}

#[test]
fn test_seal() -> anyhow::Result<()> {
    let policy = parse_policy_str(TEST_POLICY_1.trim(), Version::V2)?;

    let name = "Foo";
    let module = Compiler::new(&policy)
        .ffi_modules(TestIO::FFI_SCHEMAS)
        .compile()?;
    let machine = Machine::from_module(module)?;
    let ctx = dummy_ctx_seal(name);
    let io = RefCell::new(TestIO::new());
    let mut rs = machine.create_run_state(&io, ctx);

    let this_data = Struct {
        name: String::from("Bar"),
        fields: vec![
            (String::from("a"), Value::Int(3)),
            (String::from("b"), Value::Int(4)),
        ]
        .into_iter()
        .collect(),
    };
    rs.call_seal(name, &this_data)
        .expect("Could not call command policy")
        .success();

    let stack_vec = rs.stack.into_vec();
    assert_eq!(stack_vec[0], Value::None);

    Ok(())
}

#[test]
fn test_open() -> anyhow::Result<()> {
    let policy = parse_policy_str(TEST_POLICY_1.trim(), Version::V2)?;

    let name = "Foo";
    let module = Compiler::new(&policy)
        .ffi_modules(TestIO::FFI_SCHEMAS)
        .compile()?;
    let machine = Machine::from_module(module)?;
    let ctx = dummy_ctx_open(name);
    let io = RefCell::new(TestIO::new());
    let mut rs = machine.create_run_state(&io, ctx);

    rs.call_open(name, dummy_envelope())
        .expect("Could not call command policy")
        .success();

    let stack_vec = rs.stack.into_vec();
    assert_eq!(stack_vec[0], Value::None);

    Ok(())
}

// Fact manipulation

#[test]
fn test_fact_create_delete() -> anyhow::Result<()> {
    let policy = parse_policy_str(TEST_POLICY_2.trim(), Version::V2)?;

    let module = Compiler::new(&policy)
        .ffi_modules(TestIO::FFI_SCHEMAS)
        .compile()?;
    let mut machine = Machine::from_module(module)?;
    let io = RefCell::new(TestIO::new());

    // We have to scope the RunState so that it and its mutable
    // reference to IO is dropped before we inspect the IO struct.
    {
        let name = "Set";
        let ctx = dummy_ctx_policy(name);
        let self_struct = Struct::new(name, [(KVPair::new_int("a", 3))]);
        machine
            .call_command_policy(name, &self_struct, dummy_envelope(), &io, ctx)?
            .success();
    }

    let fk = ("Foo".to_owned(), vec![]);
    let fv = vec![FactValue::new("x", Value::Int(3))];
    assert_eq!(io.borrow().facts[&fk], fv);

    {
        let name = "Set";
        let ctx = dummy_ctx_policy(name);
        let self_struct = Struct::new("Set", &[]);
        machine
            .call_command_policy("Clear", &self_struct, dummy_envelope(), &io, ctx)?
            .success();
    }

    assert_eq!(io.borrow().facts.get(&fk), None);

    Ok(())
}

#[test]
fn test_fact_query() -> anyhow::Result<()> {
    let policy = parse_policy_str(TEST_POLICY_2.trim(), Version::V2)?;

    let module = Compiler::new(&policy)
        .ffi_modules(TestIO::FFI_SCHEMAS)
        .compile()?;
    let mut machine = Machine::from_module(module)?;
    let io = RefCell::new(TestIO::new());

    {
        let name = "Set";
        let ctx = dummy_ctx_policy(name);
        let self_struct = Struct::new(name, [KVPair::new_int("a", 3)]);
        machine
            .call_command_policy(name, &self_struct, dummy_envelope(), &io, ctx)?
            .success();

        let name = "Increment";
        let ctx = dummy_ctx_policy(name);
        let self_struct = Struct::new(name, &[]);
        machine
            .call_command_policy(name, &self_struct, dummy_envelope(), &io, ctx)?
            .success();
    }

    let fk = ("Foo".to_owned(), vec![]);
    let fv = vec![FactValue::new("x", Value::Int(4))];
    assert_eq!(io.borrow().facts[&fk], fv);

    Ok(())
}

#[test]
fn test_fact_exists() -> anyhow::Result<()> {
    let text = r#"
    enum Bool {
        True,
        False
    }

    fact Foo[] => {x int}
    fact Bar[i int] => {s string, b enum Bool}

    command setup {
        fields {}
        seal { return None }
        open { return None }
        policy {
            finish {
                create Foo[] => {x: 3}
                create Bar[i: 1] => {s: "abc", b: Bool::True}
            }
        }
    }

    action testExists() {
        check exists Foo[] => {x: 3}
        check exists Foo[]
        check exists Bar[i: 1] => {s: "abc", b: Bool::True}

        check exists Foo[] => {x: ?}
        check exists Bar[i: ?] => {s: ?, b: Bool::True}

        // Not-exists

        // no fact with such values
        check !exists Bar[i:0] => {s:"ab", b:Bool::True}
        check !exists Bar[i:1] => {s:"", b:Bool::True}
        check !exists Bar[i: ?]=>{s: "ab", b: ?}
    }
    "#;

    let policy = parse_policy_str(text.trim(), Version::V2)?;

    let io = RefCell::new(TestIO::new());
    let module = Compiler::new(&policy)
        .ffi_modules(TestIO::FFI_SCHEMAS)
        .compile()?;
    let machine = Machine::from_module(module)?;
    {
        let name = "setup";
        let ctx = dummy_ctx_policy(name);
        let mut rs = machine.create_run_state(&io, ctx);
        let self_struct = Struct::new(name, &[]);
        rs.call_command_policy(name, &self_struct, dummy_envelope())?
            .success();
    }

    {
        let name = "testExists";
        let ctx = dummy_ctx_action(name);
        let mut rs = machine.create_run_state(&io, ctx);
        call_action(&mut rs, &io, name, iter::empty::<Value>())?.success();
    }

    Ok(())
}

#[test]
fn test_counting() -> anyhow::Result<()> {
    let text = r#"
        fact Foo[i int]=>{}

        command Setup {
            open { return None }
            seal { return None }
            policy {
                finish {
                    create Foo[i:1]=>{}
                    create Foo[i:2]=>{}
                    create Foo[i:3]=>{}
                }
            }
        }

        command TestUpTo {
            open { return None }
            seal { return None }
            policy {
                let count_one = count_up_to 1 Foo[i:?]
                check count_one == 1
                let count_two = count_up_to 2 Foo[i:?]
                check count_two == 2
                let count_all = count_up_to 10 Foo[i:?]
                check count_all == 3
                let count_max = count_up_to 9223372036854775807 Foo[i:?]
                check count_max == 3
            }
        }

        command TestAtLeast {
            open { return None }
            seal { return None }
            policy {
                check at_least 1 Foo[i:?]
                check at_least 3 Foo[i:?]
                check at_least 4 Foo[i:?] == false
            }
        }

        command TestAtMost {
            open { return None }
            seal { return None }
            policy {
                check at_most 1 Foo[i:?] == false
                check at_most 3 Foo[i:?]
                check at_most 4 Foo[i:?]
            }
        }

        command TestExactly {
            open { return None }
            seal { return None }
            policy {
                check exactly 1 Foo[i:?] == false
                check exactly 3 Foo[i:?]
                check exactly 4 Foo[i:?] == false
            }
        }
    "#;

    let policy = parse_policy_str(text.trim(), Version::V2)?;

    let io = RefCell::new(TestIO::new());
    let module = Compiler::new(&policy)
        .ffi_modules(TestIO::FFI_SCHEMAS)
        .compile()?;
    let machine = Machine::from_module(module)?;

    {
        let name = "Setup";
        let ctx = dummy_ctx_policy(name);
        let mut rs = machine.create_run_state(&io, ctx);
        let self_struct = Struct::new(name, &[]);
        rs.call_command_policy(name, &self_struct, dummy_envelope())?
            .success();
    }

    println!("TestUpTo...");
    {
        let name = "TestUpTo";
        let ctx = dummy_ctx_policy(name);
        let mut rs = machine.create_run_state(&io, ctx);
        let self_struct = Struct::new(name, &[]);
        rs.call_command_policy(name, &self_struct, dummy_envelope())?
            .success();
    }

    println!("TestAtLeast...");
    {
        let name = "TestAtLeast";
        let ctx = dummy_ctx_policy(name);
        let mut rs = machine.create_run_state(&io, ctx);
        let self_struct = Struct::new(name, &[]);
        rs.call_command_policy(name, &self_struct, dummy_envelope())?
            .success();
    }

    println!("TestAtMost...");
    {
        let name = "TestAtMost";
        let ctx = dummy_ctx_policy(name);
        let mut rs = machine.create_run_state(&io, ctx);
        let self_struct = Struct::new(name, &[]);
        rs.call_command_policy(name, &self_struct, dummy_envelope())?
            .success();
    }

    println!("TestExactly...");
    {
        let name = "TestExactly";
        let ctx = dummy_ctx_policy(name);
        let mut rs = machine.create_run_state(&io, ctx);
        let self_struct = Struct::new(name, &[]);
        rs.call_command_policy(name, &self_struct, dummy_envelope())?
            .success();
    }

    Ok(())
}

#[test]
fn test_fact_function_return() -> anyhow::Result<()> {
    let text = r#"
        fact Foo[a int]=>{b int}

        effect Result {
            x struct Foo
        }

        // This tests the implicitly defined struct as a return type
        function get_foo(a int) struct Foo {
            let foo = unwrap query Foo[a: a]=>{b: ?}

            return foo
        }

        // Set creates the fact
        command Set {
            fields {
                a int,
                x int,
            }

            seal { return None }
            open { return None }

            policy {
                finish {
                    create Foo[a: this.a]=>{b: this.x}
                }
            }
        }

        // Emit emmits the fact query from the function
        command Emit {
            fields {
                a int
            }

            seal { return None }
            open { return None }

            policy {
                let x = get_foo(this.a)
                finish {
                    emit Result { x: x }
                }
            }
        }
    "#;

    let policy = parse_policy_str(text, Version::V2)?;
    let io = RefCell::new(TestIO::new());
    let module = Compiler::new(&policy)
        .ffi_modules(TestIO::FFI_SCHEMAS)
        .compile()?;
    let machine = Machine::from_module(module)?;

    let a = Value::Int(1);

    // Create fact through Set
    {
        let name = "Set";
        let ctx = dummy_ctx_policy(name);
        let mut rs = machine.create_run_state(&io, ctx);
        let self_struct = Struct::new(
            "Foo",
            [KVPair::new("a", a.clone()), KVPair::new("x", Value::Int(2))],
        );
        rs.call_command_policy(name, &self_struct, dummy_envelope())?
            .success();
    }

    // Emit fact through Bar
    {
        let cmd_name = "Emit";
        let ctx = dummy_ctx_policy(cmd_name);
        let mut rs = machine.create_run_state(&io, ctx);
        let self_struct = Struct::new("Bar", [KVPair::new("a", a)]);
        rs.call_command_policy(cmd_name, &self_struct, dummy_envelope())?
            .success();
    }

    assert_eq!(
        io.borrow().effect_stack[0],
        (
            String::from("Result"),
            vec![KVPair::new(
                "x",
                Value::Struct(Struct {
                    name: String::from("Foo"),
                    fields: {
                        let mut test_struct_map = BTreeMap::new();
                        test_struct_map.insert(String::from("a"), Value::Int(1));
                        test_struct_map.insert(String::from("b"), Value::Int(2));
                        test_struct_map
                    }
                })
            ),]
        )
    );

    Ok(())
}

#[test]
fn test_query_partial_key() -> anyhow::Result<()> {
    let text = r#"
        fact Foo[i int, j int]=>{x int, s string}

        command Setup {
            fields {}
            seal { return None }
            open { return None }
            policy {
                finish {
                    create Foo[i: 1, j: 1]=>{x: 1, s: "a"}
                    create Foo[i: 2, j: 1]=>{x: 3, s: "b" }
                }
            }
        }

        action test_query() {
            let f = unwrap query Foo[i: 1, j: ?]
            check f.x == 1
            let f2 = unwrap query Foo[i: ?, j: ?]
            check f2.x == 1
            let f3 = unwrap query Foo[i:2, j:?]
            check f3.x == 3

            // bind value
            let f4 = unwrap query Foo[i: 2, j: 1]=>{x: 3, s: ?}
            check f4.x == 3
            // bind key and value
            let f5 = unwrap query Foo[i: ?, j: ?]=>{x: 3, s: ?}
            check f5.x == 3
        }

        action test_nonexistent() {
            let f = unwrap query Foo[i:?, j:?]
        }

        action test_exists() {
            check exists Foo[i:1, j:?]
            check exists Foo[i:-1, j:?] == false
            check !exists Foo[i:1, j:?] => {x:-1, s:?}
        }
    "#;

    let policy = parse_policy_str(text, Version::V2)?;
    let io = RefCell::new(TestIO::new());
    let module = Compiler::new(&policy).compile()?;
    let machine = Machine::from_module(module)?;

    {
        let cmd_name = "Setup";
        let this_data = Struct {
            name: String::from(cmd_name),
            fields: [].into(),
        };

        let ctx = dummy_ctx_open(cmd_name);
        let mut rs = machine.create_run_state(&io, ctx);
        rs.call_command_policy(cmd_name, &this_data, dummy_envelope())?
            .success();
    }

    {
        let action_name = "test_query";
        let ctx = dummy_ctx_open(action_name);
        let mut rs = machine.create_run_state(&io, ctx);
        rs.call_action(action_name, iter::empty::<Value>())?
            .success();
    }

    {
        let action_name = "test_exists";
        let ctx = dummy_ctx_open(action_name);
        let mut rs = machine.create_run_state(&io, ctx);
        rs.call_action(action_name, iter::empty::<Value>())?
            .success();
    }

    Ok(())
}

// Language features

#[test]
fn test_not_operator() -> anyhow::Result<()> {
    let policy = parse_policy_str(
        r#"
        action test() {
            check !false
        }
    "#,
        Version::V2,
    )?;

    let name = "test";
    let ctx = dummy_ctx_policy(name);
    let io = RefCell::new(TestIO::new());
    let module = Compiler::new(&policy).compile()?;
    let machine = Machine::from_module(module)?;
    let mut rs = machine.create_run_state(&io, ctx);
    rs.call_action("test", iter::empty::<Value>())?.success();

    Ok(())
}

#[test]
fn test_if_true() -> anyhow::Result<()> {
    let text = r#"
        action foo(x bool) {
            if x == true {
                check true == false
            }
        }
    "#;

    let name = "foo";
    let policy = parse_policy_str(text, Version::V2)?;
    let io = RefCell::new(TestIO::new());
    let ctx = dummy_ctx_action(name);
    let module = Compiler::new(&policy)
        .ffi_modules(TestIO::FFI_SCHEMAS)
        .compile()?;
    let machine = Machine::from_module(module)?;
    let mut rs = machine.create_run_state(&io, ctx);

    let result = rs.call_action(name, [true])?;
    assert_eq!(result, ExitReason::Check);

    Ok(())
}

#[test]
fn test_if_false() -> anyhow::Result<()> {
    let text = r#"
        action foo(x bool) {
            if x == true {
                check true == false
            }
        }
    "#;

    let name = "foo";
    let policy = parse_policy_str(text, Version::V2)?;
    let io = RefCell::new(TestIO::new());
    let ctx = dummy_ctx_action(name);
    let module = Compiler::new(&policy)
        .ffi_modules(TestIO::FFI_SCHEMAS)
        .compile()?;
    let machine = Machine::from_module(module)?;
    let mut rs = machine.create_run_state(&io, ctx);

    rs.call_action(name, [false])?.success();

    Ok(())
}

#[test]
fn test_if_branches() -> anyhow::Result<()> {
    let text = r#"
        command Result {
            fields {
                s string
            }
            seal { return None }
            open { return None }
        }

        action foo(x int) {
            if x == 0 {
                check true
                publish Result { s: "0" }
                check true
            } else if x == 1 {
                publish Result { s: "1" }
            } else if x == 2 {
                check true
                publish Result { s: "2" }
            } else {
                publish Result { s: "3" }
                check true
            }
        }
    "#;

    let name = "foo";
    let policy = parse_policy_str(text, Version::V2)?;
    let ctx = dummy_ctx_action(name);
    let module = Compiler::new(&policy)
        .ffi_modules(TestIO::FFI_SCHEMAS)
        .compile()?;
    let machine = Machine::from_module(module)?;

    for i in 0i64..4 {
        let io = RefCell::new(TestIO::new());
        let mut rs = machine.create_run_state(&io, ctx.to_owned());
        call_action(&mut rs, &io, name, [i])?.success();
        drop(rs);

        assert_eq!(
            io.borrow().publish_stack,
            [(
                "Result".to_string(),
                vec![KVPair::new("s", i.to_string().into())]
            )],
        );
    }

    Ok(())
}

#[test]
fn test_match_first() -> anyhow::Result<()> {
    let name = "foo";
    let policy = parse_policy_str(POLICY_MATCH, Version::V2)?;
    let io = RefCell::new(TestIO::new());
    let ctx = dummy_ctx_action(name);
    let module = Compiler::new(&policy).compile()?;
    let machine = Machine::from_module(module)?;
    let mut rs = machine.create_run_state(&io, ctx);

    call_action(&mut rs, &io, name, [5])?.success();
    drop(rs);

    assert_eq!(io.borrow().publish_stack.len(), 1);
    assert_eq!(
        io.borrow().publish_stack[0],
        ("Result".to_string(), vec![KVPair::new("x", Value::Int(5)),])
    );

    Ok(())
}

#[test]
fn test_match_second() -> anyhow::Result<()> {
    let name = "foo";
    let policy = parse_policy_str(POLICY_MATCH, Version::V2)?;
    let module = Compiler::new(&policy).compile()?;
    let machine = Machine::from_module(module)?;
    let io = RefCell::new(TestIO::new());
    let ctx = dummy_ctx_action(name);

    let mut rs = machine.create_run_state(&io, ctx);
    call_action(&mut rs, &io, name, [6])?.success();
    drop(rs);

    assert_eq!(io.borrow().publish_stack.len(), 1);
    assert_eq!(
        io.borrow().publish_stack[0],
        ("Result".to_string(), vec![KVPair::new("x", Value::Int(6)),])
    );

    Ok(())
}

#[test]
fn test_match_none() -> anyhow::Result<()> {
    let name = "foo";
    let policy = parse_policy_str(POLICY_MATCH, Version::V2)?;
    let module = Compiler::new(&policy).compile()?;
    let machine = Machine::from_module(module)?;
    let io = RefCell::new(TestIO::new());
    let ctx = dummy_ctx_action(name);

    let mut rs = machine.create_run_state(&io, ctx);
    let result = rs.call_action("foo", [Value::Int(0)])?;
    assert_eq!(result, ExitReason::Panic);

    Ok(())
}

#[test]
fn test_match_alternation() -> anyhow::Result<()> {
    let policy_str = r#"
        command Result {
            fields {
                x int
            }
            seal { return None }
            open { return None }
        }

        action foo(x int) {
            match x {
                0 | 1 => {
                    check false
                }
                5 | 6 | 7 => {
                    publish Result { x: x }
                }
            }
        }
    "#;
    let policy = parse_policy_str(policy_str, Version::V2)?;
    let module = Compiler::new(&policy).compile()?;
    let machine = Machine::from_module(module)?;
    let io = RefCell::new(TestIO::new());
    let action_name = "foo";
    let ctx = dummy_ctx_action(action_name);
    let mut rs = machine.create_run_state(&io, ctx);
    call_action(&mut rs, &io, action_name, [Value::Int(6)])?.success();
    drop(rs);

    assert_eq!(
        io.borrow().publish_stack[0],
        ("Result".to_string(), vec![KVPair::new("x", Value::Int(6)),])
    );
    Ok(())
}

#[test]
fn test_match_default() -> anyhow::Result<()> {
    let policy_str = r#"
        command Result {
            fields {
                x int
            }
            seal { return None }
            open { return None }
        }

        action foo(x int) {
            match x {
                5 => {
                    publish Result { x: x }
                }
                _ => {
                    publish Result { x: 0 }
                }
            }
        }
    "#;
    let name = "foo";
    let policy = parse_policy_str(policy_str, Version::V2)?;
    let module = Compiler::new(&policy).compile()?;
    let machine = Machine::from_module(module)?;
    let io = RefCell::new(TestIO::new());
    let ctx = dummy_ctx_action(name);
    let mut rs = machine.create_run_state(&io, ctx);
    call_action(&mut rs, &io, name, [Value::Int(6)])?.success();
    drop(rs);

    assert_eq!(io.borrow().publish_stack.len(), 1);
    assert_eq!(
        io.borrow().publish_stack[0],
        ("Result".to_string(), vec![KVPair::new("x", Value::Int(0)),])
    );

    Ok(())
}

#[test]
fn test_match_return() -> anyhow::Result<()> {
    let text = r#"
        action foo(val int) {
            check val == bar()
        }

        function bar() int {
            match 0 {
                0 => { return 42 }
            }
        }
    "#;

    let policy = parse_policy_str(text, Version::V2)?;
    let io = RefCell::new(TestIO::new());
    let module = Compiler::new(&policy).compile()?;
    let machine = Machine::from_module(module)?;
    let ctx = dummy_ctx_action("foo");
    let mut rs = machine.create_run_state(&io, ctx);
    rs.call_action("foo", [42])?.success();

    Ok(())
}

#[test]
fn test_match_expression() -> anyhow::Result<()> {
    let text = r#"
        command F {
            fields { x int }
            seal { return None }
            open { return None }
        }
        action foo(x int) {
            let y = match x {
                0 => { :1 }
                _ => { :0 }
            }
            publish F { x: y }
        }
    "#;
    let policy = parse_policy_str(text, Version::V2)?;
    let module = Compiler::new(&policy)
        .ffi_modules(TestIO::FFI_SCHEMAS)
        .compile()?;
    let machine = Machine::from_module(module)?;
    let io = RefCell::new(TestIO::new());
    let mut rs = machine.create_run_state(&io, dummy_ctx_action("foo"));

    let expectations = vec![(0, 1), (1, 0), (2, 0)];
    for (arg, expected) in expectations {
        call_action(&mut rs, &io, "foo", [Value::Int(arg)])?.success();
        assert_eq!(
            io.borrow().publish_stack[0],
            (
                "F".to_string(),
                vec![KVPair::new("x", Value::Int(expected))]
            )
        );
        io.borrow_mut().publish_stack.clear();
    }
    Ok(())
}

#[test]
fn test_is_some_statement() -> anyhow::Result<()> {
    let name = "check_none";
    let policy = parse_policy_str(POLICY_IS, Version::V2)?;
    let module = Compiler::new(&policy).compile()?;
    let machine = Machine::from_module(module)?;
    let io = RefCell::new(TestIO::new());
    let ctx = dummy_ctx_action(name);

    // Test with a value that is not None
    let mut rs = machine.create_run_state(&io, ctx);
    call_action(&mut rs, &io, name, [Value::Int(10)])?.success();
    drop(rs);

    assert_eq!(io.borrow().publish_stack.len(), 1);
    assert_eq!(
        io.borrow().publish_stack[0],
        ("Result".to_string(), vec![KVPair::new("x", Value::Int(10))])
    );

    Ok(())
}

#[test]
fn test_is_none_statement() -> anyhow::Result<()> {
    let name = "check_none";
    let policy = parse_policy_str(POLICY_IS, Version::V2)?;
    let module = Compiler::new(&policy).compile()?;
    let machine = Machine::from_module(module)?;
    let io = RefCell::new(TestIO::new());
    let ctx = dummy_ctx_action(name);

    // Test with a None value
    let mut rs = machine.create_run_state(&io, ctx);
    call_action(&mut rs, &io, name, [Value::None])?.success();
    drop(rs);

    assert_eq!(io.borrow().publish_stack.len(), 1);
    assert_eq!(
        io.borrow().publish_stack[0],
        ("Result".to_string(), vec![KVPair::new("x", Value::None)])
    );

    Ok(())
}

#[test]
fn test_negative_numeric_expression() -> anyhow::Result<()> {
    let text = r#"
        action foo(x int) {
            let a = -2
            check x - a == 1
            check -5 == -(4 + 1)
            check 42 == --42
        }

        action neg_min_1() {
            let n = -9223372036854775807
        }
    "#;

    let policy = parse_policy_str(text, Version::V2)?;
    let module = Compiler::new(&policy)
        .ffi_modules(TestIO::FFI_SCHEMAS)
        .compile()?;
    let machine = Machine::from_module(module)?;

    {
        let name = "foo";
        let ctx = dummy_ctx_action(name);
        let io = RefCell::new(TestIO::new());
        let mut rs = machine.create_run_state(&io, ctx);
        rs.call_action(name, [-1])?.success();
    }

    {
        let name = "neg_min_1";
        let ctx = dummy_ctx_action(name);
        let io = RefCell::new(TestIO::new());
        let mut rs = machine.create_run_state(&io, ctx);
        rs.call_action(name, iter::empty::<Value>())?.success();
    }

    Ok(())
}

#[test]
fn test_negative_logical_expression() -> anyhow::Result<()> {
    let text = r#"
    action foo(x bool, y bool) {
        if x {
            check x
        }
        if !y {
            check !y
        }
    }
    "#;
    let name = "foo";
    let policy = parse_policy_str(text, Version::V2)?;
    let io = RefCell::new(TestIO::new());
    let ctx = dummy_ctx_action(name);
    let module = Compiler::new(&policy)
        .ffi_modules(TestIO::FFI_SCHEMAS)
        .compile()?;
    let machine = Machine::from_module(module)?;

    let mut rs = machine.create_run_state(&io, ctx);
    rs.call_action(name, [true, false])?.success();

    Ok(())
}

#[test]
fn test_negative_overflow_numeric_expression() -> anyhow::Result<()> {
    let text = r#"
    action check_overflow(x int) {
        let a = -x
    }
    "#;
    let name = "check_overflow";
    let policy = parse_policy_str(text, Version::V2)?;
    let io = RefCell::new(TestIO::new());
    let ctx = dummy_ctx_action(name);
    let module = Compiler::new(&policy)
        .ffi_modules(TestIO::FFI_SCHEMAS)
        .compile()?;
    let machine = Machine::from_module(module)?;

    let mut rs = machine.create_run_state(&io, ctx);
    let result = rs.call_action(name, [i64::MIN]);

    assert!(result.is_err());

    Ok(())
}

#[test]
fn test_pure_function() -> anyhow::Result<()> {
    let text = r#"
        command Result {
            fields {
                x int
            }
            seal { return None }
            open { return None }
        }

        function f(x int) int {
            return x + 1
        }

        action foo(x int) {
            publish Result { x: f(x) }
        }
    "#;

    let policy = parse_policy_str(text, Version::V2)?;
    let io = RefCell::new(TestIO::new());
    let module = Compiler::new(&policy)
        .ffi_modules(TestIO::FFI_SCHEMAS)
        .compile()?;
    let machine = Machine::from_module(module)?;

    {
        let name = "foo";
        let ctx = dummy_ctx_action(name);
        let mut rs = machine.create_run_state(&io, ctx);
        call_action(&mut rs, &io, name, [3])?.success();
    }

    assert_eq!(
        io.borrow().publish_stack[0],
        ("Result".to_string(), vec![KVPair::new("x", Value::Int(4)),])
    );

    Ok(())
}

#[test]
fn test_finish_function() -> anyhow::Result<()> {
    let text = r#"
        effect Result {
            x int
        }

        finish function f(x int) {
            emit Result { x: x }
        }

        command Foo {
            fields {
                x int,
            }

            seal { return None }
            open { return None }

            policy {
                finish {
                    f(this.x)
                }
            }
        }
    "#;

    let policy = parse_policy_str(text, Version::V2)?;
    let io = RefCell::new(TestIO::new());
    let module = Compiler::new(&policy)
        .ffi_modules(TestIO::FFI_SCHEMAS)
        .compile()?;
    let mut machine = Machine::from_module(module)?;

    {
        let name = "Foo";
        let ctx = dummy_ctx_policy(name);
        let self_struct = Struct::new("Foo", [KVPair::new("x", Value::Int(3))]);
        machine
            .call_command_policy(name, &self_struct, dummy_envelope(), &io, ctx)?
            .success();
    }

    assert_eq!(
        io.borrow().effect_stack[0],
        ("Result".to_string(), vec![KVPair::new("x", Value::Int(3)),])
    );

    Ok(())
}

#[test]
fn test_serialize_deserialize() -> anyhow::Result<()> {
    let text = r#"
        struct Envelope {
            payload bytes
        }

        command Foo {
            fields {
                a int,
                b string,
            }

            seal {
                return Envelope {
                    payload: serialize(this)
                }
            }
            open {
                // Don't access payload this way. See below.
                return deserialize(envelope.payload)
            }

            policy {
                finish {}
            }
        }
    "#;

    let this_struct = Struct::new(
        "Foo",
        [
            KVPair::new("a", Value::Int(1)),
            KVPair::new("b", Value::String(String::from("foo"))),
        ],
    );

    let policy = parse_policy_str(text, Version::V2)?;
    let io = RefCell::new(TestIO::new());
    let module = Compiler::new(&policy)
        .ffi_modules(TestIO::FFI_SCHEMAS)
        .compile()?;
    let machine = Machine::from_module(module)?;

    let name = "Foo";
    let this_bytes: Vec<u8> = {
        let ctx = dummy_ctx_seal(name);
        let mut rs = machine.create_run_state(&io, ctx);
        rs.call_seal(name, &this_struct)?.success();
        let result = rs.consume_return()?;
        let mut envelope: Struct = result.try_into()?;
        let payload = envelope
            .fields
            .remove("payload")
            .expect("envelope has no payload");
        payload.try_into()?
    };

    {
        let ctx = dummy_ctx_open(name);
        let mut rs = machine.create_run_state(&io, ctx);
        // call_open expects an envelope struct, so we smuggle the bytes
        // in through a field. The payload would normally be accessed
        // through an FFI module.
        let envelope = Struct::new("Env", [KVPair::new("payload", Value::Bytes(this_bytes))]);
        rs.call_open(name, envelope)?.success();
        let result = rs.consume_return()?;
        let got_this: Struct = result.try_into()?;
        assert_eq!(got_this, this_struct);
    }

    Ok(())
}

#[test]
fn test_check_unwrap() -> anyhow::Result<()> {
    let text = r#"
        fact Foo[i int]=>{x int}

        command Setup {
            fields {}

            seal {
                return None
            }
            open {
                return None
            }

            policy {
                finish {
                    create Foo[i: 1]=>{x: 1}
                }
            }
        }

        action test_existing() {
            let f = check_unwrap query Foo[i: 1]
            check f.x == 1
        }

        action test_nonexistent() {
            let f = check_unwrap query Foo[i: 0]
            check false // would exit(panic), but check_unwrap should exit(check) first
        }
    "#;

    let policy = parse_policy_str(text, Version::V2)?;
    let io = RefCell::new(TestIO::new());
    let module = Compiler::new(&policy)
        .ffi_modules(TestIO::FFI_SCHEMAS)
        .compile()?;
    let machine = Machine::from_module(module)?;

    {
        let cmd_name = "Setup";
        let this_data = Struct {
            name: String::from(cmd_name),
            fields: [].into(),
        };

        let ctx = dummy_ctx_open(cmd_name);
        let mut rs = machine.create_run_state(&io, ctx);
        rs.call_command_policy(cmd_name, &this_data, dummy_envelope())?
            .success();
    }

    {
        let action_name = "test_existing";
        let ctx = dummy_ctx_open(action_name);
        let mut rs = machine.create_run_state(&io, ctx);
        rs.call_action(action_name, iter::empty::<Value>())?
            .success();
    }

    {
        let action_name = "test_nonexistent";
        let ctx = dummy_ctx_open(action_name);
        let mut rs = machine.create_run_state(&io, ctx);
        let status = rs.call_action(action_name, iter::empty::<Value>())?;
        assert_eq!(status, ExitReason::Check);
    }

    Ok(())
}

#[test]
fn test_envelope_in_policy_and_recall() -> anyhow::Result<()> {
    let text = r#"
        struct Envelope {
            payload bytes
        }

        command Foo {
            fields {
                test bytes
            }
            seal { return None }
            open { return None }

            policy {
                check envelope.payload == this.test
            }

            recall {
                check envelope.payload == this.test
            }
        }
    "#;

    let policy = parse_policy_str(text, Version::V2)?;
    let io = RefCell::new(TestIO::new());
    let module = Compiler::new(&policy).compile()?;
    let machine = Machine::from_module(module)?;
    let test_data = "thing".as_bytes().to_vec();

    {
        let name = "Foo";
        let ctx = dummy_ctx_policy(name);
        let mut rs = machine.create_run_state(&io, ctx);
        rs.call_command_policy(
            name,
            &Struct::new("Foo", [KVPair::new("test", test_data.clone().into())]),
            Struct::new(
                "Envelope",
                [KVPair::new("payload", test_data.clone().into())],
            ),
        )?
        .success();
    }

    {
        let name = "Foo";
        let ctx = dummy_ctx_policy(name);
        let mut rs = machine.create_run_state(&io, ctx);
        rs.call_command_recall(
            name,
            &Struct::new("Foo", [KVPair::new("test", test_data.clone().into())]),
            Struct::new(
                "Envelope",
                [KVPair::new("payload", test_data.clone().into())],
            ),
        )?
        .success();
    }

    Ok(())
}

#[test]
fn test_debug_assert() -> anyhow::Result<()> {
    let text = r#"
    function get_false() bool {
        return false
    }

    action test_debug_assert_failure() {
        debug_assert(false)
    }

    action test_debug_assert_failure_expression() {
        debug_assert(get_false())
    }

    function get_true() bool {
        return true
    }

    action test_debug_assert_pass() {
        debug_assert(true)
        debug_assert(get_true())
    }
    "#;

    let policy = parse_policy_str(text, Version::V2)?;
    let io = RefCell::new(TestIO::new());
    let module = Compiler::new(&policy).debug(true).compile()?;
    let machine = Machine::from_module(module)?;

    fn run_action(
        machine: &Machine,
        io: &RefCell<TestIO>,
        action_name: &str,
    ) -> Result<ExitReason, MachineError> {
        let ctx = dummy_ctx_open(action_name);
        let mut rs = machine.create_run_state(io, ctx);
        rs.call_action(action_name, iter::empty::<Value>())
    }

    assert_eq!(
        run_action(&machine, &io, "test_debug_assert_failure")?,
        ExitReason::Panic
    );

    assert_eq!(
        run_action(&machine, &io, "test_debug_assert_failure_expression")?,
        ExitReason::Panic
    );

    assert_eq!(
        run_action(&machine, &io, "test_debug_assert_pass")?,
        ExitReason::Normal
    );

    let module_no_debug = Compiler::new(&policy).debug(false).compile()?;
    let machine_no_debug = Machine::from_module(module_no_debug)?;

    let test_names = vec![
        "test_debug_assert_failure",
        "test_debug_assert_failure_expression",
        "test_debug_assert_pass",
    ];

    for test_name in test_names {
        assert_eq!(
            run_action(&machine_no_debug, &io, test_name)?,
            ExitReason::Normal
        );
    }

    Ok(())
}

#[test]
fn test_global_let_statements() -> anyhow::Result<()> {
    let text = r#"
        let x = 42
        let y = "hello world"
        let z = true

        struct Far {
            a int,
        }

        struct Bar {
            a struct Far,
            b string,
            c bool,
        }

        let d = Bar {
            a: Far {
                a: 3
            },
            b: "y",
            c: false,
        }

        command Result {
            fields {
                a int,
                b string,
                c bool,
                d struct Bar,
            }
            seal { return None }
            open { return None }
        }

        action foo() {
            let a = x + 1
            let b = y
            let c = !z
            publish Result {
                a: a,
                b: b,
                c: c,
                d: d,
            }
        }
    "#;

    let policy = parse_policy_str(text, Version::V2)?;
    let io = RefCell::new(TestIO::new());
    let module = Compiler::new(&policy)
        .ffi_modules(TestIO::FFI_SCHEMAS)
        .compile()?;
    let machine = Machine::from_module(module)?;

    // Check if the global variables are defined correctly in the machine
    assert_eq!(machine.globals, {
        BTreeMap::from([
            (
                String::from("d"),
                Value::Struct(Struct {
                    name: String::from("Bar"),
                    fields: BTreeMap::from([
                        (
                            String::from("a"),
                            Value::Struct(Struct {
                                name: String::from("Far"),
                                fields: BTreeMap::from([(String::from("a"), Value::Int(3))]),
                            }),
                        ),
                        (String::from("b"), Value::String(String::from("y"))),
                        (String::from("c"), Value::Bool(false)),
                    ]),
                }),
            ),
            (String::from("x"), Value::Int(42)),
            (
                String::from("y"),
                Value::String(String::from("hello world")),
            ),
            (String::from("z"), Value::Bool(true)),
        ])
    });

    let ctx = dummy_ctx_action("foo");
    let mut rs = machine.create_run_state(&io, ctx);
    call_action(&mut rs, &io, "foo", iter::empty::<Value>())?.success();
    drop(rs);

    // Check if the published struct is correct
    assert_eq!(io.borrow().publish_stack.len(), 1);
    assert_eq!(
        io.borrow().publish_stack[0],
        (
            String::from("Result"),
            vec![
                KVPair::new("a", Value::Int(43)),
                KVPair::new("b", Value::String(String::from("hello world"))),
                KVPair::new("c", Value::Bool(false)),
                KVPair::new(
                    "d",
                    Value::Struct(Struct {
                        name: String::from("Bar"),
                        fields: BTreeMap::from([
                            (
                                String::from("a"),
                                Value::Struct(Struct {
                                    name: String::from("Far"),
                                    fields: BTreeMap::from([(String::from("a"), Value::Int(3))]),
                                }),
                            ),
                            (String::from("b"), Value::String(String::from("y"))),
                            (String::from("c"), Value::Bool(false)),
                        ]),
                    }),
                ),
            ]
        )
    );

    Ok(())
}

#[test]
fn test_enum_reference() -> anyhow::Result<()> {
    let text = r#"
        command Sip {
            seal { return None }
            open { return None }
            fields {
                a string
            }
        }

        enum Drink {
            Water, Coffee
        }

        action test(type enum Drink) {
            match type {
                Drink::Water => {
                    publish Sip { a: "bleh" }
                }
                Drink::Coffee => {
                    publish Sip { a: "mmm" }
                }
            }
        }


    "#;

    let policy = parse_policy_str(text, Version::V2)?;
    let module = Compiler::new(&policy).compile()?;
    let machine = Machine::from_module(module)?;
    let io = RefCell::new(TestIO::new());
    let ctx = dummy_ctx_policy("test");
    let mut rs = machine.create_run_state(&io, ctx);
    call_action(
        &mut rs,
        &io,
        "test",
        [machine
            .parse_enum("Drink::Coffee")
            .expect("enum ref is valid")],
    )?
    .success();

    drop(rs);

    assert_eq!(
        io.borrow().publish_stack[0],
        (
            String::from("Sip"),
            vec![KVPair::new("a", Value::from("mmm"))]
        )
    );

    Ok(())
}

fn call_action<M, Args>(
    rs: &mut RunState<'_, M>,
    io: &RefCell<M>,
    name: &str,
    args: Args,
) -> Result<ExitReason, MachineError>
where
    M: MachineIO<MachineStack>,
    Args: IntoIterator,
    Args::Item: Into<Value>,
{
    let mut er = rs.call_action(name, args)?;
    while let ExitReason::Yield = er {
        // usually, we would seal the command and add it to the IO
        let command_struct: Struct = rs.stack.pop()?;
        let fields = command_struct
            .fields
            .iter()
            .map(|(k, v)| KVPair::new(k, v.clone()));
        io.borrow_mut().publish(command_struct.name, fields);
        er = rs.run()?;
    }
    Ok(er)
}

#[test]
fn test_enum_parse() -> anyhow::Result<()> {
    let policy = parse_policy_str("enum Drink { Water, Coffee }", Version::V2)?;
    let module = Compiler::new(&policy).compile()?;
    let machine = Machine::from_module(module)?;

    assert_eq!(
        machine.parse_enum("Drink").unwrap_err().err_type,
        MachineErrorType::invalid_type("<Enum>::<Variant>", "Drink", "invalid enum reference")
    );
    assert_eq!(
        machine.parse_enum("Drink::").unwrap_err().err_type,
        MachineErrorType::NotDefined("no value `` in enum `Drink`".to_owned())
    );
    assert_eq!(
        machine.parse_enum("Coffee").unwrap_err().err_type,
        MachineErrorType::invalid_type("<Enum>::<Variant>", "Coffee", "invalid enum reference")
    );
    assert_eq!(
        machine.parse_enum("Drink::Water")?,
        Value::Enum("Drink".to_owned(), 0)
    );
    assert_eq!(
        machine.parse_enum("Drink::Coffee")?,
        Value::Enum("Drink".to_owned(), 1)
    );
    assert_eq!(
        machine.parse_enum("Drink::Tea").unwrap_err().err_type,
        MachineErrorType::NotDefined("no value `Tea` in enum `Drink`".to_owned())
    );

    Ok(())
}

// Module support

/// Tests serializing then deserializing a [`Module`].
#[test]
fn test_module_round_trip() {
    let policy = parse_policy_str(
        r#"
fact Foo[]=>{x int}

effect Update {
value int
}

command Set {
fields {
    a int,
}
seal { return None }
open { return None }
policy {
    let x = this.a
    finish {
        create Foo[]=>{x: x}
        emit Update{value: x}
    }
}
}

command Clear {
fields {}
seal { return None }
open { return None }
policy {
    finish {
        delete Foo[]
    }
}
}

command Increment {
fields {}
seal { return None }
open { return None }
policy {
    let r = unwrap query Foo[]=>{x: ?}
    let new_x = r.x + 1
    finish {
        update Foo[]=>{x: r.x} to {x: new_x}
        emit Update{value: new_x}
    }
}
}
"#
        .trim(),
        Version::V2,
    )
    .unwrap();

    let want = Compiler::new(&policy).compile().unwrap();
    let machine = Machine::from_module(want.clone());

    let data = {
        let mut buf = Vec::new();
        cbor::into_writer(&want, &mut buf).unwrap();
        buf
    };
    let got: Module = cbor::from_reader(&data[..]).unwrap();
    assert_eq!(got, want);
    assert_eq!(Machine::from_module(got), machine);
}

#[test]
fn test_ffi_fail_without_use() -> anyhow::Result<()> {
    let text = r#"
        function test() int {
            let head_id = print::print("hi")
            return 0
        }
    "#;

    let policy = parse_policy_str(text, Version::V2)?;
    let result = Compiler::new(&policy)
        .ffi_modules(TestIO::FFI_SCHEMAS)
        .compile()
        .expect_err("")
        .err_type;
    assert_eq!(result, CompileErrorType::NotDefined(String::from("print")));

    Ok(())
}

#[test]
fn test_map() -> anyhow::Result<()> {
    let text = r#"
        fact F[i int]=>{n int}
        effect Result {
            value int
        }

        command Setup {
            open { return None }
            seal { return None }
            policy {
                finish {
                    create F[i:1]=>{n:1}
                    create F[i:2]=>{n:2}
                    create F[i:3]=>{n:3}
                }
            }
        }

        command Process {
            fields {
                value int
            }
            open { return None }
            seal { return None }
            policy {
                finish {
                    emit Result {
                        value: this.value
                    }
                }
            }
        }

        action test() {
            map F[i:?] as f {
                publish Process { value: f.n }
            }
        }
    "#;

    let policy = parse_policy_str(text, Version::V2)?;
    let module = Compiler::new(&policy)
        .ffi_modules(TestIO::FFI_SCHEMAS)
        .compile()?;
    let machine = Machine::from_module(module)?;
    let io = RefCell::new(TestIO::new());

    // Empty results. Run test without creating facts.
    {
        let name = "test";
        let ctx = dummy_ctx_action(name);
        let mut rs = machine.create_run_state(&io, ctx);
        let prev_stack_depth = rs.stack.len();
        call_action(&mut rs, &io, name, iter::empty::<Value>())?.success();

        // Make sure we didn't leave any trailing values on the stack
        let stack = rs.stack.into_vec();
        assert_eq!(stack.len(), prev_stack_depth);
    }

    // Test with some data
    {
        let name = "Setup";
        let ctx = dummy_ctx_policy(name);
        let mut rs = machine.create_run_state(&io, ctx);
        let self_struct = Struct::new(name, &[]);
        rs.call_command_policy(name, &self_struct, dummy_envelope())?
            .success();
    }
    {
        // Create a new scope so that the Runstate is fully dropped
        // before io.borrow().publish_stack is accessed
        {
            let name = "test";
            let ctx = dummy_ctx_action(name);
            let mut rs = machine.create_run_state(&io, ctx);
            let prev_stack_depth = rs.stack.len();
            call_action(&mut rs, &io, name, iter::empty::<Value>())?.success();

            // Make sure we didn't leave any trailing values on the stack
            let stack = rs.stack.into_vec();
            assert_eq!(stack.len(), prev_stack_depth);
        }

        // Assert we iterated as many times as expected, and with the correct results each time.
        assert_eq!(io.borrow().publish_stack.len(), 3);
        for (i, value) in [1, 2, 3].into_iter().enumerate() {
            let kv = &io.borrow().publish_stack[i].1;
            assert_eq!(*kv[0].value(), Value::Int(value));
        }
    }
    Ok(())
}

#[test]
fn test_optional_type_validation() -> anyhow::Result<()> {
    let text = r#"
        command TypeValidation {
            fields {
                maybe_int optional int,
                name string,
            }
            seal { return None }
            open { return None }
            policy {
                finish {}
            }
        }

        action type_validation(maybe_int_input optional int, name_input string) {
            publish TypeValidation{maybe_int: maybe_int_input, name: name_input}
        }
    "#;

    let policy = parse_policy_str(text, Version::V2)?;
    let io = RefCell::new(TestIO::new());
    let module = Compiler::new(&policy)
        .ffi_modules(TestIO::FFI_SCHEMAS)
        .compile()?;
    let machine = Machine::from_module(module)?;

    let cases = [
        (
            Ok(ExitReason::Normal),
            [
                KVPair::new("maybe_int", Value::None),
                KVPair::new("name", Value::String("foo".into())),
            ],
        ),
        (
            Ok(ExitReason::Normal),
            [
                KVPair::new("maybe_int", Value::Int(5)),
                KVPair::new("name", Value::String("foo".into())),
            ],
        ),
        (
            Err(MachineErrorType::invalid_type(
                "string",
                "None",
                "invalid function argument",
            )),
            [
                KVPair::new("maybe_int", Value::None),
                KVPair::new("name", Value::None),
            ],
        ),
    ];

    for case in cases.into_iter() {
        let (expected, args) = case;

        // action call validation
        {
            let name = "type_validation";
            let ctx = dummy_ctx_action(name);
            let mut rs = machine.create_run_state(&io, ctx);
            let action_args = args.iter().map(KVPair::value).cloned();

            assert_eq!(
                call_action(&mut rs, &io, name, action_args).map_err(|e| e.err_type),
                expected
            );
        }

        // command call validation
        {
            let name = "TypeValidation";
            let ctx = dummy_ctx_policy(name);
            let mut rs = machine.create_run_state(&io, ctx);

            assert_eq!(
                rs.call_command_policy(name, &Struct::new(name, args), dummy_envelope())
                    .map_err(|e| e.err_type),
                expected
            );
        }
    }

    Ok(())
}

#[test]
fn test_block_expression() -> anyhow::Result<()> {
    let policy_text = r#"
        command TestCommand {
            fields {
                x int
            }

            seal { return None }
            open { return None }

            policy {
            }
        }

        action test() {
            let a = 3
            let b = 4
            let x = {
                let c = 5
                : a + b + c
            }

            publish TestCommand {
                x: x
            }
        }
    "#
    .trim();

    let policy = parse_policy_str(policy_text, Version::V2)?;
    let io = RefCell::new(TestIO::new());
    let module = Compiler::new(&policy)
        .ffi_modules(TestIO::FFI_SCHEMAS)
        .compile()?;
    let machine = Machine::from_module(module)?;
    let name = "test";
    let args: [Value; 0] = [];
    let ctx = dummy_ctx_action(name);
    let mut rs = machine.create_run_state(&io, ctx);
    let r = call_action(&mut rs, &io, name, args)?;
    assert_eq!(r, ExitReason::Normal);

    assert_eq!(
        io.borrow_mut().publish_stack.last(),
        Some(&(
            "TestCommand".to_string(),
            vec![KVPair::new("x", Value::Int(12))]
        ))
    );

    Ok(())
}

#[test]
<<<<<<< HEAD
fn test_struct_composition() -> anyhow::Result<()> {
=======
fn test_substruct_happy_path() -> anyhow::Result<()> {
>>>>>>> c25dba3a
    let policy_str = r#"
        command Foo {
            fields {
                x int,
                y bool,
<<<<<<< HEAD
                z string,
=======
>>>>>>> c25dba3a
            }
            seal { return None }
            open { return None }
        }
<<<<<<< HEAD

=======
>>>>>>> c25dba3a
        struct Bar {
            x int,
            y bool,
            z string,
        }
<<<<<<< HEAD

        action baz(source struct Bar, x int) {
            publish Foo { x: x, ...source }
=======
        action baz(source struct Bar) {
            publish source substruct Foo
>>>>>>> c25dba3a
        }
    "#;
    let policy = parse_policy_str(policy_str, Version::V2)?;
    let module = Compiler::new(&policy).compile()?;
    let machine = Machine::from_module(module)?;
    let io = RefCell::new(TestIO::new());
    let action_name = "baz";
    let ctx = dummy_ctx_action(action_name);
    let mut rs = machine.create_run_state(&io, ctx);
    call_action(
        &mut rs,
        &io,
        action_name,
<<<<<<< HEAD
        [
            Value::Struct(Struct::new(
                "Bar",
                [
                    (String::from("x"), Value::Int(30)),
                    (String::from("y"), Value::Bool(false)),
                    (String::from("z"), Value::String(String::from("lorem"))),
                ],
            )),
            Value::Int(10),
        ],
=======
        [Value::Struct(Struct::new(
            "Bar",
            [
                (String::from("x"), Value::Int(30)),
                (String::from("y"), Value::Bool(false)),
                (String::from("z"), Value::String(String::from("lorem"))),
            ],
        ))],
>>>>>>> c25dba3a
    )?
    .success();
    drop(rs);

    assert_eq!(
        io.borrow().publish_stack[0],
        (
            "Foo".to_string(),
            vec![
<<<<<<< HEAD
                KVPair::new("x", Value::Int(10)),
                KVPair::new("y", Value::Bool(false)),
                KVPair::new("z", Value::String(String::from("lorem")))
=======
                KVPair::new("x", Value::Int(30)),
                KVPair::new("y", Value::Bool(false)),
>>>>>>> c25dba3a
            ]
        )
    );
    Ok(())
<<<<<<< HEAD
=======
}

#[test]
fn test_substruct_errors() -> anyhow::Result<()> {
    let cases = [
        (
            r#"
                command Foo {
                    fields {
                        x int,
                        y bool,
                        z string,
                    }
                    seal { return None }
                    open { return None }
                }
                struct Bar {
                    x int,
                    y bool,
                }
                action baz(source struct Bar) {
                    let maybe_source = if true {
                        :Some(source)
                    } else {
                        :None 
                    }

                    let definitely_source = unwrap maybe_source

                    // Foo is not a subset of Bar
                    publish definitely_source substruct Foo
                }
            "#,
            "baz",
            Err(MachineErrorType::InvalidStructMember("z".to_string())),
            [Value::Struct(Struct::new(
                "Bar",
                [
                    (String::from("x"), Value::Int(30)),
                    (String::from("y"), Value::Bool(false)),
                ],
            ))],
        ),
        (
            r#"
                command Foo {
                    fields {
                        x string
                    }
                    seal { return None }
                    open { return None }
                }
                struct Bar {
                    x int,
                }
                action baz(source struct Bar) {
                    let maybe_source = if true {
                        :Some(source)
                    } else {
                        :None 
                    }

                    let definitely_source = unwrap maybe_source

                    // Foo.x and Bar.x have different types
                    publish definitely_source substruct Foo
                }
            "#,
            "baz",
            Err(MachineErrorType::InvalidStructMember("x".to_string())),
            [Value::Struct(Struct::new(
                "Bar",
                [(String::from("x"), Value::Int(30))],
            ))],
        ),
    ];

    for (policy_str, action_name, expected, action_args) in cases {
        let policy = parse_policy_str(policy_str, Version::V2)?;
        let module = Compiler::new(&policy).compile()?;
        let machine = Machine::from_module(module)?;
        let io = RefCell::new(TestIO::new());
        let ctx = dummy_ctx_action(action_name);
        let mut rs = machine.create_run_state(&io, ctx);

        assert_eq!(
            rs.call_action(action_name, action_args)
                .map_err(|e| e.err_type),
            expected
        )
    }

    Ok(())
>>>>>>> c25dba3a
}<|MERGE_RESOLUTION|>--- conflicted
+++ resolved
@@ -2324,41 +2324,23 @@
 }
 
 #[test]
-<<<<<<< HEAD
-fn test_struct_composition() -> anyhow::Result<()> {
-=======
 fn test_substruct_happy_path() -> anyhow::Result<()> {
->>>>>>> c25dba3a
     let policy_str = r#"
         command Foo {
             fields {
                 x int,
                 y bool,
-<<<<<<< HEAD
-                z string,
-=======
->>>>>>> c25dba3a
             }
             seal { return None }
             open { return None }
         }
-<<<<<<< HEAD
-
-=======
->>>>>>> c25dba3a
         struct Bar {
             x int,
             y bool,
             z string,
         }
-<<<<<<< HEAD
-
-        action baz(source struct Bar, x int) {
-            publish Foo { x: x, ...source }
-=======
         action baz(source struct Bar) {
             publish source substruct Foo
->>>>>>> c25dba3a
         }
     "#;
     let policy = parse_policy_str(policy_str, Version::V2)?;
@@ -2372,19 +2354,6 @@
         &mut rs,
         &io,
         action_name,
-<<<<<<< HEAD
-        [
-            Value::Struct(Struct::new(
-                "Bar",
-                [
-                    (String::from("x"), Value::Int(30)),
-                    (String::from("y"), Value::Bool(false)),
-                    (String::from("z"), Value::String(String::from("lorem"))),
-                ],
-            )),
-            Value::Int(10),
-        ],
-=======
         [Value::Struct(Struct::new(
             "Bar",
             [
@@ -2393,7 +2362,6 @@
                 (String::from("z"), Value::String(String::from("lorem"))),
             ],
         ))],
->>>>>>> c25dba3a
     )?
     .success();
     drop(rs);
@@ -2403,20 +2371,12 @@
         (
             "Foo".to_string(),
             vec![
-<<<<<<< HEAD
-                KVPair::new("x", Value::Int(10)),
-                KVPair::new("y", Value::Bool(false)),
-                KVPair::new("z", Value::String(String::from("lorem")))
-=======
                 KVPair::new("x", Value::Int(30)),
                 KVPair::new("y", Value::Bool(false)),
->>>>>>> c25dba3a
             ]
         )
     );
     Ok(())
-<<<<<<< HEAD
-=======
 }
 
 #[test]
@@ -2510,5 +2470,65 @@
     }
 
     Ok(())
->>>>>>> c25dba3a
+}
+
+#[test]
+fn test_struct_composition() -> anyhow::Result<()> {
+    let policy_str = r#"
+        command Foo {
+            fields {
+                x int,
+                y bool,
+                z string,
+            }
+            seal { return None }
+            open { return None }
+        }
+        struct Bar {
+            x int,
+            y bool,
+            z string,
+        }
+        action baz(source struct Bar, x int) {
+            publish Foo { x: x, ...source }
+        }
+    "#;
+    let policy = parse_policy_str(policy_str, Version::V2)?;
+    let module = Compiler::new(&policy).compile()?;
+    let machine = Machine::from_module(module)?;
+    let io = RefCell::new(TestIO::new());
+    let action_name = "baz";
+    let ctx = dummy_ctx_action(action_name);
+    let mut rs = machine.create_run_state(&io, ctx);
+    call_action(
+        &mut rs,
+        &io,
+        action_name,
+        [
+            Value::Struct(Struct::new(
+                "Bar",
+                [
+                    (String::from("x"), Value::Int(30)),
+                    (String::from("y"), Value::Bool(false)),
+                    (String::from("z"), Value::String(String::from("lorem"))),
+                ],
+            )),
+            Value::Int(10),
+        ],
+    )?
+    .success();
+    drop(rs);
+
+    assert_eq!(
+        io.borrow().publish_stack[0],
+        (
+            "Foo".to_string(),
+            vec![
+                KVPair::new("x", Value::Int(10)),
+                KVPair::new("y", Value::Bool(false)),
+                KVPair::new("z", Value::String(String::from("lorem")))
+            ]
+        )
+    );
+    Ok(())
 }