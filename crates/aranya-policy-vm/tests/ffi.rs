use std::{collections::HashMap, convert::Infallible, marker::PhantomData};

use aranya_crypto::{
    BaseId, DeviceId, Engine, Rng,
    default::{DefaultCipherSuite, DefaultEngine},
    id::IdExt as _,
    policy::CmdId,
};
use aranya_policy_vm::{
    self, CommandContext, Identifier, MachineError, MachineErrorType, MachineStack, PolicyContext,
    Stack as _, Text, Typed, Value, ValueConversionError,
    ffi::{FfiModule, Type, ffi},
    ident, text,
};

#[derive(Debug, PartialEq)]
enum TestStateError<E>
where
    E: Into<MachineError>,
{
    UnknownFunc,
    Module(E),
}

struct TestState<M, E> {
    module: M,
    procs: HashMap<Identifier, usize>,
    stack: MachineStack,
    engine: E,
}

impl<M: FfiModule> TestState<M, DefaultEngine<Rng>> {
    fn new(module: M) -> Self {
        let (engine, _) = DefaultEngine::<Rng, DefaultCipherSuite>::from_entropy(Rng);
        let procs = M::SCHEMA
            .functions
            .iter()
            .enumerate()
            .map(|(i, f)| (f.name.clone(), i))
            .collect();
        Self {
            module,
            procs,
            stack: MachineStack::new(),
            engine,
        }
    }

    fn call(&mut self, name: &str) -> Result<(), TestStateError<M::Error>> {
        let ctx = CommandContext::Policy(PolicyContext {
            name: ident!("SomeCommand"),
            id: CmdId::default(),
            author: DeviceId::default(),
<<<<<<< HEAD
            parent_id: CmdId::default(),
            version: Id::default(),
=======
            version: BaseId::default(),
>>>>>>> 3070ea59
        });
        let idx = self.procs.get(name).ok_or(TestStateError::UnknownFunc)?;
        self.module
            .call(*idx, &mut self.stack, &ctx, &mut self.engine)
            .map_err(TestStateError::Module)
    }

    fn push<V>(&mut self, v: V)
    where
        V: Into<Value>,
    {
        self.stack.push(v).expect("should not fail");
    }

    fn pop<V>(&mut self) -> Result<V, MachineErrorType>
    where
        V: TryFrom<Value, Error = ValueConversionError>,
    {
        self.stack.pop()
    }

    fn is_empty(&self) -> bool {
        self.stack.is_empty()
    }

    fn len(&self) -> usize {
        self.stack.len()
    }
}

#[derive(Copy, Clone, Debug, Eq, PartialEq)]
struct Label(u32);

impl Typed for Label {
    const TYPE: Type<'static> = Type::Int;
}

impl From<Label> for Value {
    fn from(label: Label) -> Self {
        Self::Int(label.0.into())
    }
}

impl TryFrom<Value> for Label {
    type Error = ValueConversionError;

    fn try_from(value: Value) -> Result<Self, Self::Error> {
        let x = match value {
            Value::Int(x) => x,
            _ => {
                return Err(ValueConversionError::invalid_type(
                    "Int",
                    value.type_name(),
                    "Value -> Label",
                ));
            }
        };
        Ok(Self(
            u32::try_from(x).map_err(|_| ValueConversionError::OutOfRange)?,
        ))
    }
}

struct Overflow;

impl From<Overflow> for MachineError {
    fn from(_err: Overflow) -> Self {
        Self::new(MachineErrorType::IntegerOverflow)
    }
}

struct TestModule<'a, T, G> {
    _x: Option<&'a i64>,
    _t: PhantomData<T>,
    _g: PhantomData<G>,
}

impl<T, G> TestModule<'_, T, G> {
    fn new() -> Self {
        Self {
            _x: None,
            _t: PhantomData,
            _g: PhantomData,
        }
    }

    const NO_ARGS_RESULT: i64 = 42;
    const CUSTOM_TYPE_ARG: Label = Label(1234);
    const CUSTOM_TYPE_RESULT: Label = Label(4321);
}

#[ffi(
    module = "test",
    def = r#"
struct S0 {
    x int
}
struct S1 {
    a string,
    b bytes,
    c int,
    d bool,
    e id,
    f struct S0,
    g optional int,
}
struct S2 {
    a struct S0,
    b struct S1,
}

enum TestEnum { A, B }
"#
)]
impl<T, G> TestModule<'_, T, G> {
    #[ffi_export(def = "function add2(x int, y int) int")]
    fn add<E: Engine>(
        _ctx: &CommandContext,
        _eng: &mut E,
        x: i64,
        y: i64,
    ) -> Result<i64, Overflow> {
        x.checked_add(y).ok_or(Overflow)
    }

    #[ffi_export(def = "function sub2(x int, y int) int")]
    fn sub<E: Engine>(
        _ctx: &CommandContext,
        _eng: &mut E,
        x: i64,
        y: i64,
    ) -> Result<i64, Overflow> {
        x.checked_sub(y).ok_or(Overflow)
    }

    #[ffi_export(def = "function concat(a string, b string) string")]
    fn concat<E: Engine>(
        _ctx: &CommandContext,
        _eng: &mut E,
        a: Text,
        b: Text,
    ) -> Result<Text, MachineError> {
        #[allow(clippy::arithmetic_side_effects)]
        Ok(&a + &b)
    }

    #[ffi_export(def = "function renamed_identity(id_input id) id")]
    fn identity<E: Engine>(
        &self,
        _ctx: &CommandContext,
        _eng: &mut E,
        id_input: BaseId,
    ) -> Result<BaseId, Infallible> {
        Ok(id_input)
    }

    #[ffi_export(def = "function no_args() int")]
    fn no_args<E: Engine>(&self, _ctx: &CommandContext, _eng: &mut E) -> Result<i64, MachineError> {
        Ok(Self::NO_ARGS_RESULT)
    }

    #[ffi_export(def = "function custom_type(label int) int")]
    fn custom_type<E: Engine>(
        _ctx: &CommandContext,
        _eng: &mut E,
        label: Label,
    ) -> Result<Label, Infallible> {
        assert_eq!(label, Self::CUSTOM_TYPE_ARG);
        Ok(Self::CUSTOM_TYPE_RESULT)
    }

    #[ffi_export(def = "function custom_type_optional(label optional int) optional int")]
    fn custom_type_optional<E: Engine>(
        _ctx: &CommandContext,
        _eng: &mut E,
        label: Option<Label>,
    ) -> Result<Option<Label>, Infallible> {
        assert_eq!(label, Some(Self::CUSTOM_TYPE_ARG));
        Ok(Some(Self::CUSTOM_TYPE_RESULT))
    }

    #[ffi_export(def = "function custom_def(a int, b bytes) bool")]
    fn custom_def<E: Engine>(
        _ctx: &CommandContext,
        _eng: &mut E,
        _a: i64,
        _b: Vec<u8>,
    ) -> Result<bool, Infallible> {
        Ok(true)
    }

    #[ffi_export(def = r#"
function struct_fn(
    a struct S0,
    b struct S1,
) struct S2
"#)]
    fn struct_fn<E: Engine>(
        _ctx: &CommandContext,
        _eng: &mut E,
        a: S0,
        b: S1,
    ) -> Result<S2, Infallible> {
        Ok(S2 { a, b })
    }

    #[allow(dead_code)]
    fn ignored(&self, _a: Vec<u8>) -> Result<(), MachineError> {
        Ok(())
    }

    #[ffi_export(def = r#"function test_enum(e enum TestEnum) enum TestEnum"#)]
    fn test_enum<E: Engine>(
        _ctx: &CommandContext,
        _eng: &mut E,
        e: TestEnum,
    ) -> Result<TestEnum, MachineError> {
        Ok(e)
    }
}

// TODO(eric): break these into their own test routines.
#[test]
fn test_ffi_derive() {
    let mut state = TestState::new(TestModule::<'_, (), ()>::new());

    // Positive test case for `add`.
    {
        state.push(1i64);
        state.push(2i64);
        state.call("add2").expect("`test::add2` should not fail");
        let got = state.pop::<i64>().expect("should have got an `i64`");
        assert_eq!(got, 3, "`test::add2` returned the wrong result");
        assert!(state.is_empty());
    }

    // Negative test case for `add2`.
    {
        state.push(i64::MAX);
        state.push(1i64);
        let err = state
            .call("add2")
            .expect_err("`test::sub` should have failed");
        assert_eq!(
            err,
            TestStateError::Module(MachineError::new(MachineErrorType::IntegerOverflow)),
            "`add2` should have returned `Overflow`",
        );
        assert!(state.is_empty());
    }

    // Positive test case for `sub`.
    {
        state.push(10i64);
        state.push(2i64);
        state.call("sub2").expect("`test::sub2` should not fail");
        let got = state.pop::<i64>().expect("should have got an `i64`");
        assert_eq!(got, 8, "`test::sub2` returned the wrong result");
        assert!(state.is_empty());
    }

    // Negative test case for `sub2`.
    {
        state.push(i64::MIN);
        state.push(2i64);
        let err = state
            .call("sub2")
            .expect_err("`test::sub2` should have failed");
        assert_eq!(
            err,
            TestStateError::Module(MachineError::new(MachineErrorType::IntegerOverflow)),
            "`test::sub2` should have returned `Overflow`",
        );
        assert!(state.is_empty());
    }

    // Positive test case for `concat`
    {
        state.push(text!("hello, "));
        state.push(text!("world!"));
        state
            .call("concat")
            .expect("`test::concat` should not fail");
        let got = state.pop::<Text>().expect("should have got a `String`");
        assert_eq!(
            got, "hello, world!",
            "`test::concat` returned the wrong result",
        );
        assert!(state.is_empty());
    }

    // Positive test for `identity`.
    {
        let a = BaseId::default();
        let b = BaseId::random(&mut Rng);

        state.push(b);
        state.push(a);

        for (id, len) in [(a, 1), (b, 0)] {
            state
                .call("renamed_identity")
                .expect("`test::renamed_identity` should not fail");
            let got = state.pop::<BaseId>().expect("should have got an ID");
            assert_eq!(
                got, id,
                "`test::renamed_identity` returned the wrong result"
            );
            assert_eq!(state.len(), len, "should be one argument remaining");
        }
    }

    // Positive test for `no_args`.
    {
        state.push(text!("existing arg"));
        state
            .call("no_args")
            .expect("`test::no_args` should not fail");
        let got = state.pop::<i64>().expect("should have got an `i64`");
        assert_eq!(
            got,
            TestModule::<(), ()>::NO_ARGS_RESULT,
            "`test::no_args` returned the wrong result`"
        );
        assert_eq!(state.len(), 1, "should be one item on the stack");
        let got = state.pop::<Text>().expect("should have got a `String`");
        assert_eq!(got, "existing arg", "existing stack item is incorrect");
    }

    // Positive test for `custom_type`.
    {
        state.push(TestModule::<(), ()>::CUSTOM_TYPE_ARG);
        state
            .call("custom_type")
            .expect("`test::custom_type` should not fail");
        let got = state.pop::<Label>().expect("should have got a `Label`");
        assert_eq!(
            got,
            TestModule::<(), ()>::CUSTOM_TYPE_RESULT,
            "`test::custom_type` returned the wrong result`"
        );
        assert!(state.is_empty());
    }

    // Positive test for `custom_def`.
    {
        state.push(0i64);
        state.push(Vec::new());
        state
            .call("custom_def")
            .expect("`test::custom_def` should not fail");
        let got = state.pop::<bool>().expect("should have got a `bool`");
        assert!(got, "`test::custom_def` returned the wrong result`");
        assert!(state.is_empty());
    }

    // Positive test for `struct_fn`.
    {
        use __test_ffi::{S0, S1, S2};

        let a = S0 { x: 42 };
        let b = S1 {
            a: text!("hello, world!"),
            b: vec![1, 2, 3, 4],
            c: 42,
            d: true,
            e: BaseId::random(&mut Rng),
            f: S0 { x: 1234 },
            g: Some(42),
        };
        state.push(a.clone());
        state.push(b.clone());
        state
            .call("struct_fn")
            .expect("`test::struct_fn` should not fail");
        let got = state.pop::<S2>().expect("should have got an `S2`");
        assert_eq!(got, S2 { a, b });
        assert!(state.is_empty());
    }

    // test enum
    {
        use __test_ffi::TestEnum;

        state.push(TestEnum::A);
        state
            .call("test_enum")
            .expect("`test::test_enum` should not fail");
        let got = state
            .pop::<TestEnum>()
            .expect("should have got a `TestEnum`");
        assert_eq!(
            got,
            TestEnum::A,
            "`test::test_enum` returned the wrong result"
        );

        state.push(TestEnum::B);
        state
            .call("test_enum")
            .expect("`test::test_enum` should not fail");
        let got = state
            .pop::<TestEnum>()
            .expect("should have got a `TestEnum`");
        assert_eq!(
            got,
            TestEnum::B,
            "`test::test_enum` returned the wrong result"
        );
    }
    {}
}<|MERGE_RESOLUTION|>--- conflicted
+++ resolved
@@ -51,12 +51,8 @@
             name: ident!("SomeCommand"),
             id: CmdId::default(),
             author: DeviceId::default(),
-<<<<<<< HEAD
             parent_id: CmdId::default(),
-            version: Id::default(),
-=======
             version: BaseId::default(),
->>>>>>> 3070ea59
         });
         let idx = self.procs.get(name).ok_or(TestStateError::UnknownFunc)?;
         self.module
