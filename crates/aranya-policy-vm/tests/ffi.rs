use std::{collections::HashMap, convert::Infallible, marker::PhantomData};

use aranya_crypto::{
<<<<<<< HEAD
    default::{DefaultCipherSuite, DefaultEngine},
    id::IdExt as _,
=======
>>>>>>> bf69081a
    Engine, Id, Rng,
    default::{DefaultCipherSuite, DefaultEngine},
};
use aranya_policy_vm::{
    self, CommandContext, Identifier, MachineError, MachineErrorType, MachineStack, PolicyContext,
    Stack, Text, Typed, Value, ValueConversionError,
    ffi::{FfiModule, Type, ffi},
    ident, text,
};

#[derive(Debug, PartialEq)]
enum TestStateError<E>
where
    E: Into<MachineError>,
{
    UnknownFunc,
    Module(E),
}

struct TestState<M, E> {
    module: M,
    procs: HashMap<Identifier, usize>,
    stack: MachineStack,
    engine: E,
}

impl<M: FfiModule> TestState<M, DefaultEngine<Rng>> {
    fn new(module: M) -> Self {
        let (engine, _) = DefaultEngine::<Rng, DefaultCipherSuite>::from_entropy(Rng);
        let procs = M::SCHEMA
            .functions
            .iter()
            .enumerate()
            .map(|(i, f)| (f.name.clone(), i))
            .collect();
        Self {
            module,
            procs,
            stack: MachineStack::new(),
            engine,
        }
    }

    fn call(&mut self, name: &str) -> Result<(), TestStateError<M::Error>> {
        let ctx = CommandContext::Policy(PolicyContext {
            name: ident!("SomeCommand"),
            id: Id::default(),
            author: Id::default().into(),
            version: Id::default(),
        });
        let idx = self.procs.get(name).ok_or(TestStateError::UnknownFunc)?;
        self.module
            .call(*idx, &mut self.stack, &ctx, &mut self.engine)
            .map_err(TestStateError::Module)
    }

    fn push<V>(&mut self, v: V)
    where
        V: Into<Value>,
    {
        self.stack.push(v).expect("should not fail")
    }

    fn pop<V>(&mut self) -> Result<V, MachineErrorType>
    where
        V: TryFrom<Value, Error = ValueConversionError>,
    {
        self.stack.pop()
    }

    fn is_empty(&self) -> bool {
        self.stack.is_empty()
    }

    fn len(&self) -> usize {
        self.stack.len()
    }
}

#[derive(Copy, Clone, Debug, Eq, PartialEq)]
struct Label(u32);

impl Typed for Label {
    const TYPE: Type<'static> = Type::Int;
}

impl From<Label> for Value {
    fn from(label: Label) -> Self {
        Value::Int(label.0.into())
    }
}

impl TryFrom<Value> for Label {
    type Error = ValueConversionError;

    fn try_from(value: Value) -> Result<Self, Self::Error> {
        let x = match value {
            Value::Int(x) => x,
            _ => {
                return Err(ValueConversionError::invalid_type(
                    "Int",
                    value.type_name(),
                    "Value -> Label",
                ));
            }
        };
        Ok(Label(
            u32::try_from(x).map_err(|_| ValueConversionError::OutOfRange)?,
        ))
    }
}

struct Overflow;

impl From<Overflow> for MachineError {
    fn from(_err: Overflow) -> Self {
        MachineError::new(MachineErrorType::IntegerOverflow)
    }
}

struct TestModule<'a, T, G> {
    _x: Option<&'a i64>,
    _t: PhantomData<T>,
    _g: PhantomData<G>,
}

impl<T, G> TestModule<'_, T, G> {
    fn new() -> Self {
        Self {
            _x: None,
            _t: PhantomData,
            _g: PhantomData,
        }
    }

    const NO_ARGS_RESULT: i64 = 42;
    const CUSTOM_TYPE_ARG: Label = Label(1234);
    const CUSTOM_TYPE_RESULT: Label = Label(4321);
}

#[ffi(
    module = "test",
    def = r#"
struct S0 {
    x int
}
struct S1 {
    a string,
    b bytes,
    c int,
    d bool,
    e id,
    f struct S0,
    g optional int,
}
struct S2 {
    a struct S0,
    b struct S1,
}

enum TestEnum { A, B }
"#
)]
impl<T, G> TestModule<'_, T, G> {
    #[ffi_export(def = "function add(x int, y int) int")]
    fn add<E: Engine>(
        _ctx: &CommandContext,
        _eng: &mut E,
        x: i64,
        y: i64,
    ) -> Result<i64, Overflow> {
        x.checked_add(y).ok_or(Overflow)
    }

    #[ffi_export(def = "function sub(x int, y int) int")]
    fn sub<E: Engine>(
        _ctx: &CommandContext,
        _eng: &mut E,
        x: i64,
        y: i64,
    ) -> Result<i64, Overflow> {
        x.checked_sub(y).ok_or(Overflow)
    }

    #[ffi_export(def = "function concat(a string, b string) string")]
    fn concat<E: Engine>(
        _ctx: &CommandContext,
        _eng: &mut E,
        a: Text,
        b: Text,
    ) -> Result<Text, MachineError> {
        #[allow(clippy::arithmetic_side_effects)]
        Ok(&a + &b)
    }

    #[ffi_export(def = "function renamed_identity(id_input id) id")]
    fn identity<E: Engine>(
        &self,
        _ctx: &CommandContext,
        _eng: &mut E,
        id_input: Id,
    ) -> Result<Id, Infallible> {
        Ok(id_input)
    }

    #[ffi_export(def = "function no_args() int")]
    fn no_args<E: Engine>(&self, _ctx: &CommandContext, _eng: &mut E) -> Result<i64, MachineError> {
        Ok(Self::NO_ARGS_RESULT)
    }

    #[ffi_export(def = "function custom_type(label int) int")]
    fn custom_type<E: Engine>(
        _ctx: &CommandContext,
        _eng: &mut E,
        label: Label,
    ) -> Result<Label, Infallible> {
        assert_eq!(label, Self::CUSTOM_TYPE_ARG);
        Ok(Self::CUSTOM_TYPE_RESULT)
    }

    #[ffi_export(def = "function custom_type_optional(label optional int) optional int")]
    fn custom_type_optional<E: Engine>(
        _ctx: &CommandContext,
        _eng: &mut E,
        label: Option<Label>,
    ) -> Result<Option<Label>, Infallible> {
        assert_eq!(label, Some(Self::CUSTOM_TYPE_ARG));
        Ok(Some(Self::CUSTOM_TYPE_RESULT))
    }

    #[ffi_export(def = "function custom_def(a int, b bytes) bool")]
    fn custom_def<E: Engine>(
        _ctx: &CommandContext,
        _eng: &mut E,
        _a: i64,
        _b: Vec<u8>,
    ) -> Result<bool, Infallible> {
        Ok(true)
    }

    #[ffi_export(def = r#"
function struct_fn(
    a struct S0,
    b struct S1,
) struct S2
"#)]
    fn struct_fn<E: Engine>(
        _ctx: &CommandContext,
        _eng: &mut E,
        a: S0,
        b: S1,
    ) -> Result<S2, Infallible> {
        Ok(S2 { a, b })
    }

    #[allow(dead_code)]
    fn ignored(&self, _a: Vec<u8>) -> Result<(), MachineError> {
        Ok(())
    }

    #[ffi_export(def = r#"function test_enum(e enum TestEnum) enum TestEnum"#)]
    fn test_enum<E: Engine>(
        _ctx: &CommandContext,
        _eng: &mut E,
        e: TestEnum,
    ) -> Result<TestEnum, MachineError> {
        Ok(e)
    }
}

// TODO(eric): break these into their own test routines.
#[test]
fn test_ffi_derive() {
    let mut state = TestState::new(TestModule::<'_, (), ()>::new());

    // Positive test case for `add`.
    {
        state.push(1i64);
        state.push(2i64);
        state.call("add").expect("`test::add` should not fail");
        let got = state.pop::<i64>().expect("should have got an `i64`");
        assert_eq!(got, 3, "`test::add` returned the wrong result");
        assert!(state.is_empty());
    }

    // Negative test case for `add`.
    {
        state.push(i64::MAX);
        state.push(1i64);
        let err = state
            .call("add")
            .expect_err("`test::sub` should have failed");
        assert_eq!(
            err,
            TestStateError::Module(MachineError::new(MachineErrorType::IntegerOverflow)),
            "`add` should have returned `Overflow`",
        );
        assert!(state.is_empty());
    }

    // Positive test case for `sub`.
    {
        state.push(10i64);
        state.push(2i64);
        state.call("sub").expect("`test::sub` should not fail");
        let got = state.pop::<i64>().expect("should have got an `i64`");
        assert_eq!(got, 8, "`test::sub` returned the wrong result");
        assert!(state.is_empty());
    }

    // Negative test case for `sub`.
    {
        state.push(i64::MIN);
        state.push(2i64);
        let err = state
            .call("sub")
            .expect_err("`test::sub` should have failed");
        assert_eq!(
            err,
            TestStateError::Module(MachineError::new(MachineErrorType::IntegerOverflow)),
            "`test::sub` should have returned `Overflow`",
        );
        assert!(state.is_empty());
    }

    // Positive test case for `concat`
    {
        state.push(text!("hello, "));
        state.push(text!("world!"));
        state
            .call("concat")
            .expect("`test::concat` should not fail");
        let got = state.pop::<Text>().expect("should have got a `String`");
        assert_eq!(
            got, "hello, world!",
            "`test::concat` returned the wrong result",
        );
        assert!(state.is_empty());
    }

    // Positive test for `identity`.
    {
        let a = Id::default();
        let b = Id::random(&mut Rng);

        state.push(b);
        state.push(a);

        for (id, len) in [(a, 1), (b, 0)] {
            state
                .call("renamed_identity")
                .expect("`test::renamed_identity` should not fail");
            let got = state.pop::<Id>().expect("should have got an `Id`");
            assert_eq!(
                got, id,
                "`test::renamed_identity` returned the wrong result"
            );
            assert_eq!(state.len(), len, "should be one argument remaining");
        }
    }

    // Positive test for `no_args`.
    {
        state.push(text!("existing arg"));
        state
            .call("no_args")
            .expect("`test::no_args` should not fail");
        let got = state.pop::<i64>().expect("should have got an `i64`");
        assert_eq!(
            got,
            TestModule::<(), ()>::NO_ARGS_RESULT,
            "`test::no_args` returned the wrong result`"
        );
        assert_eq!(state.len(), 1, "should be one item on the stack");
        let got = state.pop::<Text>().expect("should have got a `String`");
        assert_eq!(got, "existing arg", "existing stack item is incorrect");
    }

    // Positive test for `custom_type`.
    {
        state.push(TestModule::<(), ()>::CUSTOM_TYPE_ARG);
        state
            .call("custom_type")
            .expect("`test::custom_type` should not fail");
        let got = state.pop::<Label>().expect("should have got a `Label`");
        assert_eq!(
            got,
            TestModule::<(), ()>::CUSTOM_TYPE_RESULT,
            "`test::custom_type` returned the wrong result`"
        );
        assert!(state.is_empty());
    }

    // Positive test for `custom_def`.
    {
        state.push(0i64);
        state.push(Vec::new());
        state
            .call("custom_def")
            .expect("`test::custom_def` should not fail");
        let got = state.pop::<bool>().expect("should have got a `bool`");
        assert!(got, "`test::custom_def` returned the wrong result`");
        assert!(state.is_empty());
    }

    // Positive test for `struct_fn`.
    {
        use __test_ffi::{S0, S1, S2};

        let a = S0 { x: 42 };
        let b = S1 {
            a: text!("hello, world!"),
            b: vec![1, 2, 3, 4],
            c: 42,
            d: true,
            e: Id::random(&mut Rng),
            f: S0 { x: 1234 },
            g: Some(42),
        };
        state.push(a.clone());
        state.push(b.clone());
        state
            .call("struct_fn")
            .expect("`test::struct_fn` should not fail");
        let got = state.pop::<S2>().expect("should have got an `S2`");
        assert_eq!(got, S2 { a, b });
        assert!(state.is_empty());
    }

    // test enum
    {
        use __test_ffi::TestEnum;

        state.push(TestEnum::A);
        state
            .call("test_enum")
            .expect("`test::test_enum` should not fail");
        let got = state
            .pop::<TestEnum>()
            .expect("should have got a `TestEnum`");
        assert_eq!(
            got,
            TestEnum::A,
            "`test::test_enum` returned the wrong result"
        );

        state.push(TestEnum::B);
        state
            .call("test_enum")
            .expect("`test::test_enum` should not fail");
        let got = state
            .pop::<TestEnum>()
            .expect("should have got a `TestEnum`");
        assert_eq!(
            got,
            TestEnum::B,
            "`test::test_enum` returned the wrong result"
        );
    }
    {}
}<|MERGE_RESOLUTION|>--- conflicted
+++ resolved
@@ -1,13 +1,9 @@
 use std::{collections::HashMap, convert::Infallible, marker::PhantomData};
 
 use aranya_crypto::{
-<<<<<<< HEAD
+    Engine, Id, Rng,
     default::{DefaultCipherSuite, DefaultEngine},
     id::IdExt as _,
-=======
->>>>>>> bf69081a
-    Engine, Id, Rng,
-    default::{DefaultCipherSuite, DefaultEngine},
 };
 use aranya_policy_vm::{
     self, CommandContext, Identifier, MachineError, MachineErrorType, MachineStack, PolicyContext,
