--- conflicted
+++ resolved
@@ -55,16 +55,10 @@
         &self.0
     }
 
-<<<<<<< HEAD
     /// Decode the ID from a base58 string.
-    pub fn decode<T: AsRef<[u8]>>(s: T) -> Result<Self, DecodeError> {
-        String32::decode(s).map(Self::from)
-=======
-    /// Decode the [`Id`] from a base58 string.
     pub fn decode<T: AsRef<[u8]>>(s: T) -> Result<Self, ParseIdError> {
         let s32 = spideroak_base58::String32::decode(s).map_err(ParseIdError)?;
         Ok(Self::from_bytes(s32))
->>>>>>> 803c0dc4
     }
 }
 
@@ -75,11 +69,7 @@
     }
 }
 
-<<<<<<< HEAD
-impl ConstantTimeEq for BaseId {
-=======
-impl subtle::ConstantTimeEq for Id {
->>>>>>> 803c0dc4
+impl subtle::ConstantTimeEq for BaseId {
     #[inline]
     fn ct_eq(&self, other: &Self) -> subtle::Choice {
         self.0.ct_eq(&other.0)
@@ -107,13 +97,8 @@
     }
 }
 
-<<<<<<< HEAD
 impl FromStr for BaseId {
-    type Err = DecodeError;
-=======
-impl FromStr for Id {
     type Err = ParseIdError;
->>>>>>> 803c0dc4
 
     fn from_str(s: &str) -> Result<Self, Self::Err> {
         Self::decode(s)
@@ -132,13 +117,8 @@
     }
 }
 
-<<<<<<< HEAD
 impl ToBase58 for BaseId {
-    type Output = String32;
-=======
-impl ToBase58 for Id {
     type Output = spideroak_base58::String32;
->>>>>>> 803c0dc4
 
     fn to_base58(&self) -> Self::Output {
         self.0.to_base58()
@@ -196,7 +176,7 @@
                 let bytes = v
                     .try_into()
                     .map_err(|_| de::Error::invalid_length(v.len(), &self))?;
-                Ok(Id::from_bytes(bytes))
+                Ok(BaseId::from_bytes(bytes))
             }
 
             fn visit_seq<A>(self, mut seq: A) -> Result<Self::Value, A::Error>
@@ -224,10 +204,7 @@
 
 crate::__impl_arbitrary!(BaseId => [u8; 32]);
 
-<<<<<<< HEAD
-/// Creates a custom ID.
-=======
-/// An error returned when parsing an [`Id`] from a string fails.
+/// An error returned when parsing an ID from a string fails.
 #[derive(Clone, Debug)]
 pub struct ParseIdError(spideroak_base58::DecodeError);
 
@@ -239,8 +216,7 @@
 
 impl core::error::Error for ParseIdError {}
 
-/// Creates a custom [`Id`].
->>>>>>> 803c0dc4
+/// Creates a custom ID.
 #[macro_export]
 macro_rules! custom_id {
     (
@@ -295,13 +271,8 @@
             /// Decode the ID from a base58 string.
             pub fn decode<T: ::core::convert::AsRef<[u8]>>(
                 s: T,
-<<<<<<< HEAD
-            ) -> ::core::result::Result<Self, $crate::base58::DecodeError> {
+            ) -> ::core::result::Result<Self, $crate::ParseIdError> {
                 $crate::BaseId::decode(s).map(Self)
-=======
-            ) -> ::core::result::Result<Self, $crate::ParseIdError> {
-                $crate::Id::decode(s).map(Self)
->>>>>>> 803c0dc4
             }
         }
 
