use core::{
    fmt::{self, Debug, Display},
    marker::PhantomData,
    str::FromStr,
};

use derive_where::derive_where;
use serde::{
    Deserialize, Deserializer, Serialize, Serializer,
    de::{self, SeqAccess, Visitor},
};
use spideroak_base58::ToBase58;

/// A unique cryptographic ID.
///
/// IDs are intended to be public (non-secret) identifiers.
#[repr(C)]
#[derive_where(Copy, Clone, Hash, Eq, PartialEq, Ord, PartialOrd)]
#[derive(
    zerocopy_derive::Immutable,
    zerocopy_derive::IntoBytes,
    zerocopy_derive::KnownLayout,
    zerocopy_derive::Unaligned,
    zerocopy_derive::FromBytes,
)]
pub struct Id<Tag: IdTag> {
    bytes: [u8; 32],
    tag: PhantomData<Tag>,
}

#[doc(hidden)]
pub trait Sealed {}

/// A type that can be used as a tag for [`Id`].
///
/// Do not implement this yourself. Use [`custom_id`].
pub trait IdTag: Sealed {}

custom_id! {
    /// The base ID type.
    pub struct BaseId;
}

impl<Tag: IdTag> Id<Tag> {
    /// Same as [`Default`], but const.
    #[inline]
    pub const fn default() -> Self {
        Self::from_bytes([0u8; 32])
    }

    /// Creates itself from a byte array.
    #[inline]
    pub const fn from_bytes(bytes: [u8; 32]) -> Self {
        Self {
            bytes,
            tag: PhantomData,
        }
    }

    /// Returns the ID as a byte slice.
    #[inline]
    pub const fn as_bytes(&self) -> &[u8] {
        &self.bytes
    }

    /// Returns the ID as a byte array.
    #[inline]
    pub const fn as_array(&self) -> &[u8; 32] {
        &self.bytes
    }

    /// Decode the ID from a base58 string.
<<<<<<< HEAD
    pub fn decode<T: AsRef<[u8]>>(s: T) -> Result<Self, DecodeError> {
        String32::decode(s).map(Self::from_bytes)
    }

    /// Cast between two tagged IDs.
    #[inline]
    const fn cast<Other: IdTag>(self) -> Id<Other> {
        Id::from_bytes(self.bytes)
    }

    /// Convert to [`Id`].
    #[inline]
    pub const fn into_id(self) -> BaseId {
        self.cast()
=======
    pub fn decode<T: AsRef<[u8]>>(s: T) -> Result<Self, ParseIdError> {
        let s32 = spideroak_base58::String32::decode(s).map_err(ParseIdError)?;
        Ok(Self::from_bytes(s32))
>>>>>>> 1a0e6d4a
    }
}

impl BaseId {
    #[inline]
    /// Convert from [`Id`].
    pub const fn from_id<Tag: IdTag>(self) -> Id<Tag> {
        self.cast()
    }
}

impl<Tag: IdTag> Default for Id<Tag> {
    #[inline]
    fn default() -> Self {
        Self::default()
    }
}

<<<<<<< HEAD
impl<Tag: IdTag> ConstantTimeEq for Id<Tag> {
    #[inline]
    fn ct_eq(&self, other: &Self) -> Choice {
        self.bytes.ct_eq(&other.bytes)
=======
impl subtle::ConstantTimeEq for BaseId {
    #[inline]
    fn ct_eq(&self, other: &Self) -> subtle::Choice {
        self.0.ct_eq(&other.0)
>>>>>>> 1a0e6d4a
    }
}

impl<Tag: IdTag> AsRef<[u8]> for Id<Tag> {
    #[inline]
    fn as_ref(&self) -> &[u8] {
        self.as_bytes()
    }
}

impl<Tag: IdTag> AsRef<BaseId> for Id<Tag> {
    fn as_ref(&self) -> &BaseId {
        zerocopy::transmute_ref!(self)
    }
}

impl<Tag: IdTag> From<[u8; 32]> for Id<Tag> {
    #[inline]
    fn from(id: [u8; 32]) -> Self {
        Self::from_bytes(id)
    }
}

impl<Tag: IdTag> From<Id<Tag>> for [u8; 32] {
    #[inline]
    fn from(id: Id<Tag>) -> Self {
        id.bytes
    }
}

<<<<<<< HEAD
impl<Tag: IdTag> FromStr for Id<Tag> {
    type Err = DecodeError;
=======
impl FromStr for BaseId {
    type Err = ParseIdError;
>>>>>>> 1a0e6d4a

    fn from_str(s: &str) -> Result<Self, Self::Err> {
        Self::decode(s)
    }
}

impl<Tag: IdTag> Debug for Id<Tag> {
    fn fmt(&self, f: &mut fmt::Formatter<'_>) -> fmt::Result {
        write!(f, "Id({})", self.to_base58())
    }
}

impl<Tag: IdTag> Display for Id<Tag> {
    fn fmt(&self, f: &mut fmt::Formatter<'_>) -> fmt::Result {
        write!(f, "{}", self.to_base58())
    }
}

<<<<<<< HEAD
impl<Tag: IdTag> ToBase58 for Id<Tag> {
    type Output = String32;
=======
impl ToBase58 for BaseId {
    type Output = spideroak_base58::String32;
>>>>>>> 1a0e6d4a

    fn to_base58(&self) -> Self::Output {
        self.bytes.to_base58()
    }
}

impl<Tag: IdTag> Serialize for Id<Tag> {
    fn serialize<S>(&self, serializer: S) -> Result<S::Ok, S::Error>
    where
        S: Serializer,
    {
        if serializer.is_human_readable() {
            serializer.serialize_str(&self.to_base58())
        } else {
            serializer.serialize_bytes(self.as_bytes())
        }
    }
}

impl<'de, Tag: IdTag> Deserialize<'de> for Id<Tag> {
    fn deserialize<D>(deserializer: D) -> Result<Self, D::Error>
    where
        D: Deserializer<'de>,
    {
        struct Base58Visitor<Tag>(PhantomData<Tag>);
        impl<Tag: IdTag> Visitor<'_> for Base58Visitor<Tag> {
            type Value = Id<Tag>;

            fn expecting(&self, f: &mut fmt::Formatter<'_>) -> fmt::Result {
                write!(f, "a base58 string")
            }

            fn visit_str<E: de::Error>(self, v: &str) -> Result<Self::Value, E> {
                v.parse().map_err(|e: ParseIdError| match e.0 {
                    spideroak_base58::DecodeError::BadInput => {
                        E::invalid_value(de::Unexpected::Str(v), &"a base58 string")
                    }
                    spideroak_base58::DecodeError::Bug(bug) => de::Error::custom(bug),
                })
            }
        }

        struct IdVisitor<Tag>(PhantomData<Tag>);
        impl<'de, Tag: IdTag> Visitor<'de> for IdVisitor<Tag> {
            type Value = Id<Tag>;

            fn expecting(&self, f: &mut fmt::Formatter<'_>) -> fmt::Result {
                write!(
                    f,
                    "an array of length {}",
                    const { Id::<Tag>::default().bytes.len() }
                )
            }

            fn visit_bytes<E>(self, v: &[u8]) -> Result<Self::Value, E>
            where
                E: de::Error,
            {
                let bytes = v
                    .try_into()
                    .map_err(|_| de::Error::invalid_length(v.len(), &self))?;
                Ok(BaseId::from_bytes(bytes))
            }

            fn visit_seq<A>(self, mut seq: A) -> Result<Self::Value, A::Error>
            where
                A: SeqAccess<'de>,
            {
                let mut id = Id::<Tag>::default();
                for (i, v) in id.bytes.iter_mut().enumerate() {
                    match seq.next_element()? {
                        Some(e) => *v = e,
                        None => return Err(de::Error::invalid_length(i, &self)),
                    }
                }
                Ok(id)
            }
        }

        if deserializer.is_human_readable() {
            deserializer.deserialize_str(Base58Visitor(PhantomData))
        } else {
            deserializer.deserialize_bytes(IdVisitor(PhantomData))
        }
    }
}

#[cfg(feature = "proptest")]
#[cfg_attr(docsrs, doc(cfg(feature = "proptest")))]
impl<Tag: IdTag> proptest::arbitrary::Arbitrary for Id<Tag> {
    type Parameters = <[u8; 32] as proptest::arbitrary::Arbitrary>::Parameters;
    type Strategy = proptest::strategy::Map<
        <[u8; 32] as proptest::arbitrary::Arbitrary>::Strategy,
        fn([u8; 32]) -> Self,
    >;
    fn arbitrary_with(params: Self::Parameters) -> Self::Strategy {
        {
            proptest::strategy::Strategy::prop_map(
                <[u8; 32] as proptest::arbitrary::Arbitrary>::arbitrary_with(params),
                Self::from_bytes,
            )
        }
    }
}

/// An error returned when parsing an ID from a string fails.
#[derive(Clone, Debug)]
pub struct ParseIdError(spideroak_base58::DecodeError);

impl Display for ParseIdError {
    fn fmt(&self, f: &mut fmt::Formatter<'_>) -> fmt::Result {
        write!(f, "could not parse ID: {}", self.0)
    }
}

impl core::error::Error for ParseIdError {}

/// Creates a custom ID.
#[macro_export]
macro_rules! custom_id {
    (
        $(#[$meta:meta])*
        $vis:vis struct $name:ident;
    ) => {
<<<<<<< HEAD
        $crate::__hidden::paste! {
            mod [< __private_ $name:snake >] {
                #[doc = "Tag for [`" $name "`][super::" $name "]"]
                pub struct [< $name Tag >];
=======
        #[repr(C)]
        #[derive(
            Copy,
            Clone,
            Default,
            Hash,
            Eq,
            PartialEq,
            Ord,
            PartialOrd,
        )]
        $(#[$meta])*
        $vis struct $name($crate::BaseId);

        impl $name {
            /// Same as [`Default`], but const.
            #[inline]
            pub const fn default() -> Self {
                Self($crate::BaseId::default())
            }

            /// Creates itself from a byte array.
            #[inline]
            pub const fn from_bytes(arr: [u8; 32]) -> Self {
                Self($crate::BaseId::from_bytes(arr))
            }

            /// Returns itself as a byte slice.
            #[inline]
            pub const fn as_bytes(&self) -> &[u8] {
                self.0.as_bytes()
            }

            /// Returns itself as a byte array.
            #[inline]
            pub const fn as_array(&self) -> &[u8; 32] {
                self.0.as_array()
            }

            /// Returns itself as a plain [`BaseId`][$crate::BaseId].
            #[inline]
            pub const fn into_id(self) -> $crate::BaseId {
                self.0
            }

            /// Decode the ID from a base58 string.
            pub fn decode<T: ::core::convert::AsRef<[u8]>>(
                s: T,
            ) -> ::core::result::Result<Self, $crate::ParseIdError> {
                $crate::BaseId::decode(s).map(Self)
            }
        }

        impl $crate::__hidden::subtle::ConstantTimeEq for $name {
            #[inline]
            fn ct_eq(&self, other: &Self) -> $crate::__hidden::subtle::Choice {
                self.0.ct_eq(&other.0)
            }
        }

        impl ::core::convert::AsRef<[u8]> for $name {
            #[inline]
            fn as_ref(&self) -> &[u8] {
                self.0.as_ref()
            }
        }
>>>>>>> 1a0e6d4a

                impl $crate::__hidden::Sealed for [< $name Tag >] {}
                impl $crate::IdTag for [< $name Tag >] {}
            }
<<<<<<< HEAD

            $(#[$meta])*
            $vis type $name = $crate::Id<[< __private_ $name:snake >]::[< $name Tag >]>;
=======
        }

        impl ::core::convert::From<$name> for [u8; 32] {
            #[inline]
            fn from(id: $name) -> Self {
                id.0.into()
            }
        }

        impl ::core::convert::From<$crate::BaseId> for $name {
            #[inline]
            fn from(id: $crate::BaseId) -> Self {
                Self(id)
            }
        }

        impl ::core::convert::From<$name> for $crate::BaseId {
            #[inline]
            fn from(id: $name) -> Self {
                id.0
            }
        }

        impl ::core::str::FromStr for $name {
            type Err = $crate::ParseIdError;

            fn from_str(s: &str) -> ::core::result::Result<Self, Self::Err> {
                Self::decode(s)
            }
        }

        impl ::core::fmt::Display for $name {
            fn fmt(&self, f: &mut ::core::fmt::Formatter<'_>) -> ::core::fmt::Result {
                ::core::fmt::Display::fmt(&self.0, f)
            }
        }

        impl ::core::fmt::Debug for $name {
            fn fmt(&self, f: &mut ::core::fmt::Formatter<'_>) -> ::core::fmt::Result {
                write!(f, concat!(stringify!($name), "({})"), self.0)
            }
        }

        impl $crate::__hidden::spideroak_base58::ToBase58 for $name {
            type Output = $crate::__hidden::spideroak_base58::String32;

            fn to_base58(&self) -> Self::Output {
                $crate::__hidden::spideroak_base58::ToBase58::to_base58(&self.0)
            }
        }

        impl<'de> $crate::__hidden::serde::Deserialize<'de> for $name {
            fn deserialize<D>(deserializer: D) -> ::core::result::Result<Self, D::Error>
            where
                D: $crate::__hidden::serde::Deserializer<'de>,
            {
                ::core::result::Result::map($crate::BaseId::deserialize(deserializer), Self)
            }
        }

        impl $crate::__hidden::serde::Serialize for $name {
            fn serialize<S>(&self, serializer: S) -> ::core::result::Result<S::Ok, S::Error>
            where
                S: $crate::__hidden::serde::Serializer,
            {
                $crate::__hidden::serde::Serialize::serialize(&self.0, serializer)
            }
        }

        $crate::__impl_arbitrary!($name => $crate::BaseId);
    };
}

#[cfg(feature = "proptest")]
#[doc(hidden)]
#[macro_export]
macro_rules! __impl_arbitrary {
    ($outer:ty => $inner:ty) => {
        #[cfg_attr(docsrs, doc(cfg(feature = "proptest")))]
        impl $crate::__hidden::proptest::arbitrary::Arbitrary for $outer {
            type Parameters =
                <$inner as $crate::__hidden::proptest::arbitrary::Arbitrary>::Parameters;
            type Strategy = $crate::__hidden::proptest::strategy::Map<
                <$inner as $crate::__hidden::proptest::arbitrary::Arbitrary>::Strategy,
                fn($inner) -> Self,
            >;
            fn arbitrary_with(params: Self::Parameters) -> Self::Strategy {
                {
                    $crate::__hidden::proptest::strategy::Strategy::prop_map(
                        <$inner as $crate::__hidden::proptest::arbitrary::Arbitrary>::arbitrary_with(params),
                        Self,
                    )
                }
            }
>>>>>>> 1a0e6d4a
        }
    };
}
use custom_id;<|MERGE_RESOLUTION|>--- conflicted
+++ resolved
@@ -70,26 +70,21 @@
     }
 
     /// Decode the ID from a base58 string.
-<<<<<<< HEAD
-    pub fn decode<T: AsRef<[u8]>>(s: T) -> Result<Self, DecodeError> {
-        String32::decode(s).map(Self::from_bytes)
-    }
-
-    /// Cast between two tagged IDs.
-    #[inline]
-    const fn cast<Other: IdTag>(self) -> Id<Other> {
-        Id::from_bytes(self.bytes)
-    }
-
-    /// Convert to [`Id`].
-    #[inline]
-    pub const fn into_id(self) -> BaseId {
-        self.cast()
-=======
     pub fn decode<T: AsRef<[u8]>>(s: T) -> Result<Self, ParseIdError> {
         let s32 = spideroak_base58::String32::decode(s).map_err(ParseIdError)?;
         Ok(Self::from_bytes(s32))
->>>>>>> 1a0e6d4a
+    }
+
+    /// Cast between two tagged IDs.
+    #[inline]
+    const fn cast<Other: IdTag>(self) -> Id<Other> {
+        Id::from_bytes(self.bytes)
+    }
+
+    /// Convert to [`Id`].
+    #[inline]
+    pub const fn into_id(self) -> BaseId {
+        self.cast()
     }
 }
 
@@ -108,17 +103,10 @@
     }
 }
 
-<<<<<<< HEAD
-impl<Tag: IdTag> ConstantTimeEq for Id<Tag> {
-    #[inline]
-    fn ct_eq(&self, other: &Self) -> Choice {
+impl<Tag: IdTag> subtle::ConstantTimeEq for Id<Tag> {
+    #[inline]
+    fn ct_eq(&self, other: &Self) -> subtle::Choice {
         self.bytes.ct_eq(&other.bytes)
-=======
-impl subtle::ConstantTimeEq for BaseId {
-    #[inline]
-    fn ct_eq(&self, other: &Self) -> subtle::Choice {
-        self.0.ct_eq(&other.0)
->>>>>>> 1a0e6d4a
     }
 }
 
@@ -149,13 +137,8 @@
     }
 }
 
-<<<<<<< HEAD
 impl<Tag: IdTag> FromStr for Id<Tag> {
-    type Err = DecodeError;
-=======
-impl FromStr for BaseId {
     type Err = ParseIdError;
->>>>>>> 1a0e6d4a
 
     fn from_str(s: &str) -> Result<Self, Self::Err> {
         Self::decode(s)
@@ -174,13 +157,8 @@
     }
 }
 
-<<<<<<< HEAD
 impl<Tag: IdTag> ToBase58 for Id<Tag> {
-    type Output = String32;
-=======
-impl ToBase58 for BaseId {
     type Output = spideroak_base58::String32;
->>>>>>> 1a0e6d4a
 
     fn to_base58(&self) -> Self::Output {
         self.bytes.to_base58()
@@ -242,7 +220,7 @@
                 let bytes = v
                     .try_into()
                     .map_err(|_| de::Error::invalid_length(v.len(), &self))?;
-                Ok(BaseId::from_bytes(bytes))
+                Ok(Id::from_bytes(bytes))
             }
 
             fn visit_seq<A>(self, mut seq: A) -> Result<Self::Value, A::Error>
@@ -305,184 +283,18 @@
         $(#[$meta:meta])*
         $vis:vis struct $name:ident;
     ) => {
-<<<<<<< HEAD
         $crate::__hidden::paste! {
             mod [< __private_ $name:snake >] {
                 #[doc = "Tag for [`" $name "`][super::" $name "]"]
                 pub struct [< $name Tag >];
-=======
-        #[repr(C)]
-        #[derive(
-            Copy,
-            Clone,
-            Default,
-            Hash,
-            Eq,
-            PartialEq,
-            Ord,
-            PartialOrd,
-        )]
-        $(#[$meta])*
-        $vis struct $name($crate::BaseId);
-
-        impl $name {
-            /// Same as [`Default`], but const.
-            #[inline]
-            pub const fn default() -> Self {
-                Self($crate::BaseId::default())
-            }
-
-            /// Creates itself from a byte array.
-            #[inline]
-            pub const fn from_bytes(arr: [u8; 32]) -> Self {
-                Self($crate::BaseId::from_bytes(arr))
-            }
-
-            /// Returns itself as a byte slice.
-            #[inline]
-            pub const fn as_bytes(&self) -> &[u8] {
-                self.0.as_bytes()
-            }
-
-            /// Returns itself as a byte array.
-            #[inline]
-            pub const fn as_array(&self) -> &[u8; 32] {
-                self.0.as_array()
-            }
-
-            /// Returns itself as a plain [`BaseId`][$crate::BaseId].
-            #[inline]
-            pub const fn into_id(self) -> $crate::BaseId {
-                self.0
-            }
-
-            /// Decode the ID from a base58 string.
-            pub fn decode<T: ::core::convert::AsRef<[u8]>>(
-                s: T,
-            ) -> ::core::result::Result<Self, $crate::ParseIdError> {
-                $crate::BaseId::decode(s).map(Self)
-            }
-        }
-
-        impl $crate::__hidden::subtle::ConstantTimeEq for $name {
-            #[inline]
-            fn ct_eq(&self, other: &Self) -> $crate::__hidden::subtle::Choice {
-                self.0.ct_eq(&other.0)
-            }
-        }
-
-        impl ::core::convert::AsRef<[u8]> for $name {
-            #[inline]
-            fn as_ref(&self) -> &[u8] {
-                self.0.as_ref()
-            }
-        }
->>>>>>> 1a0e6d4a
 
                 impl $crate::__hidden::Sealed for [< $name Tag >] {}
                 impl $crate::IdTag for [< $name Tag >] {}
             }
-<<<<<<< HEAD
 
             $(#[$meta])*
             $vis type $name = $crate::Id<[< __private_ $name:snake >]::[< $name Tag >]>;
-=======
-        }
-
-        impl ::core::convert::From<$name> for [u8; 32] {
-            #[inline]
-            fn from(id: $name) -> Self {
-                id.0.into()
-            }
-        }
-
-        impl ::core::convert::From<$crate::BaseId> for $name {
-            #[inline]
-            fn from(id: $crate::BaseId) -> Self {
-                Self(id)
-            }
-        }
-
-        impl ::core::convert::From<$name> for $crate::BaseId {
-            #[inline]
-            fn from(id: $name) -> Self {
-                id.0
-            }
-        }
-
-        impl ::core::str::FromStr for $name {
-            type Err = $crate::ParseIdError;
-
-            fn from_str(s: &str) -> ::core::result::Result<Self, Self::Err> {
-                Self::decode(s)
-            }
-        }
-
-        impl ::core::fmt::Display for $name {
-            fn fmt(&self, f: &mut ::core::fmt::Formatter<'_>) -> ::core::fmt::Result {
-                ::core::fmt::Display::fmt(&self.0, f)
-            }
-        }
-
-        impl ::core::fmt::Debug for $name {
-            fn fmt(&self, f: &mut ::core::fmt::Formatter<'_>) -> ::core::fmt::Result {
-                write!(f, concat!(stringify!($name), "({})"), self.0)
-            }
-        }
-
-        impl $crate::__hidden::spideroak_base58::ToBase58 for $name {
-            type Output = $crate::__hidden::spideroak_base58::String32;
-
-            fn to_base58(&self) -> Self::Output {
-                $crate::__hidden::spideroak_base58::ToBase58::to_base58(&self.0)
-            }
-        }
-
-        impl<'de> $crate::__hidden::serde::Deserialize<'de> for $name {
-            fn deserialize<D>(deserializer: D) -> ::core::result::Result<Self, D::Error>
-            where
-                D: $crate::__hidden::serde::Deserializer<'de>,
-            {
-                ::core::result::Result::map($crate::BaseId::deserialize(deserializer), Self)
-            }
-        }
-
-        impl $crate::__hidden::serde::Serialize for $name {
-            fn serialize<S>(&self, serializer: S) -> ::core::result::Result<S::Ok, S::Error>
-            where
-                S: $crate::__hidden::serde::Serializer,
-            {
-                $crate::__hidden::serde::Serialize::serialize(&self.0, serializer)
-            }
-        }
-
-        $crate::__impl_arbitrary!($name => $crate::BaseId);
+        }
     };
 }
-
-#[cfg(feature = "proptest")]
-#[doc(hidden)]
-#[macro_export]
-macro_rules! __impl_arbitrary {
-    ($outer:ty => $inner:ty) => {
-        #[cfg_attr(docsrs, doc(cfg(feature = "proptest")))]
-        impl $crate::__hidden::proptest::arbitrary::Arbitrary for $outer {
-            type Parameters =
-                <$inner as $crate::__hidden::proptest::arbitrary::Arbitrary>::Parameters;
-            type Strategy = $crate::__hidden::proptest::strategy::Map<
-                <$inner as $crate::__hidden::proptest::arbitrary::Arbitrary>::Strategy,
-                fn($inner) -> Self,
-            >;
-            fn arbitrary_with(params: Self::Parameters) -> Self::Strategy {
-                {
-                    $crate::__hidden::proptest::strategy::Strategy::prop_map(
-                        <$inner as $crate::__hidden::proptest::arbitrary::Arbitrary>::arbitrary_with(params),
-                        Self,
-                    )
-                }
-            }
->>>>>>> 1a0e6d4a
-        }
-    };
-}
 use custom_id;