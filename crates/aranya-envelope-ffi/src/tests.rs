--- conflicted
+++ resolved
@@ -36,14 +36,8 @@
 impl Random for Envelope {
     fn random<R: Csprng>(rng: &mut R) -> Self {
         Self {
-<<<<<<< HEAD
-            command_id: Id::random(rng),
-            author_id: Id::random(rng),
-=======
-            parent_id: BaseId::random(rng),
             command_id: BaseId::random(rng),
             author_id: BaseId::random(rng),
->>>>>>> 3070ea59
             payload: rand_vec(rng, 4096),
             signature: rand_vec(rng, 4096),
         }
@@ -64,24 +58,16 @@
     name: ident!("dummy"),
     id: CmdId::default(),
     author: DeviceId::default(),
-<<<<<<< HEAD
     parent_id: CmdId::default(),
-    version: Id::default(),
-=======
     version: BaseId::default(),
->>>>>>> 3070ea59
 });
 
 const RECALL_CTX: &CommandContext = &CommandContext::Recall(PolicyContext {
     name: ident!("dummy"),
     id: CmdId::default(),
     author: DeviceId::default(),
-<<<<<<< HEAD
     parent_id: CmdId::default(),
-    version: Id::default(),
-=======
     version: BaseId::default(),
->>>>>>> 3070ea59
 });
 
 #[test]
@@ -160,14 +146,8 @@
         .new_envelope(
             SEAL_CTX,
             &mut eng,
-<<<<<<< HEAD
-            env.author_id.into(),
-            env.command_id.into(),
-=======
-            CmdId::from_base(env.parent_id),
             DeviceId::from_base(env.author_id),
             CmdId::from_base(env.command_id),
->>>>>>> 3070ea59
             env.signature.clone(),
             env.payload.clone(),
         )
