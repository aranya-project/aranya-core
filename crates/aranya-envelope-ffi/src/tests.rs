--- conflicted
+++ resolved
@@ -5,15 +5,10 @@
 use alloc::vec::Vec;
 use core::iter;
 
-<<<<<<< HEAD
 use aranya_crypto::{
-    default::DefaultEngine, id::IdExt as _, BaseId, Csprng, DeviceId, Random, Rng,
+    BaseId, Csprng, DeviceId, Random, Rng, default::DefaultEngine, id::IdExt as _,
 };
-use aranya_policy_vm::{ident, CommandContext, OpenContext, PolicyContext, SealContext};
-=======
-use aranya_crypto::{Csprng, DeviceId, Id, Random, Rng, default::DefaultEngine, id::IdExt as _};
 use aranya_policy_vm::{CommandContext, OpenContext, PolicyContext, SealContext, ident};
->>>>>>> 803c0dc4
 
 use crate::{Envelope, Ffi};
 
