--- conflicted
+++ resolved
@@ -12,24 +12,13 @@
 
 use aranya_crypto::{Csprng as _, Rng};
 use aranya_runtime::{
-<<<<<<< HEAD
-    ClientError, ClientState, Command, MAX_SYNC_MESSAGE_SIZE, PeerCache, StorageError,
+    ClientError, ClientState, Command as _, MAX_SYNC_MESSAGE_SIZE, PeerCache, StorageError,
     SubscribeResult, SyncError, SyncRequestMessage, SyncRequester, SyncResponder, SyncType,
     engine::{Engine, Sink},
     storage::{GraphId, StorageProvider},
 };
-use buggy::{Bug, BugExt, bug};
+use buggy::{Bug, BugExt as _, bug};
 use heapless::{Vec, index_map::FnvIndexMap};
-=======
-    COMMAND_RESPONSE_MAX, ClientError, ClientState, Command as _, MAX_SYNC_MESSAGE_SIZE, PeerCache,
-    StorageError, SubscribeResult, SyncError, SyncRequestMessage, SyncRequester, SyncResponder,
-    SyncType,
-    engine::{Engine, Sink},
-    storage::{GraphId, StorageProvider},
-};
-use buggy::{Bug, BugExt as _, bug};
-use heapless::{FnvIndexMap, Vec};
->>>>>>> 40aab643
 use s2n_quic::{
     Client, Connection, Server,
     client::Connect,
