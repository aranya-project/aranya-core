use std::{net::SocketAddr, ops::DerefMut, sync::Arc, time::Duration};

use anyhow::Result;
<<<<<<< HEAD
use aranya_quic_syncer::{run_syncer, Syncer};
use aranya_runtime::{
    engine::{Engine, Sink},
    protocol::{TestActions, TestEffect, TestEngine, TestSink},
    storage::{memory::MemStorageProvider, StorageProvider},
    ClientState, GraphId,
=======
use aranya_crypto::Rng;
use aranya_quic_syncer::{Syncer, run_syncer};
use aranya_runtime::{
    ClientState, GraphId, SyncRequester,
    engine::{Engine, Sink},
    storage::{StorageProvider, memory::MemStorageProvider},
    testing::protocol::{TestActions, TestEffect, TestEngine, TestSink},
>>>>>>> 01fdb874
};
use buggy::BugExt;
use s2n_quic::{Server, provider::congestion_controller::Bbr};
use tokio::sync::{Mutex as TMutex, mpsc};

#[test_log::test(tokio::test)]
async fn test_sync() -> Result<()> {
    let client1 = make_client();
    let sink1 = Arc::new(TMutex::new(TestSink::new()));
    let ck = rcgen::generate_simple_self_signed(vec!["localhost".into()])?;
    let key = ck.key_pair.serialize_pem();
    let cert = ck.cert.pem();
    let (tx, rx) = mpsc::unbounded_channel();
    let server_addr1 = get_server(cert.clone(), key.clone())?;
    let syncer1 = Arc::new(TMutex::new(Syncer::new(
        &*cert.clone(),
        client1.clone(),
        sink1.clone(),
        tx,
        server_addr1.local_addr()?,
    )?));

    let client2 = make_client();
    let sink2 = Arc::new(TMutex::new(TestSink::new()));

    let storage_id = client1.lock().await.new_graph(
        &0u64.to_be_bytes(),
        TestActions::Init(0),
        sink1.lock().await.deref_mut(),
    )?;

    let addr1 = spawn_syncer(syncer1.clone(), rx, server_addr1)?;
    tokio::time::sleep(Duration::from_millis(100)).await;
    syncer1.lock().await.push(storage_id)?;

    for i in 0..6 {
        let action = TestActions::SetValue(i, i);
        sink1.lock().await.add_expectation(TestEffect::Got(i));
        client1
            .lock()
            .await
            .action(storage_id, sink1.lock().await.deref_mut(), action)?;
    }
    assert_eq!(sink1.lock().await.count(), 0);

    for i in 0..6 {
        sink2.lock().await.add_expectation(TestEffect::Got(i));
    }
    let (tx, _) = mpsc::unbounded_channel();
    let server_addr2 = get_server(cert.clone(), key)?;
    let mut syncer2 = Syncer::new(
        &*cert,
        client2.clone(),
        sink2.clone(),
        tx,
        server_addr2.local_addr()?,
    )?;
    syncer2.sync(addr1, storage_id, u64::MAX).await?;
    assert_eq!(sink2.lock().await.count(), 0);

    Ok(())
}

#[test_log::test(tokio::test)]
async fn test_sync_subscribe() -> Result<()> {
    let client1 = make_client();
    let sink1 = Arc::new(TMutex::new(TestSink::new()));
    let ck = rcgen::generate_simple_self_signed(vec!["localhost".into()])?;
    let key = ck.key_pair.serialize_pem();
    let cert = ck.cert.pem();
    let (tx1, rx1) = mpsc::unbounded_channel();
    let server_addr1 = get_server(cert.clone(), key.clone())?;
    let syncer1 = Arc::new(TMutex::new(Syncer::new(
        &*cert.clone(),
        client1.clone(),
        sink1.clone(),
        tx1,
        server_addr1.local_addr()?,
    )?));

    let client2 = make_client();
    let sink2 = Arc::new(TMutex::new(TestSink::new()));
    let (tx2, rx2) = mpsc::unbounded_channel();
    let server_addr2 = get_server(cert.clone(), key.clone())?;
    let syncer2 = Arc::new(TMutex::new(Syncer::new(
        &*cert,
        client2.clone(),
        sink2.clone(),
        tx2,
        server_addr2.local_addr()?,
    )?));

    let storage_id = client1.lock().await.new_graph(
        &0u64.to_be_bytes(),
        TestActions::Init(0),
        sink1.lock().await.deref_mut(),
    )?;

    let addr1 = spawn_syncer(syncer1.clone(), rx1, server_addr1)?;
    let addr2 = spawn_syncer(syncer2.clone(), rx2, server_addr2)?;

    for i in 0..6 {
        sink2.lock().await.add_expectation(TestEffect::Got(i));
    }
    syncer1
        .lock()
        .await
        .subscribe(5, u64::MAX, addr2, storage_id)
        .await?;
    syncer2
        .lock()
        .await
        .subscribe(5, u64::MAX, addr1, storage_id)
        .await?;

    for i in 0..6 {
        let action = TestActions::SetValue(i, i);
        sink1.lock().await.add_expectation(TestEffect::Got(i));
        client1
            .lock()
            .await
            .action(storage_id, sink1.lock().await.deref_mut(), action)?;
        syncer1.lock().await.push(storage_id)?;
    }

    // All of the actions should be pushed to client2.
    tokio::time::sleep(Duration::from_millis(100)).await;
    assert_eq!(sink1.lock().await.count(), 0);
    assert_eq!(sink2.lock().await.count(), 0);

    syncer2
        .lock()
        .await
        .subscribe(1, u64::MAX, addr1, storage_id)
        .await?;
    // The subscription should have expired after this.
    tokio::time::sleep(Duration::from_millis(1000)).await;

    let mut value = 7;
    let action = TestActions::SetValue(value, value);
    sink1.lock().await.add_expectation(TestEffect::Got(value));
    client1
        .lock()
        .await
        .action(storage_id, sink1.lock().await.deref_mut(), action)?;
    syncer1.lock().await.push(storage_id)?;
    sink2.lock().await.add_expectation(TestEffect::Got(value));

    tokio::time::sleep(Duration::from_millis(100)).await;
    assert_eq!(sink1.lock().await.count(), 0);

    // Sink 2 should not receive the push because the subscription expired.
    assert_eq!(sink2.lock().await.count(), 1);

    syncer2
        .lock()
        .await
        .subscribe(
<<<<<<< HEAD
            5, 503, // The exact number of bytes to be sent
            addr1, storage_id,
=======
            client2.lock().await.deref_mut(),
            SyncRequester::new(storage_id, &mut Rng, addr2),
            5,
            286, // The exact number of bytes to be sent
            addr1,
>>>>>>> 01fdb874
        )
        .await?;

    value = value.checked_add(1).assume("must not overflow")?;
    let action = TestActions::SetValue(value, value);
    sink1.lock().await.add_expectation(TestEffect::Got(value));
    client1
        .lock()
        .await
        .action(storage_id, sink1.lock().await.deref_mut(), action)?;
    syncer1.lock().await.push(storage_id)?;
    sink2.lock().await.add_expectation(TestEffect::Got(value));

    tokio::time::sleep(Duration::from_millis(100)).await;
    assert_eq!(sink1.lock().await.count(), 0);
    assert_eq!(sink2.lock().await.count(), 0);

    value = value.checked_add(1).assume("must not overflow")?;
    let action = TestActions::SetValue(value, value);
    sink1.lock().await.add_expectation(TestEffect::Got(value));
    client1
        .lock()
        .await
        .action(storage_id, sink1.lock().await.deref_mut(), action)?;
    syncer1.lock().await.push(storage_id)?;
    sink2.lock().await.add_expectation(TestEffect::Got(value));

    tokio::time::sleep(Duration::from_millis(100)).await;
    assert_eq!(sink1.lock().await.count(), 0);

    // Sink 2 should not receive the push because there are not enough
    // remaining bytes to send it.
    assert_eq!(sink2.lock().await.count(), 1);

    syncer2
        .lock()
        .await
        .subscribe(1, u64::MAX, addr1, storage_id)
        .await?;
    syncer2.lock().await.unsubscribe(addr1, storage_id).await?;
    tokio::time::sleep(Duration::from_millis(100)).await;

    value = value.checked_add(1).assume("must not overflow")?;
    let action = TestActions::SetValue(value, value);
    sink1.lock().await.add_expectation(TestEffect::Got(value));
    client1
        .lock()
        .await
        .action(storage_id, sink1.lock().await.deref_mut(), action)?;
    syncer1.lock().await.push(storage_id)?;
    sink2.lock().await.add_expectation(TestEffect::Got(value));

    tokio::time::sleep(Duration::from_millis(100)).await;
    assert_eq!(sink1.lock().await.count(), 0);

    // Sink 2 should not receive the push because the client unsubscribed.
    assert_eq!(sink2.lock().await.count(), 2);

    Ok(())
}

fn get_server(cert: String, key: String) -> Result<Server> {
    let server = Server::builder()
        .with_tls((&cert[..], &key[..]))?
        .with_io("127.0.0.1:0")?
        .with_congestion_controller(Bbr::default())?
        .start()?;
    Ok(server)
}

fn spawn_syncer<EN, SP, S>(
    syncer: Arc<TMutex<Syncer<EN, SP, S>>>,
    receiver: mpsc::UnboundedReceiver<GraphId>,
    server: Server,
) -> Result<SocketAddr>
where
    EN: Engine + Send + 'static,
    SP: StorageProvider + Send + 'static,
    S: Sink<<EN as Engine>::Effect> + Send + 'static,
    <SP as StorageProvider>::Perspective: Send,
{
    let server_addr = server.local_addr()?;
    tokio::spawn(run_syncer(syncer, server, receiver));
    Ok(server_addr)
}

fn make_client() -> Arc<TMutex<ClientState<TestEngine, MemStorageProvider>>> {
    let engine = TestEngine::new();
    let storage = MemStorageProvider::new();

    Arc::new(TMutex::new(ClientState::new(engine, storage)))
}<|MERGE_RESOLUTION|>--- conflicted
+++ resolved
@@ -1,22 +1,12 @@
 use std::{net::SocketAddr, ops::DerefMut, sync::Arc, time::Duration};
 
 use anyhow::Result;
-<<<<<<< HEAD
-use aranya_quic_syncer::{run_syncer, Syncer};
-use aranya_runtime::{
-    engine::{Engine, Sink},
-    protocol::{TestActions, TestEffect, TestEngine, TestSink},
-    storage::{memory::MemStorageProvider, StorageProvider},
-    ClientState, GraphId,
-=======
-use aranya_crypto::Rng;
 use aranya_quic_syncer::{Syncer, run_syncer};
 use aranya_runtime::{
-    ClientState, GraphId, SyncRequester,
+    ClientState, GraphId,
     engine::{Engine, Sink},
     storage::{StorageProvider, memory::MemStorageProvider},
     testing::protocol::{TestActions, TestEffect, TestEngine, TestSink},
->>>>>>> 01fdb874
 };
 use buggy::BugExt;
 use s2n_quic::{Server, provider::congestion_controller::Bbr};
@@ -175,16 +165,8 @@
         .lock()
         .await
         .subscribe(
-<<<<<<< HEAD
-            5, 503, // The exact number of bytes to be sent
+            5, 286, // The exact number of bytes to be sent
             addr1, storage_id,
-=======
-            client2.lock().await.deref_mut(),
-            SyncRequester::new(storage_id, &mut Rng, addr2),
-            5,
-            286, // The exact number of bytes to be sent
-            addr1,
->>>>>>> 01fdb874
         )
         .await?;
 
