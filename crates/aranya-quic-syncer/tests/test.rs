--- conflicted
+++ resolved
@@ -6,14 +6,8 @@
 use aranya_runtime::{
     ClientState, GraphId, SyncRequester,
     engine::{Engine, Sink},
-<<<<<<< HEAD
-    protocol::{TestActions, TestEffect, TestEngine, TestSink},
     storage::{StorageProvider, memory::MemStorageProvider},
-=======
-    storage::{memory::MemStorageProvider, StorageProvider},
     testing::protocol::{TestActions, TestEffect, TestEngine, TestSink},
-    ClientState, GraphId, SyncRequester,
->>>>>>> aea1c1cb
 };
 use buggy::BugExt;
 use s2n_quic::{Server, provider::congestion_controller::Bbr};
