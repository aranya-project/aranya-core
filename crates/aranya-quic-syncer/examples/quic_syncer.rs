--- conflicted
+++ resolved
@@ -19,11 +19,7 @@
     ClientState, Engine, GraphId, StorageProvider, SyncRequester,
     engine::Sink,
     storage::memory::MemStorageProvider,
-<<<<<<< HEAD
-=======
     testing::protocol::{TestActions, TestEffect, TestEngine},
-    ClientState, Engine, GraphId, StorageProvider, SyncRequester,
->>>>>>> aea1c1cb
 };
 use clap::Parser;
 use s2n_quic::Server;
