--- conflicted
+++ resolved
@@ -12,23 +12,13 @@
 
 use std::{fs, io, net::SocketAddr, ops::DerefMut, sync::Arc, thread, time};
 
-<<<<<<< HEAD
-use anyhow::{bail, Context, Result};
-use aranya_quic_syncer::{run_syncer, Syncer};
-=======
 use anyhow::{Context, Result, bail};
-use aranya_crypto::Rng;
 use aranya_quic_syncer::{Syncer, run_syncer};
->>>>>>> 01fdb874
 use aranya_runtime::{
-    ClientState, Engine, GraphId, StorageProvider, SyncRequester,
+    ClientState, Engine, GraphId, StorageProvider,
     engine::Sink,
     storage::memory::MemStorageProvider,
-<<<<<<< HEAD
-    ClientState, Engine, GraphId, StorageProvider,
-=======
     testing::protocol::{TestActions, TestEffect, TestEngine},
->>>>>>> 01fdb874
 };
 use clap::Parser;
 use s2n_quic::Server;
