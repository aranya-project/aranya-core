//! This is a benchmark for syncing using the quic syncer. It benchmarks the amounts of time
//! to sync a command.

#![allow(clippy::arithmetic_side_effects)]
#![allow(clippy::panic)]
#![allow(clippy::unwrap_used)]

use std::{
    ops::DerefMut,
    sync::Arc,
    time::{Duration, Instant},
};

use anyhow::Result;
<<<<<<< HEAD
use aranya_quic_syncer::{run_syncer, Syncer};
use aranya_runtime::{
    memory::MemStorageProvider,
    protocol::{TestActions, TestEffect, TestEngine},
    ClientState, GraphId, Sink,
=======
use aranya_crypto::Rng;
use aranya_quic_syncer::{Syncer, run_syncer};
use aranya_runtime::{
    ClientState, GraphId, Sink, SyncRequester,
    memory::MemStorageProvider,
    testing::protocol::{TestActions, TestEffect, TestEngine},
>>>>>>> 01fdb874
};
use criterion::{Criterion, criterion_group, criterion_main};
use s2n_quic::Server;
use tokio::{
    runtime::Runtime,
    sync::{Mutex as TMutex, mpsc},
};

#[derive(Debug, Clone)]
/// Counts the number of effects which are consumed. Used to track the
/// number of commands which have been synced.
struct CountSink {
    count: usize,
}

impl CountSink {
    fn count(&self) -> usize {
        self.count
    }

    fn new() -> CountSink {
        CountSink { count: 0 }
    }
}

impl Sink<TestEffect> for CountSink {
    fn begin(&mut self) {
        //NOOP
    }

    fn consume(&mut self, _effect: TestEffect) {
        self.count += 1;
    }

    fn rollback(&mut self) {
        //NOOP
    }

    fn commit(&mut self) {
        //NOOP
    }
}

fn create_client() -> ClientState<TestEngine, MemStorageProvider> {
    let engine = TestEngine::new();
    let storage = MemStorageProvider::new();
    ClientState::new(engine, storage)
}

fn new_graph(
    client: &mut ClientState<TestEngine, MemStorageProvider>,
    sink: &mut CountSink,
) -> Result<GraphId> {
    let policy_data = 0_u64.to_be_bytes();
    Ok(client
        .new_graph(policy_data.as_slice(), TestActions::Init(0), sink)
        .expect("unable to create graph"))
}

fn add_commands(
    client: &mut ClientState<TestEngine, MemStorageProvider>,
    storage_id: GraphId,
    sink: &mut CountSink,
    n: u64,
) {
    for x in 0..n {
        client
            .action(storage_id, sink, TestActions::SetValue(0, x))
            .expect("unable to add command");
    }
}

fn get_server(cert: String, key: String) -> Result<Server> {
    let server = Server::builder()
        .with_tls((&cert[..], &key[..]))?
        .with_io("127.0.0.1:0")?
        .start()?;
    Ok(server)
}

// benchmark the time to sync a command.
fn sync_bench(c: &mut Criterion) {
    let rt = Runtime::new().expect("error creating runtime");

    c.bench_function("quic sync", |b| {
        b.to_async(&rt).iter_custom(|iters| async move {
            // setup
            let request_sink = Arc::new(TMutex::new(CountSink::new()));
            let request_client = Arc::new(TMutex::new(create_client()));
            let ck = rcgen::generate_simple_self_signed(vec!["localhost".into()])
                .expect("error generating cert");
            let key = ck.key_pair.serialize_pem();
            let cert = ck.cert.pem();
            let server1 = get_server(cert.clone(), key.clone()).expect("error getting server");
            let (tx1, _) = mpsc::unbounded_channel();
            let syncer1 = Arc::new(TMutex::new(
                Syncer::new(
                    &*cert.clone(),
                    request_client.clone(),
                    request_sink.clone(),
                    tx1,
                    server1.local_addr().expect("error getting local addr"),
                )
                .expect("Syncer creation must succeed"),
            ));

            let response_sink = Arc::new(TMutex::new(CountSink::new()));
            let response_client = Arc::new(TMutex::new(create_client()));
            let server2 = get_server(cert.clone(), key.clone()).expect("error getting server");
            let server2_addr = server2.local_addr().expect("error getting local addr");
            let (tx2, rx2) = mpsc::unbounded_channel();
            let syncer2 = Arc::new(TMutex::new(
                Syncer::new(
                    &*cert,
                    response_client.clone(),
                    response_sink.clone(),
                    tx2,
                    server2_addr,
                )
                .expect("Syncer creation must succeed"),
            ));

            let storage_id = new_graph(
                response_client.lock().await.deref_mut(),
                response_sink.lock().await.deref_mut(),
            )
            .expect("creating graph failed");

            let task = tokio::spawn(run_syncer(syncer2.clone(), server2, rx2));
            add_commands(
                response_client.lock().await.deref_mut(),
                storage_id,
                response_sink.lock().await.deref_mut(),
                iters,
            );

            // Start timing for benchmark
            let start = Instant::now();
            while request_sink.lock().await.count() < iters.try_into().unwrap() {
                if let Err(e) = syncer1
                    .lock()
                    .await
                    .sync(server2_addr, storage_id, u64::MAX)
                    .await
                {
                    println!("err: {:?}", e);
                }
            }
            let elapsed = start.elapsed();
            task.abort();
            elapsed
        });
    });
}

criterion_group!(
    name = benches;
    config = Criterion::default().sample_size(20).measurement_time(Duration::from_secs(10));
    targets = sync_bench
);
criterion_main!(benches);<|MERGE_RESOLUTION|>--- conflicted
+++ resolved
@@ -12,20 +12,11 @@
 };
 
 use anyhow::Result;
-<<<<<<< HEAD
-use aranya_quic_syncer::{run_syncer, Syncer};
-use aranya_runtime::{
-    memory::MemStorageProvider,
-    protocol::{TestActions, TestEffect, TestEngine},
-    ClientState, GraphId, Sink,
-=======
-use aranya_crypto::Rng;
 use aranya_quic_syncer::{Syncer, run_syncer};
 use aranya_runtime::{
-    ClientState, GraphId, Sink, SyncRequester,
+    ClientState, GraphId, Sink,
     memory::MemStorageProvider,
     testing::protocol::{TestActions, TestEffect, TestEngine},
->>>>>>> 01fdb874
 };
 use criterion::{Criterion, criterion_group, criterion_main};
 use s2n_quic::Server;
