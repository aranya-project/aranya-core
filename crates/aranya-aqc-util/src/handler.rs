--- conflicted
+++ resolved
@@ -1,16 +1,12 @@
 //! An effect handler for AQC.
 
 use aranya_crypto::{
-    DeviceId, EncryptionKeyId, Engine, Id, KeyStore, KeyStoreExt,
+    BaseId, DeviceId, EncryptionKeyId, Engine, KeyStore, KeyStoreExt,
     aqc::{
         BidiAuthorSecretId, BidiChannel, BidiChannelId, BidiPeerEncap, BidiSecret,
         UniAuthorSecretId, UniChannel, UniChannelId, UniPeerEncap, UniSecret,
     },
-<<<<<<< HEAD
-    custom_id, BaseId, DeviceId, EncryptionKeyId, Engine, KeyStore, KeyStoreExt,
-=======
     custom_id,
->>>>>>> 803c0dc4
 };
 use buggy::{Bug, bug};
 use serde::{Deserialize, Serialize};
