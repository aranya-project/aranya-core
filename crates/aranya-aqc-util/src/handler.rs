//! An effect handler for AQC.

use aranya_crypto::{
    aqc::{
        BidiChannel, BidiChannelId, BidiPeerEncap, BidiPsk, UniChannel, UniChannelId, UniPeerEncap,
        UniRecvPsk, UniSendPsk,
    },
    custom_id, CipherSuite, DeviceId, EncryptionKeyId, Engine, Id, KeyStore, KeyStoreExt,
};
use serde::{Deserialize, Serialize};

use crate::shared::{decode_enc_pk, LabelId};

/// Wraps `tracing::error` to always use the `aqc-handler`
/// target.
macro_rules! error {
    ($($arg:tt)+) => { ::tracing::error!(target: "aqc-handler", $($arg)+) };
}

/// Handles AQC effects.
#[derive(Clone)]
pub struct Handler<S> {
    device_id: DeviceId,
    store: S,
}

impl<S> Handler<S> {
    /// Creates a new `Handler`.
    pub const fn new(device_id: DeviceId, store: S) -> Self {
        Self { device_id, store }
    }
}

// Bidi impl.
impl<S: KeyStore> Handler<S> {
    /// Retrieves the wrapped
    /// [`BidiAuthorSecret`][aranya_crypto::aqc::BidiAuthorSecret]
    /// and converts it into the PSK.
    pub fn bidi_channel_created<E: Engine>(
        &mut self,
        eng: &mut E,
        effect: &BidiChannelCreated<'_>,
    ) -> Result<BidiPsk<E::CS>, Error> {
        if self.device_id != effect.author_id {
            return Err(Error::NotAuthor);
        }

        let secret = self
            .store
            .remove_key(eng, effect.channel_id.into())
            .map_err(|_| Error::KeyStore)?
            .ok_or(Error::KeyNotFound)?;

        let our_sk = &self
            .store
            .get_key(eng, effect.author_enc_key_id.into())
            .map_err(|_| Error::KeyStore)?
            .ok_or(Error::KeyNotFound)?;
        let their_pk = &decode_enc_pk(effect.peer_enc_pk).map_err(|err| {
            error!("unable to decode `EncryptionPublicKey`: {err}");
            Error::Encoding
        })?;
        let ch = BidiChannel {
            psk_length_in_bytes: effect.psk_length_in_bytes,
            parent_cmd_id: effect.parent_cmd_id,
            our_sk,
            our_id: effect.author_id,
            their_pk,
            their_id: effect.peer_id,
            label: effect.label_id.into(),
        };

        let psk = BidiPsk::from_author_secret(&ch, secret).inspect_err(|err| {
            error!(?err, "unable to derive bidi PSK from author secret");
        })?;
        Ok(psk)
    }

    /// Converts a [`BidiPeerEncap`] into a PSK.
    pub fn bidi_channel_received<E: Engine>(
        &mut self,
        eng: &mut E,
        effect: &BidiChannelReceived<'_>,
    ) -> Result<BidiPsk<E::CS>, Error> {
        if self.device_id != effect.peer_id {
            return Err(Error::NotRecipient);
        }

        let encap =
            BidiPeerEncap::from_bytes(effect.encap).map_err(|err| Error::Crypto(err.into()))?;

        let our_sk = &self
            .store
            .get_key(eng, effect.peer_enc_key_id.into())
            .map_err(|_| Error::KeyStore)?
            .ok_or(Error::KeyNotFound)?;
        let their_pk = &decode_enc_pk(effect.author_enc_pk).map_err(|err| {
            error!("unable to decode `EncryptionPublicKey`: {err}");
            Error::Encoding
        })?;
        let ch = BidiChannel {
            psk_length_in_bytes: effect.psk_length_in_bytes,
            parent_cmd_id: effect.parent_cmd_id,
            our_sk,
            our_id: effect.peer_id,
            their_pk,
            their_id: effect.author_id,
            label: effect.label_id.into(),
        };

        let psk = BidiPsk::from_peer_encap(&ch, encap).inspect_err(|err| {
            error!(?err, "unable to derive bidi PSK from peer encap");
        })?;
        Ok(psk)
    }
}

/// Data from the `AqcBidiChannelCreated` effect.
#[derive(Clone, Debug, Serialize, Deserialize)]
pub struct BidiChannelCreated<'a> {
    /// The unique ID of the previous command.
    pub parent_cmd_id: Id,
    /// The channel author's device ID.
    pub author_id: DeviceId,
    /// The channel author's encryption key ID.
    pub author_enc_key_id: EncryptionKeyId,
    /// The channel peer's device ID.
    pub peer_id: DeviceId,
    /// The channel peer's encoded
    /// [`EncryptionPublicKey`][aranya_crypto::EncryptionPublicKey].
    pub peer_enc_pk: &'a [u8],
    /// The AQC channel label.
<<<<<<< HEAD
    pub label_id: LabelId,
    /// Uniquely identifies the channel.
    pub channel_id: BidiChannelId,
=======
    pub label: Label,
    /// The unique key identifier for the
    /// [`BidiAuthorSecret`][aranya_crypto::aqc::BidiAuthorSecret].
    pub key_id: BidiKeyId,
    /// The size in bytes of the PSK.
    ///
    /// Per the AQC specification this must be at least 32. This
    /// implementation restricts it to exactly 32. This
    /// restriction may be lifted in the future.
    pub psk_length_in_bytes: u16,
>>>>>>> 21ec77c3
}

/// Data from the `AqcBidiChannelReceived` effect.
#[derive(Clone, Debug, Serialize, Deserialize)]
pub struct BidiChannelReceived<'a> {
    /// The unique ID of the previous command.
    pub parent_cmd_id: Id,
    /// The channel author's device ID.
    pub author_id: DeviceId,
    /// The channel author's encoded
    /// [`EncryptionPublicKey`][aranya_crypto::EncryptionPublicKey].
    pub author_enc_pk: &'a [u8],
    /// The channel peer's device ID.
    pub peer_id: DeviceId,
    /// The channel peer's encryption key ID.
    pub peer_enc_key_id: EncryptionKeyId,
    /// The AQC channel label.
    pub label_id: LabelId,
    /// The peer's encapsulation.
    pub encap: &'a [u8],
<<<<<<< HEAD
    /// Uniquely identifies the channel.
    pub channel_id: BidiChannelId,
=======
    /// The size in bytes of the PSK.
    ///
    /// Per the AQC specification this must be at least 32. This
    /// implementation restricts it to exactly 32. This
    /// restriction may be lifted in the future.
    pub psk_length_in_bytes: u16,
}

custom_id! {
    /// Uniquely identifies a bidirectional channel.
    pub struct BidiKeyId;
>>>>>>> 21ec77c3
}

// Uni impl.
impl<S: KeyStore> Handler<S> {
    /// Retrieves the wrapped
    /// [`UniAuthorSecret`][aranya_crypto::aqc::UniAuthorSecret]
    /// and converts it into a PSK.
    pub fn uni_channel_created<E: Engine>(
        &mut self,
        eng: &mut E,
        effect: &UniChannelCreated<'_>,
    ) -> Result<UniPsk<E::CS>, Error> {
        if (self.device_id != effect.send_id && self.device_id != effect.recv_id)
            || self.device_id != effect.author_id
        {
            return Err(Error::NotAuthor);
        }

        let secret = self
            .store
            .remove_key(eng, effect.channel_id.into())
            .map_err(|_| Error::KeyStore)?
            .ok_or(Error::KeyNotFound)?;

        let our_sk = &self
            .store
            .get_key(eng, effect.author_enc_key_id.into())
            .map_err(|_| Error::KeyStore)?
            .ok_or(Error::KeyNotFound)?;
        let their_pk = &decode_enc_pk(effect.peer_enc_pk).map_err(|err| {
            error!("unable to decode `EncryptionPublicKey`: {err}");
            Error::Encoding
        })?;
        let ch = UniChannel {
            psk_length_in_bytes: effect.psk_length_in_bytes,
            parent_cmd_id: effect.parent_cmd_id,
            seal_id: effect.send_id,
            open_id: effect.recv_id,
            our_sk,
            their_pk,
            label: effect.label_id.into(),
        };

        if self.device_id == effect.send_id {
            UniSendPsk::from_author_secret(&ch, secret)
                .inspect_err(|err| {
                    error!(?err, "unable to derive uni send PSK from author secret");
                })
                .map(UniPsk::SendOnly)
                .map_err(Into::into)
        } else {
            UniRecvPsk::from_author_secret(&ch, secret)
                .inspect_err(|err| {
                    error!(?err, "unable to derive uni recv PSK from author secret");
                })
                .map(UniPsk::RecvOnly)
                .map_err(Into::into)
        }
    }

    /// Converts a [`UniPeerEncap`] into a PSK.
    pub fn uni_channel_received<E: Engine>(
        &mut self,
        eng: &mut E,
        effect: &UniChannelReceived<'_>,
    ) -> Result<UniPsk<E::CS>, Error> {
        if (self.device_id != effect.send_id && self.device_id != effect.recv_id)
            || self.device_id == effect.author_id
        {
            return Err(Error::NotRecipient);
        }

        let encap =
            UniPeerEncap::from_bytes(effect.encap).map_err(|err| Error::Crypto(err.into()))?;

        let our_sk = &self
            .store
            .get_key(eng, effect.peer_enc_key_id.into())
            .map_err(|_| Error::KeyStore)?
            .ok_or(Error::KeyNotFound)?;
        let their_pk = &decode_enc_pk(effect.author_enc_pk).map_err(|err| {
            error!("unable to decode `EncryptionPublicKey`: {err}");
            Error::Encoding
        })?;
        let ch = UniChannel {
            psk_length_in_bytes: effect.psk_length_in_bytes,
            parent_cmd_id: effect.parent_cmd_id,
            seal_id: effect.send_id,
            open_id: effect.recv_id,
            our_sk,
            their_pk,
            label: effect.label_id.into(),
        };

        if self.device_id == effect.send_id {
            UniSendPsk::from_peer_encap(&ch, encap)
                .inspect_err(|err| {
                    error!(?err, "unable to derive uni send PSK from peer encap");
                })
                .map(UniPsk::SendOnly)
                .map_err(Into::into)
        } else {
            UniRecvPsk::from_peer_encap(&ch, encap)
                .inspect_err(|err| {
                    error!(?err, "unable to derive uni recv PSK from peer encap");
                })
                .map(UniPsk::RecvOnly)
                .map_err(Into::into)
        }
    }
}

/// Data from the `AqcUniChannelCreated` effect.
#[derive(Clone, Debug, Serialize, Deserialize)]
pub struct UniChannelCreated<'a> {
    /// The unique ID of the previous command.
    pub parent_cmd_id: Id,
    /// The channel author's device ID.
    pub author_id: DeviceId,
    /// The device ID of the Device that can send messages.
    pub send_id: DeviceId,
    /// The device ID of the Device that can receive messages.
    pub recv_id: DeviceId,
    /// The channel author's encryption key ID.
    pub author_enc_key_id: EncryptionKeyId,
    /// The channel peer's encoded [`aranya_crypto::EncryptionPublicKey`].
    pub peer_enc_pk: &'a [u8],
    /// The AQC channel label.
<<<<<<< HEAD
    pub label_id: LabelId,
    /// Uniquely identifies the channel.
    pub channel_id: UniChannelId,
=======
    pub label: Label,
    /// The unique key identifier for the
    /// [`UniAuthorSecret`][aranya_crypto::aqc::UniAuthorSecret].
    pub key_id: UniKeyId,
    /// The size in bytes of the PSK.
    ///
    /// Per the AQC specification this must be at least 32. This
    /// implementation restricts it to exactly 32. This
    /// restriction may be lifted in the future.
    pub psk_length_in_bytes: u16,
>>>>>>> 21ec77c3
}

/// Data from the `AqcUniChannelReceived` effect.
#[derive(Clone, Debug, Serialize, Deserialize)]
pub struct UniChannelReceived<'a> {
    /// The unique ID of the previous command.
    pub parent_cmd_id: Id,
    /// The channel author's device ID.
    pub author_id: DeviceId,
    /// The device ID of the Device that can send messages.
    pub send_id: DeviceId,
    /// The device ID of the Device that can receive messages.
    pub recv_id: DeviceId,
    /// The channel author's encoded [`aranya_crypto::EncryptionPublicKey`].
    pub author_enc_pk: &'a [u8],
    /// The channel peer's encryption key ID.
    pub peer_enc_key_id: EncryptionKeyId,
    /// The AQC channel label.
    pub label_id: LabelId,
    /// The peer's encapsulation.
    pub encap: &'a [u8],
<<<<<<< HEAD
    /// Uniquely identifies the channel.
    pub channel_id: UniChannelId,
=======
    /// The size in bytes of the PSK.
    ///
    /// Per the AQC specification this must be at least 32. This
    /// implementation restricts it to exactly 32. This
    /// restriction may be lifted in the future.
    pub psk_length_in_bytes: u16,
>>>>>>> 21ec77c3
}

custom_id! {
    /// Uniquely identifies a unirectional channel.
    pub struct UniKeyId;
}

/// A unidirectional channel key.
#[derive(Debug)]
pub enum UniPsk<CS: CipherSuite> {
    /// May only be used to send data.
    SendOnly(UniSendPsk<CS>),
    /// May only be used to recv data.
    RecvOnly(UniRecvPsk<CS>),
}

impl<CS: CipherSuite> UniPsk<CS> {
    /// Returns the raw PSK secret.
    #[inline]
    pub fn identity(&self) -> UniChannelId {
        match self {
            Self::SendOnly(psk) => psk.identity(),
            Self::RecvOnly(psk) => psk.identity(),
        }
    }

    /// Returns the raw PSK secret.
    #[inline]
    pub fn raw_secret_bytes(&self) -> &[u8] {
        match self {
            Self::SendOnly(psk) => psk.raw_secret_bytes(),
            Self::RecvOnly(psk) => psk.raw_secret_bytes(),
        }
    }
}

/// An error returned by [`Handler`].
#[derive(Debug, thiserror::Error)]
pub enum Error {
    /// The current Device is not the author of the command.
    #[error("not command author")]
    NotAuthor,
    /// The current Device is not the recipient of the command.
    #[error("not command recipient")]
    NotRecipient,
    /// The keystore failed.
    #[error("keystore failure")]
    KeyStore,
    /// Unable to find a particular key.
    #[error("unable to find key")]
    KeyNotFound,
    /// Unable to transform key.
    #[error("unable to transform key")]
    Transform,
    /// Unable to encode/decode a key.
    #[error("unable to encode/decode")]
    Encoding,
    /// A `crypto` crate error.
    #[error(transparent)]
    Crypto(#[from] aranya_crypto::Error),
}<|MERGE_RESOLUTION|>--- conflicted
+++ resolved
@@ -130,22 +130,15 @@
     /// [`EncryptionPublicKey`][aranya_crypto::EncryptionPublicKey].
     pub peer_enc_pk: &'a [u8],
     /// The AQC channel label.
-<<<<<<< HEAD
     pub label_id: LabelId,
     /// Uniquely identifies the channel.
     pub channel_id: BidiChannelId,
-=======
-    pub label: Label,
-    /// The unique key identifier for the
-    /// [`BidiAuthorSecret`][aranya_crypto::aqc::BidiAuthorSecret].
-    pub key_id: BidiKeyId,
     /// The size in bytes of the PSK.
     ///
     /// Per the AQC specification this must be at least 32. This
     /// implementation restricts it to exactly 32. This
     /// restriction may be lifted in the future.
     pub psk_length_in_bytes: u16,
->>>>>>> 21ec77c3
 }
 
 /// Data from the `AqcBidiChannelReceived` effect.
@@ -166,22 +159,14 @@
     pub label_id: LabelId,
     /// The peer's encapsulation.
     pub encap: &'a [u8],
-<<<<<<< HEAD
     /// Uniquely identifies the channel.
     pub channel_id: BidiChannelId,
-=======
     /// The size in bytes of the PSK.
     ///
     /// Per the AQC specification this must be at least 32. This
     /// implementation restricts it to exactly 32. This
     /// restriction may be lifted in the future.
     pub psk_length_in_bytes: u16,
-}
-
-custom_id! {
-    /// Uniquely identifies a bidirectional channel.
-    pub struct BidiKeyId;
->>>>>>> 21ec77c3
 }
 
 // Uni impl.
@@ -310,22 +295,15 @@
     /// The channel peer's encoded [`aranya_crypto::EncryptionPublicKey`].
     pub peer_enc_pk: &'a [u8],
     /// The AQC channel label.
-<<<<<<< HEAD
     pub label_id: LabelId,
     /// Uniquely identifies the channel.
     pub channel_id: UniChannelId,
-=======
-    pub label: Label,
-    /// The unique key identifier for the
-    /// [`UniAuthorSecret`][aranya_crypto::aqc::UniAuthorSecret].
-    pub key_id: UniKeyId,
     /// The size in bytes of the PSK.
     ///
     /// Per the AQC specification this must be at least 32. This
     /// implementation restricts it to exactly 32. This
     /// restriction may be lifted in the future.
     pub psk_length_in_bytes: u16,
->>>>>>> 21ec77c3
 }
 
 /// Data from the `AqcUniChannelReceived` effect.
@@ -347,17 +325,14 @@
     pub label_id: LabelId,
     /// The peer's encapsulation.
     pub encap: &'a [u8],
-<<<<<<< HEAD
     /// Uniquely identifies the channel.
     pub channel_id: UniChannelId,
-=======
     /// The size in bytes of the PSK.
     ///
     /// Per the AQC specification this must be at least 32. This
     /// implementation restricts it to exactly 32. This
     /// restriction may be lifted in the future.
     pub psk_length_in_bytes: u16,
->>>>>>> 21ec77c3
 }
 
 custom_id! {
