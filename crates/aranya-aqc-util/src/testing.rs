//! Utilities for testing [`Handler`] and [`Ffi`].

#![cfg(any(test, feature = "testing"))]
#![cfg_attr(docsrs, doc(cfg(feature = "testing")))]
#![allow(clippy::arithmetic_side_effects)]
#![allow(clippy::panic)]
#![allow(clippy::unwrap_used)]

extern crate alloc;

use alloc::{collections::BTreeSet, sync::Arc, vec::Vec};
use core::{
    cell::UnsafeCell,
    mem::{self, MaybeUninit},
    ops::Deref,
    result::Result,
};

use aranya_crypto::{
    self, CipherSuite, DeviceId, EncryptionKey, EncryptionKeyId, EncryptionPublicKey, Engine, Id,
    IdentityKey, KeyStore, Random, Rng,
    aqc::{BidiPskId, CipherSuiteId, UniPskId},
    engine::WrappedKey,
    id::IdExt as _,
<<<<<<< HEAD
    keystore::{memstore, Entry, Occupied, Vacant},
    BaseId, CipherSuite, DeviceId, EncryptionKey, EncryptionKeyId, EncryptionPublicKey, Engine,
    IdentityKey, KeyStore, Random, Rng,
=======
    keystore::{Entry, Occupied, Vacant, memstore},
>>>>>>> 803c0dc4
};
use aranya_policy_vm::{ActionContext, CommandContext, ident};
use spin::Mutex;

use crate::{
    ffi::{AqcBidiChannel, AqcUniChannel, Ffi},
    handler::{
        BidiChannelCreated, BidiChannelReceived, Handler, UniChannelCreated, UniChannelReceived,
    },
    shared::LabelId,
};

/// Encodes a [`EncryptionPublicKey`].
fn encode_enc_pk<CS: CipherSuite>(pk: &EncryptionPublicKey<CS>) -> Vec<u8> {
    postcard::to_allocvec(pk).expect("should be able to encode an `EncryptionPublicKey`")
}

fn shuffle<T>(data: &mut [T]) {
    shuffle_by(data.len(), |i, j| {
        data.swap(i, j);
    })
}

fn shuffle_by<F>(n: usize, mut swap: F)
where
    F: FnMut(usize, usize),
{
    for i in (0..n).rev() {
        let j = rand_intn(i + 1);
        swap(i, j);
    }
}

#[track_caller]
fn assert_unique<T>(iter: impl IntoIterator<Item = T>)
where
    T: Ord,
{
    let mut uniq = BTreeSet::new();
    for v in iter {
        assert!(uniq.insert(v));
    }
}

/// Returns a random integer in [0, max).
fn rand_intn(max: usize) -> usize {
    debug_assert!(max < usize::MAX);

    // Use Lemire's uniform sampling method to select an index in
    // [0, RANGE). This loop usually runs once, rarely more than
    // twice.
    //
    // See https://lemire.me/blog/2016/06/27/a-fast-alternative-to-the-modulo-reduction/
    // See https://lemire.me/blog/2016/06/30/fast-random-shuffling/
    loop {
        let range = max;
        let rand = usize::random(&mut Rng);
        let (hi, lo) = widening_mul(rand, range);
        let thresh = 0usize.wrapping_sub(range) % range;
        if lo >= thresh {
            // Wide multiplying `rand * range` puts the candidate
            // in `hi`.
            debug_assert!(hi < max);
            break hi;
        }
    }
}

/// Returns (hi, lo).
#[inline(always)]
const fn widening_mul(x: usize, y: usize) -> (usize, usize) {
    const SHIFT: u32 = usize::BITS / 2; // high bits
    const MASK: usize = (1 << SHIFT) - 1; // low bits

    let x1 = x >> SHIFT;
    let x0 = x & MASK;
    let y1 = y >> SHIFT;
    let y0 = y & MASK;

    // `x0*y0` cannot overflow because both are at most b/2 bits,
    // and multiplying an m-bit number by an n-bit number uses at
    // most m+n bits.
    let w0 = x0 * y0;
    // `x1*y0` also cannot overflow for the same reasons.
    // However, the addition uses at most one extra bit and might
    // overflow.
    let t = (x1 * y0).wrapping_add(w0 >> SHIFT);
    // `x0*y1` also cannot overflow for the same reasons.
    // However, the addition uses at most one extra bit and might
    // overflow.
    let w1 = (x0 * y1).wrapping_add(t & MASK);
    let w2 = t >> SHIFT;
    // `x1*y1` also cannot overflow for the same reasons.
    // However, each addition uses at most one extra bit and
    // might overflow.
    let hi = (x1 * y1).wrapping_add(w2).wrapping_add(w1 >> SHIFT);
    // Full-width multiplication obviously might overflow.
    let lo = x.wrapping_mul(y);

    (hi, lo)
}

/// [`memstore::MemStore`], but wrapped in `Arc<Mutex<..>>`.
#[derive(Clone, Default)]
pub struct MemStore(Arc<MemStoreInner>);

impl MemStore {
    /// Creates a new `MemStore`.
    pub fn new() -> Self {
        Self(Default::default())
    }
}

impl KeyStore for MemStore {
    type Error = memstore::Error;

    type Vacant<'a, T: WrappedKey> = VacantEntry<'a, T>;
    type Occupied<'a, T: WrappedKey> = OccupiedEntry<'a, T>;

    fn entry<T: WrappedKey>(&mut self, id: BaseId) -> Result<Entry<'_, Self, T>, Self::Error> {
        let entry = match self.0.entry(id)? {
            GuardedEntry::Vacant(v) => Entry::Vacant(VacantEntry(v)),
            GuardedEntry::Occupied(v) => Entry::Occupied(OccupiedEntry(v)),
        };
        Ok(entry)
    }

    fn get<T: WrappedKey>(&self, id: BaseId) -> Result<Option<T>, Self::Error> {
        match self.0.entry(id)? {
            GuardedEntry::Vacant(_) => Ok(None),
            GuardedEntry::Occupied(v) => Ok(Some(v.get()?)),
        }
    }
}

/// A vacant entry.
pub struct VacantEntry<'a, T>(Guard<'a, memstore::VacantEntry<'a, T>>);

impl<T: WrappedKey> Vacant<T> for VacantEntry<'_, T> {
    type Error = memstore::Error;

    fn insert(self, key: T) -> Result<(), Self::Error> {
        self.0.with_data(|entry| entry.insert(key))
    }
}

/// An occupied entry.
pub struct OccupiedEntry<'a, T>(Guard<'a, memstore::OccupiedEntry<'a, T>>);

impl<T: WrappedKey> Occupied<T> for OccupiedEntry<'_, T> {
    type Error = memstore::Error;

    fn get(&self) -> Result<T, Self::Error> {
        self.0.get()
    }

    fn remove(self) -> Result<T, Self::Error> {
        self.0.with_data(memstore::OccupiedEntry::remove)
    }
}

/// The Totally Not Sketchy impl of [`MemStore`].
#[derive(Default)]
struct MemStoreInner {
    mutex: Mutex<()>,
    store: UnsafeCell<memstore::MemStore>,
}

impl MemStoreInner {
    fn entry<T: WrappedKey>(&self, id: BaseId) -> Result<GuardedEntry<'_, T>, memstore::Error> {
        mem::forget(self.mutex.lock());

        // SAFETY: we've locked `self.mutex`, so access to
        // `self.store` is exclusive.
        let store = unsafe { &mut *self.store.get() };

        let entry = match store.entry(id)? {
            Entry::Vacant(entry) => {
                let entry = Guard::new(&self.mutex, entry);
                GuardedEntry::Vacant(entry)
            }
            Entry::Occupied(entry) => {
                let entry = Guard::new(&self.mutex, entry);
                GuardedEntry::Occupied(entry)
            }
        };
        Ok(entry)
    }
}

enum GuardedEntry<'a, T> {
    Vacant(Guard<'a, memstore::VacantEntry<'a, T>>),
    Occupied(Guard<'a, memstore::OccupiedEntry<'a, T>>),
}

#[clippy::has_significant_drop]
struct Guard<'a, T> {
    // NB: `mutex` is locked.
    mutex: &'a Mutex<()>,
    data: MaybeUninit<T>,
}

impl<'a, T> Guard<'a, T> {
    const fn new(mutex: &'a Mutex<()>, data: T) -> Self {
        Self {
            mutex,
            data: MaybeUninit::new(data),
        }
    }

    fn with_data<F, R>(mut self, f: F) -> R
    where
        F: FnOnce(T) -> R,
    {
        let data = mem::replace(&mut self.data, MaybeUninit::uninit());
        // SAFETY: `self` was constructed with `new`, which
        // ensures that `self.data` is initialized. This method
        // replaces `data`, but it also consumes `self` which
        // prevents `self.data` from being used twice. The sole
        // exception is `Drop`, but that impl only accesses
        // `self.mutex`.
        f(unsafe { data.assume_init() })
    }
}

impl<T> Drop for Guard<'_, T> {
    fn drop(&mut self) {
        // SAFETY: we're single threaded, hopefully...
        unsafe { self.mutex.force_unlock() }
    }
}

impl<T> Deref for Guard<'_, T> {
    type Target = T;

    fn deref(&self) -> &Self::Target {
        // SAFETY: `self` was constructed with `new`, which
        // ensures that `self.data` is initialized.
        unsafe { self.data.assume_init_ref() }
    }
}

/// Test configuration.
pub trait TestImpl: Sized {
    /// The [`Engine`] to use.
    type Engine: Engine;
    /// The [`KeyStore`] to use.
    type Store: KeyStore + Clone;

    /// Configures a device for the test.
    fn new() -> Device<Self>;
}

/// A test device.
pub struct Device<T: TestImpl> {
    eng: T::Engine,
    /// The device's ID.
    device_id: DeviceId,
    /// The device's encryption key ID.
    enc_key_id: EncryptionKeyId,
    /// The device's encoded `EncryptionPublicKey`.
    enc_pk: Vec<u8>,
    /// Makes FFI calls.
    ffi: Ffi<T::Store>,
    /// Handles effects.
    handler: Handler<T::Store>,
}

impl<T: TestImpl> Device<T> {
    /// Creates a new [`Device`].
    pub fn new(mut eng: T::Engine, mut store: T::Store) -> Self {
        let device_id = IdentityKey::<<T::Engine as Engine>::CS>::new(&mut eng)
            .id()
            .expect("device ID should be valid");

        let enc_sk = EncryptionKey::new(&mut eng);
        let enc_key_id = enc_sk.id().expect("encryption key ID should be valid");
        let enc_pk = encode_enc_pk(
            &enc_sk
                .public()
                .expect("encryption public key should be valid"),
        );

        let wrapped = eng
            .wrap(enc_sk)
            .expect("should be able to wrap `EncryptionKey`");
        store
            .try_insert(enc_key_id.into_id(), wrapped)
            .expect("should be able to insert wrapped `EncryptionKey`");

        Self {
            eng,
            device_id,
            enc_key_id,
            enc_pk,
            ffi: Ffi::new(store.clone()),
            handler: Handler::new(device_id, store),
        }
    }
}

/// Performs all of the tests in this module.
///
/// # Example
///
/// ```rust
///
/// use aranya_aqc_util::testing::{test_all, MemStore, TestImpl, Device};
/// use aranya_crypto::{
///     default::{DefaultCipherSuite, DefaultEngine},
///     Rng,
/// };
///
/// struct DefaultImpl;
///
/// impl TestImpl for DefaultImpl {
///     type Engine = DefaultEngine<Rng, DefaultCipherSuite>;
///     type Store = MemStore;
///
///     fn new() -> Device<Self> {
///         let (eng, _) = DefaultEngine::<_>::from_entropy(Rng);
///         let store = MemStore::new();
///         Device::new(eng, store)
///     }
/// }
///
/// test_all!(default_engine, DefaultImpl);
/// ```
#[macro_export]
macro_rules! test_all {
    ($name:ident, $impl:ty) => {
        mod $name {
            #[allow(unused_imports)]
            use super::*;

            macro_rules! test {
                ($test:ident) => {
                    #[test]
                    fn $test() {
                        $crate::testing::$test::<$impl>();
                    }
                };
            }

            test!(test_create_bidi_channel);
            test!(test_create_multi_bidi_channels_same_label);
            test!(test_create_multi_bidi_channels_same_parent_cmd_id);
            test!(test_create_multi_bidi_channels_same_label_multi_peers);
            test!(test_create_send_only_uni_channel);
            test!(test_create_recv_only_uni_channel);
        }
    };
}
pub use test_all;

/// A basic positive test for creating a bidirectional channel.
pub fn test_create_bidi_channel<T: TestImpl>() {
    let mut author = T::new();
    let mut peer = T::new();

    let label_id = LabelId::random(&mut Rng);
    let parent_cmd_id = BaseId::random(&mut Rng);
    let ctx = CommandContext::Action(ActionContext {
        name: ident!("CreateBidiChannel"),
        head_id: parent_cmd_id,
    });

    // This is called via FFI.
    let AqcBidiChannel {
        peer_encap,
        channel_id,
        author_secrets_id,
        psk_length_in_bytes,
    } = author
        .ffi
        .create_bidi_channel(
            &ctx,
            &mut author.eng,
            parent_cmd_id,
            author.enc_key_id,
            author.device_id,
            peer.enc_pk.clone(),
            peer.device_id,
            label_id,
        )
        .expect("author should be able to create a bidi channel");

    let suite = CipherSuiteId::TlsAes128GcmSha256;

    // This is called by the author of the channel after
    // receiving the effect.
    let author_secret = author
        .handler
        .bidi_channel_created(
            &mut author.eng,
            &BidiChannelCreated {
                channel_id: channel_id.into(),
                parent_cmd_id,
                author_id: author.device_id,
                author_enc_key_id: author.enc_key_id,
                peer_id: peer.device_id,
                peer_enc_pk: &peer.enc_pk,
                label_id,
                author_secrets_id: author_secrets_id.into(),
                psk_length_in_bytes: psk_length_in_bytes.try_into().unwrap(),
            },
        )
        .expect("author should be able to load secret");
    let author_psk = author_secret
        .generate_psk(suite)
        .expect("author should be able to generate PSK");

    // This is called by the channel peer after receiving the
    // effect.
    let peer_secret = peer
        .handler
        .bidi_channel_received(
            &mut peer.eng,
            &BidiChannelReceived {
                channel_id: channel_id.into(),
                parent_cmd_id,
                author_id: author.device_id,
                author_enc_pk: &author.enc_pk,
                peer_id: peer.device_id,
                peer_enc_key_id: peer.enc_key_id,
                label_id,
                encap: &peer_encap,
                psk_length_in_bytes: psk_length_in_bytes.try_into().unwrap(),
            },
        )
        .expect("peer should be able to load secret");
    let peer_psk = peer_secret
        .generate_psk(suite)
        .expect("peer should be able to generate PSK");

    assert_eq!(
        &BidiPskId::from((channel_id.into(), suite)),
        author_psk.identity()
    );
    assert_eq!(author_psk.identity(), peer_psk.identity());
    assert_eq!(author_psk.raw_secret_bytes(), peer_psk.raw_secret_bytes());
}

/// A basic positive test for creating a unidirectional channel
/// where the author is send-only.
pub fn test_create_send_only_uni_channel<T: TestImpl>() {
    let mut author = T::new();
    let mut peer = T::new();

    let label_id = LabelId::random(&mut Rng);
    let parent_cmd_id = BaseId::random(&mut Rng);
    let ctx = CommandContext::Action(ActionContext {
        name: ident!("CreateUniSendOnlyChannel"),
        head_id: parent_cmd_id,
    });

    // This is called via FFI.
    let AqcUniChannel {
        peer_encap,
        channel_id,
        author_secrets_id,
        psk_length_in_bytes,
    } = author
        .ffi
        .create_uni_channel(
            &ctx,
            &mut author.eng,
            parent_cmd_id,
            author.enc_key_id,
            peer.enc_pk.clone(),
            author.device_id,
            peer.device_id,
            label_id,
        )
        .expect("author should be able to create a uni channel");

    let suite = CipherSuiteId::TlsAes128GcmSha256;

    // This is called by the author of the channel after
    // receiving the effect.
    let author_secret = author
        .handler
        .uni_channel_created(
            &mut author.eng,
            &UniChannelCreated {
                channel_id: channel_id.into(),
                parent_cmd_id,
                author_id: author.device_id,
                send_id: author.device_id,
                recv_id: peer.device_id,
                author_enc_key_id: author.enc_key_id,
                peer_enc_pk: &peer.enc_pk,
                label_id,
                author_secrets_id: author_secrets_id.into(),
                psk_length_in_bytes: psk_length_in_bytes.try_into().unwrap(),
            },
        )
        .expect("author should be able to load secret");
    let author_psk = author_secret
        .generate_send_only_psk(suite)
        .expect("author should be able to generate PSK");

    // This is called by the channel peer after receiving the
    // effect.
    let peer_secret = peer
        .handler
        .uni_channel_received(
            &mut peer.eng,
            &UniChannelReceived {
                channel_id: channel_id.into(),
                parent_cmd_id,
                author_id: author.device_id,
                send_id: author.device_id,
                recv_id: peer.device_id,
                author_enc_pk: &author.enc_pk,
                peer_enc_key_id: peer.enc_key_id,
                label_id,
                encap: &peer_encap,
                psk_length_in_bytes: psk_length_in_bytes.try_into().unwrap(),
            },
        )
        .expect("peer should be able to load secret");
    let peer_psk = peer_secret
        .generate_recv_only_psk(suite)
        .expect("peer should be able to generate PSK");

    assert_eq!(
        &UniPskId::from((channel_id.into(), suite)),
        author_psk.identity()
    );
    assert_eq!(author_psk.identity(), peer_psk.identity());
    assert_eq!(author_psk.raw_secret_bytes(), peer_psk.raw_secret_bytes());
}

/// A basic positive test for creating a unidirectional channel
/// where the author is recvonly.
pub fn test_create_recv_only_uni_channel<T: TestImpl>() {
    let mut author = T::new(); // recv only
    let mut peer = T::new(); // send only

    let label_id = LabelId::random(&mut Rng);
    let parent_cmd_id = BaseId::random(&mut Rng);
    let ctx = CommandContext::Action(ActionContext {
        name: ident!("CreateUniRecvOnlyChannel"),
        head_id: parent_cmd_id,
    });

    // This is called via FFI.
    let AqcUniChannel {
        peer_encap,
        channel_id,
        author_secrets_id,
        psk_length_in_bytes,
    } = author
        .ffi
        .create_uni_channel(
            &ctx,
            &mut author.eng,
            parent_cmd_id,
            author.enc_key_id,
            peer.enc_pk.clone(),
            author.device_id,
            peer.device_id,
            label_id,
        )
        .expect("author should be able to create a uni channel");

    let suite = CipherSuiteId::TlsAes128GcmSha256;

    // This is called by the author of the channel after
    // receiving the effect.
    let author_secret = author
        .handler
        .uni_channel_created(
            &mut author.eng,
            &UniChannelCreated {
                channel_id: channel_id.into(),
                parent_cmd_id,
                author_id: author.device_id,
                send_id: peer.device_id,
                recv_id: author.device_id,
                author_enc_key_id: author.enc_key_id,
                peer_enc_pk: &peer.enc_pk,
                label_id,
                author_secrets_id: author_secrets_id.into(),
                psk_length_in_bytes: psk_length_in_bytes.try_into().unwrap(),
            },
        )
        .expect("author should be able to load secret");
    let author_psk = author_secret
        .generate_recv_only_psk(suite)
        .expect("author should be able to generate PSK");

    // This is called by the channel peer after receiving the
    // effect.
    let peer_secret = peer
        .handler
        .uni_channel_received(
            &mut peer.eng,
            &UniChannelReceived {
                channel_id: channel_id.into(),
                parent_cmd_id,
                author_id: author.device_id,
                send_id: peer.device_id,
                recv_id: author.device_id,
                author_enc_pk: &author.enc_pk,
                peer_enc_key_id: peer.enc_key_id,
                label_id,
                encap: &peer_encap,
                psk_length_in_bytes: psk_length_in_bytes.try_into().unwrap(),
            },
        )
        .expect("peer should be able to load secret");
    let peer_psk = peer_secret
        .generate_send_only_psk(suite)
        .expect("peer should be able to generate PSK");

    assert_eq!(
        &UniPskId::from((channel_id.into(), suite)),
        author_psk.identity()
    );
    assert_eq!(author_psk.identity(), peer_psk.identity());
    assert_eq!(author_psk.raw_secret_bytes(), peer_psk.raw_secret_bytes());
}

/// A basic positive test for creating multiple bidirectional
/// channels with the same label.
pub fn test_create_multi_bidi_channels_same_label<T: TestImpl>() {
    let mut author = T::new();
    let mut peer = T::new();

    let label_id = LabelId::random(&mut Rng);

    let (mut expect, peer_encaps): (Vec<_>, Vec<_>) = (0..50)
        .map(|_| {
            let parent_cmd_id = BaseId::random(&mut Rng);
            let ctx = CommandContext::Action(ActionContext {
                name: ident!("CreateBidiChannel"),
                head_id: parent_cmd_id,
            });

            // This is called via FFI.
            let AqcBidiChannel {
                peer_encap,
                channel_id,
                author_secrets_id,
                psk_length_in_bytes,
            } = author
                .ffi
                .create_bidi_channel(
                    &ctx,
                    &mut author.eng,
                    parent_cmd_id,
                    author.enc_key_id,
                    author.device_id,
                    peer.enc_pk.clone(),
                    peer.device_id,
                    label_id,
                )
                .expect("author should be able to create a bidi channel");

            let created = BidiChannelCreated {
                channel_id: channel_id.into(),
                parent_cmd_id,
                author_id: author.device_id,
                author_enc_key_id: author.enc_key_id,
                peer_id: peer.device_id,
                peer_enc_pk: &peer.enc_pk,
                label_id,
                author_secrets_id: author_secrets_id.into(),
                psk_length_in_bytes: psk_length_in_bytes.try_into().unwrap(),
            };
            let received = BidiChannelReceived {
                channel_id: channel_id.into(),
                parent_cmd_id,
                author_id: author.device_id,
                author_enc_pk: &author.enc_pk,
                peer_id: peer.device_id,
                peer_enc_key_id: peer.enc_key_id,
                label_id,
                encap: &[],
                psk_length_in_bytes: psk_length_in_bytes.try_into().unwrap(),
            };
            ((created, received), peer_encap)
        })
        .unzip();

    // Set `encap` outside of the loop b/c of lifetime and
    // aliasing issues.
    for ((_, received), encap) in expect.iter_mut().zip(&peer_encaps) {
        received.encap = encap;
    }

    shuffle(&mut expect);

    // There shouldn't be any duplicate channel IDs.
    assert_unique(expect.iter().map(|(created, _)| created.channel_id));

    for (created, received) in &expect {
        // This is called by the author of the channel after
        // receiving the effect.
        let author_secret = author
            .handler
            .bidi_channel_created(&mut author.eng, created)
            .expect("author should be able to load secret");

        // This is called by the channel peer after receiving the
        // effect.
        let peer_secret = peer
            .handler
            .bidi_channel_received(&mut peer.eng, received)
            .expect("peer should be able to load secret");

        for &suite in CipherSuiteId::all() {
            let author_psk = author_secret
                .generate_psk(suite)
                .expect("author should be able to generate PSK");
            let peer_psk = peer_secret
                .generate_psk(suite)
                .expect("peer should be able to generate PSK");

            assert_eq!(author_psk.identity(), peer_psk.identity());
            assert_eq!(author_psk.raw_secret_bytes(), peer_psk.raw_secret_bytes());
        }
    }
}

/// A basic positive test for creating multiple bidirectional
/// channels with the same parent command ID.
pub fn test_create_multi_bidi_channels_same_parent_cmd_id<T: TestImpl>() {
    let mut author = T::new();
    let mut peer = T::new();

    let parent_cmd_id = BaseId::random(&mut Rng);
    let ctx = CommandContext::Action(ActionContext {
        name: ident!("CreateBidiChannel"),
        head_id: parent_cmd_id,
    });

    let (mut expect, peer_encaps): (Vec<_>, Vec<_>) = (0..50)
        .map(|_| {
            let label_id = LabelId::random(&mut Rng);

            // This is called via FFI.
            let AqcBidiChannel {
                peer_encap,
                channel_id,
                author_secrets_id,
                psk_length_in_bytes,
            } = author
                .ffi
                .create_bidi_channel(
                    &ctx,
                    &mut author.eng,
                    parent_cmd_id,
                    author.enc_key_id,
                    author.device_id,
                    peer.enc_pk.clone(),
                    peer.device_id,
                    label_id,
                )
                .expect("author should be able to create a bidi channel");

            let created = BidiChannelCreated {
                channel_id: channel_id.into(),
                parent_cmd_id,
                author_id: author.device_id,
                author_enc_key_id: author.enc_key_id,
                peer_id: peer.device_id,
                peer_enc_pk: &peer.enc_pk,
                label_id,
                author_secrets_id: author_secrets_id.into(),
                psk_length_in_bytes: psk_length_in_bytes.try_into().unwrap(),
            };
            let received = BidiChannelReceived {
                channel_id: channel_id.into(),
                parent_cmd_id,
                author_id: author.device_id,
                author_enc_pk: &author.enc_pk,
                peer_id: peer.device_id,
                peer_enc_key_id: peer.enc_key_id,
                label_id,
                encap: &[],
                psk_length_in_bytes: psk_length_in_bytes.try_into().unwrap(),
            };
            ((created, received), peer_encap)
        })
        .unzip();

    // Set `encap` outside of the loop b/c of lifetime and
    // aliasing issues.
    for ((_, received), encap) in expect.iter_mut().zip(&peer_encaps) {
        received.encap = encap;
    }

    shuffle(&mut expect);

    // There shouldn't be any duplicate channel IDs.
    assert_unique(expect.iter().map(|(created, _)| created.channel_id));

    for (created, received) in &expect {
        // This is called by the author of the channel after
        // receiving the effect.
        let author_secret = author
            .handler
            .bidi_channel_created(&mut author.eng, created)
            .expect("author should be able to load secret");

        // This is called by the channel peer after receiving the
        // effect.
        let peer_secret = peer
            .handler
            .bidi_channel_received(&mut peer.eng, received)
            .expect("peer should be able to load secret");

        for &suite in CipherSuiteId::all() {
            let author_psk = author_secret
                .generate_psk(suite)
                .expect("author should be able to generate PSK");
            let peer_psk = peer_secret
                .generate_psk(suite)
                .expect("peer should be able to generate PSK");

            assert_eq!(&created.channel_id, author_psk.identity().channel_id());
            assert_eq!(author_psk.identity(), peer_psk.identity());
            assert_eq!(author_psk.raw_secret_bytes(), peer_psk.raw_secret_bytes());
        }
    }
}

/// A basic positive test for creating multiple bidirectional
/// channels with the same label with multiple peers.
pub fn test_create_multi_bidi_channels_same_label_multi_peers<T: TestImpl>() {
    let mut author = T::new();
    let mut peers = (0..50).map(|_| T::new()).collect::<Vec<_>>();
    // Just to break the `expect -> peers` aliasing.
    let peer_enc_pks = peers
        .iter()
        .map(|peer| peer.enc_pk.clone())
        .collect::<Vec<_>>();

    let label_id = LabelId::random(&mut Rng);

    let (mut expect, peer_encaps): (Vec<_>, Vec<_>) = peers
        .iter()
        .enumerate()
        .map(|(i, peer)| {
            let parent_cmd_id = BaseId::random(&mut Rng);
            let ctx = CommandContext::Action(ActionContext {
                name: ident!("CreateBidiChannel"),
                head_id: parent_cmd_id,
            });

            // This is called via FFI.
            let AqcBidiChannel {
                peer_encap,
                channel_id,
                author_secrets_id,
                psk_length_in_bytes,
            } = author
                .ffi
                .create_bidi_channel(
                    &ctx,
                    &mut author.eng,
                    parent_cmd_id,
                    author.enc_key_id,
                    author.device_id,
                    peer.enc_pk.clone(),
                    peer.device_id,
                    label_id,
                )
                .expect("author should be able to create a bidi channel");

            let created = BidiChannelCreated {
                channel_id: channel_id.into(),
                parent_cmd_id,
                author_id: author.device_id,
                author_enc_key_id: author.enc_key_id,
                peer_id: peer.device_id,
                peer_enc_pk: &peer_enc_pks[i],
                label_id,
                author_secrets_id: author_secrets_id.into(),
                psk_length_in_bytes: psk_length_in_bytes.try_into().unwrap(),
            };
            let received = BidiChannelReceived {
                channel_id: channel_id.into(),
                parent_cmd_id,
                author_id: author.device_id,
                author_enc_pk: &author.enc_pk,
                peer_id: peer.device_id,
                peer_enc_key_id: peer.enc_key_id,
                label_id,
                encap: &[],
                psk_length_in_bytes: psk_length_in_bytes.try_into().unwrap(),
            };
            ((created, received), peer_encap)
        })
        .unzip();

    // Set `encap` outside of the loop b/c of lifetime and
    // aliasing issues.
    for ((_, received), encap) in expect.iter_mut().zip(&peer_encaps) {
        received.encap = encap;
    }

    shuffle_by(expect.len(), |i, j| {
        expect.swap(i, j);
        peers.swap(i, j);
    });

    // There shouldn't be any duplicate channel IDs.
    assert_unique(expect.iter().map(|(created, _)| created.channel_id));

    for ((created, received), mut peer) in expect.iter().zip(peers) {
        // This is called by the author of the channel after
        // receiving the effect.
        let author_secret = author
            .handler
            .bidi_channel_created(&mut author.eng, created)
            .expect("author should be able to load bidi PSK");

        // This is called by the channel peer after receiving the
        // effect.
        let peer_secret = peer
            .handler
            .bidi_channel_received(&mut peer.eng, received)
            .expect("peer should be able to load bidi keys");

        for &suite in CipherSuiteId::all() {
            let author_psk = author_secret
                .generate_psk(suite)
                .expect("author should be able to generate PSK");
            let peer_psk = peer_secret
                .generate_psk(suite)
                .expect("peer should be able to generate PSK");

            assert_eq!(author_psk.identity(), peer_psk.identity());
            assert_eq!(author_psk.raw_secret_bytes(), peer_psk.raw_secret_bytes());
        }
    }
}

#[cfg(test)]
mod tests {
    use alloc::collections::BTreeSet;

    use super::*;

    #[test]
    fn test_shuffle() {
        let r = 1;
        let g = 2;
        let b = 3;
        let mut perms = BTreeSet::from_iter([
            [r, g, b],
            [r, b, g],
            [g, r, b],
            [g, b, r],
            [b, r, g],
            [b, g, r],
        ]);
        let mut n = 0;
        let mut data = [r, g, b];
        while !perms.is_empty() {
            shuffle(&mut data);
            perms.remove(&data);
            n += 1;
            // Make sure we don't spin forever when we're buggy.
            //
            // On average, this takes
            //    mean(n) = n*ln(n) + γn + (1/2) + O(1/n)
            // One standard deviation is
            //    stddev(n) = (2^n) / ((pi^2) / n)
            // The 95th percentile is
            //    p95(n) mean(n) + stddev(n) * sqrt(19)
            //
            // mean(6) = ~15 iters
            // stddev(6) = ~39 iters
            // p95(6) = ~184 iters
            //
            // So, choose a number that's very unlikely to be
            // hit.
            if n > 1000 {
                panic!("too many iters");
            }
        }
    }
}<|MERGE_RESOLUTION|>--- conflicted
+++ resolved
@@ -17,18 +17,12 @@
 };
 
 use aranya_crypto::{
-    self, CipherSuite, DeviceId, EncryptionKey, EncryptionKeyId, EncryptionPublicKey, Engine, Id,
-    IdentityKey, KeyStore, Random, Rng,
+    self, BaseId, CipherSuite, DeviceId, EncryptionKey, EncryptionKeyId, EncryptionPublicKey,
+    Engine, IdentityKey, KeyStore, Random, Rng,
     aqc::{BidiPskId, CipherSuiteId, UniPskId},
     engine::WrappedKey,
     id::IdExt as _,
-<<<<<<< HEAD
-    keystore::{memstore, Entry, Occupied, Vacant},
-    BaseId, CipherSuite, DeviceId, EncryptionKey, EncryptionKeyId, EncryptionPublicKey, Engine,
-    IdentityKey, KeyStore, Random, Rng,
-=======
     keystore::{Entry, Occupied, Vacant, memstore},
->>>>>>> 803c0dc4
 };
 use aranya_policy_vm::{ActionContext, CommandContext, ident};
 use spin::Mutex;
