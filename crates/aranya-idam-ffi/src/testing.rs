--- conflicted
+++ resolved
@@ -6,13 +6,8 @@
 use core::marker::PhantomData;
 
 use aranya_crypto::{
-<<<<<<< HEAD
-    id::IdExt as _, subtle::ConstantTimeEq, DeviceId, EncryptionKey, Engine, GroupKey, HpkeError,
-    Id, IdentityKey, KeyStore, OpenError, SigningKey,
-=======
     DeviceId, EncryptionKey, Engine, GroupKey, HpkeError, Id, IdentityKey, KeyStore, OpenError,
-    SigningKey, subtle::ConstantTimeEq,
->>>>>>> bf69081a
+    SigningKey, id::IdExt as _, subtle::ConstantTimeEq,
 };
 use aranya_policy_vm::{ActionContext, CommandContext, PolicyContext, ident, text};
 
