//! Utilities for testing [`Ffi`] with different [`Engine`]s and
//! [`KeyStore`]s.

#![cfg(any(test, feature = "testing"))]

use core::marker::PhantomData;

use aranya_crypto::{
    BaseId, DeviceId, EncryptionKey, Engine, GroupKey, HpkeError, IdentityKey, KeyStore,
    KeyStoreExt as _, OpenError, SigningKey,
    id::IdExt as _,
    policy::{CmdId, GroupId},
    subtle::ConstantTimeEq as _,
};
use aranya_policy_vm::{ActionContext, CommandContext, PolicyContext, ident, text};

use crate::{
    error::ErrorKind,
    ffi::{Ffi, StoredGroupKey},
};

/// Performs all of the unit tests.
///
/// This macro expands into a bunch of individual `#[test]`
/// functions.
///
/// # Example
///
/// ```
/// use aranya_crypto::{Rng, default::DefaultEngine, keystore::memstore::MemStore};
/// use aranya_idam_ffi::run_tests;
///
/// run_tests!(default_engine, || -> (DefaultEngine<_, _>, MemStore) {
///     let (eng, _) = DefaultEngine::<_>::from_entropy(Rng);
///     let store = MemStore::new();
///     (eng, store)
/// });
/// ```
#[macro_export]
macro_rules! run_tests {
    ($name:ident, || -> ($engine:ty, $store:ty) { $($args:tt)+ }) => {
        mod $name {
            #[allow(unused_imports)]
            use super::*;

            macro_rules! test {
                ($test:ident) => {
                    #[test]
                    fn $test() {
                        let (eng, store) = { $($args)+ };
                        $crate::testing::Tests::$test(eng, store);
                    }
                };
            }

            test!(test_generate_group_key);
            test!(test_generate_unique_group_key);
            test!(test_encrypt_decrypt_message);
            test!(test_decrypt_message_tampered_with);
            test!(test_decrypt_message_different_cmd_name);
            test!(test_decrypt_message_different_parent_cmd_id);
            test!(test_decrypt_message_different_author);
            test!(test_seal_open_group_key);
            test!(test_open_group_key_ciphertext_tampered_with);
            test!(test_open_group_key_encap_tampered_with);
            test!(test_open_group_key_wrong_group_id);
            test!(test_derive_enc_key_id);
            test!(test_derive_sign_key_id);
            test!(test_derive_device_id);
        }
    };
}
#[allow(unused_imports)]
pub(crate) use run_tests;

/// The unit tests.
pub struct Tests<E, S>(PhantomData<(E, S)>);

impl<E, S> Tests<E, S>
where
    E: Engine,
    S: KeyStore,
{
    const CTX: CommandContext = CommandContext::Policy(PolicyContext {
        name: ident!("dummy"),
        id: CmdId::default(),
        author: DeviceId::default(),
<<<<<<< HEAD
        parent_id: CmdId::default(),
        version: Id::default(),
=======
        version: BaseId::default(),
>>>>>>> 3070ea59
    });

    /// Test that we can unwrap `GroupKey`s.
    pub fn test_generate_group_key(mut eng: E, store: S) {
        let ffi = Ffi::new(store);

        let ctx = &Self::CTX;
        let StoredGroupKey { key_id, wrapped } = ffi
            .generate_group_key(ctx, &mut eng)
            .expect("should be able to create `GroupKey`");
        let wrapped =
            postcard::from_bytes(&wrapped).expect("should be able to decode wrapped `GroupKey`");
        let got = eng
            .unwrap::<GroupKey<_>>(&wrapped)
            .expect("should be able to unwrap `GroupKey`")
            .id()
            .expect("should be able to generate `GroupKey` ID");
        assert_eq!(got.as_base(), key_id);
    }

    /// Test that we generate unique `GroupKey`s.
    pub fn test_generate_unique_group_key(mut eng: E, store: S) {
        let ffi = Ffi::new(store);

        let ctx = &Self::CTX;
        let sk1 = ffi
            .generate_group_key(ctx, &mut eng)
            .expect("should be able to create `GroupKey`");
        let sk2 = ffi
            .generate_group_key(ctx, &mut eng)
            .expect("should be able to create `GroupKey`");
        assert_ne!(sk1, sk2);
    }

    /// Test that we can encrypt then decrypt data.
    pub fn test_encrypt_decrypt_message(mut eng: E, mut store: S) {
        let (pk, key_id) = {
            let sk = SigningKey::<E::CS>::new(&mut eng);
            let pk =
                postcard::to_allocvec(&sk.public().expect("public signing key should be valid"))
                    .expect("should be able to encode `VerifyingKey`");
            let id = store
                .insert_key(&mut eng, sk)
                .expect("should be able to insert `SigningKey`");
            (pk, id)
        };

        let ffi = Ffi::new(store);
        let action_ctx = CommandContext::Action(ActionContext {
            name: ident!("dummy_action"),
            head_id: CmdId::default(),
        });
        let ctx = &Self::CTX;

        let StoredGroupKey { wrapped, .. } = ffi
            .generate_group_key(ctx, &mut eng)
            .expect("should be able to create `GroupKey`");

        const WANT: &[u8] = b"hello, world!";
        let ciphertext = ffi
            .encrypt_message(
                &action_ctx,
                &mut eng,
                WANT.to_vec(),
                wrapped.clone(),
                key_id,
                text!("dummy"),
            )
            .expect("should be able to encrypt message");
        let got = ffi
            .decrypt_message(ctx, &mut eng, CmdId::default(), ciphertext, wrapped, pk)
            .expect("should be able to decrypt message");
        assert_eq!(got, WANT);
    }

    /// Test that we reject messages that have been tampered
    /// with.
    pub fn test_decrypt_message_tampered_with(mut eng: E, mut store: S) {
        let (pk, key_id) = {
            let sk = SigningKey::<E::CS>::new(&mut eng);
            let pk =
                postcard::to_allocvec(&sk.public().expect("public signing key should be valid"))
                    .expect("should be able to encode `VerifyingKey`");
            let id = store
                .insert_key(&mut eng, sk)
                .expect("should be able to insert `SigningKey`");
            (pk, id)
        };

        let ffi = Ffi::new(store);
        let ctx = &Self::CTX;
        let StoredGroupKey { wrapped, .. } = ffi
            .generate_group_key(ctx, &mut eng)
            .expect("should be able to create `GroupKey`");

        let action_ctx = CommandContext::Action(ActionContext {
            name: ident!("dummy_action"),
            head_id: CmdId::default(),
        });

        let mut ciphertext = ffi
            .encrypt_message(
                &action_ctx,
                &mut eng,
                b"hello, world!".to_vec(),
                wrapped.clone(),
                key_id,
                text!("dummy"),
            )
            .expect("should be able to encrypt message");

        ciphertext[0] = ciphertext[0].wrapping_add(1);

        let err = ffi
            .decrypt_message(ctx, &mut eng, CmdId::default(), ciphertext, wrapped, pk)
            .expect_err("should not be able to decrypt tampered with message");
        assert_eq!(err.kind(), ErrorKind::Crypto);

        assert_eq!(
            err.downcast_ref::<aranya_crypto::Error>(),
            Some(&aranya_crypto::Error::Open(OpenError::Authentication)),
        );
    }

    /// Test that we reject messages that are encrypted with
    /// a different command name.
    pub fn test_decrypt_message_different_cmd_name(mut eng: E, mut store: S) {
        let (pk, key_id) = {
            let sk = SigningKey::<E::CS>::new(&mut eng);
            let pk =
                postcard::to_allocvec(&sk.public().expect("public signing key should be valid"))
                    .expect("should be able to encode `VerifyingKey`");
            let id = store
                .insert_key(&mut eng, sk)
                .expect("should be able to insert `SigningKey`");
            (pk, id)
        };
        let ffi = Ffi::new(store);

        let ctx = &Self::CTX;
        let StoredGroupKey { wrapped, .. } = ffi
            .generate_group_key(ctx, &mut eng)
            .expect("should be able to create `GroupKey`");

        let action_ctx = CommandContext::Action(ActionContext {
            name: ident!("dummy_action"),
            head_id: CmdId::default(),
        });

        let ciphertext = ffi
            .encrypt_message(
                &action_ctx,
                &mut eng,
                b"hello, world!".to_vec(),
                wrapped.clone(),
                key_id,
                text!("dummy"),
            )
            .expect("should be able to encrypt message");

        let ctx = CommandContext::Policy(PolicyContext {
            name: ident!("different_name"),
            id: CmdId::default(),
            author: DeviceId::default(),
<<<<<<< HEAD
            parent_id: CmdId::default(),
            version: Id::default(),
=======
            version: BaseId::default(),
>>>>>>> 3070ea59
        });
        let err = ffi
            .decrypt_message(&ctx, &mut eng, CmdId::default(), ciphertext, wrapped, pk)
            .expect_err(
                "should not be able to decrypt message encrypted with different command name",
            );
        assert_eq!(err.kind(), ErrorKind::Crypto);
        assert_eq!(
            err.downcast_ref::<aranya_crypto::Error>(),
            Some(&aranya_crypto::Error::Open(OpenError::Authentication)),
        );
    }

    /// Test that we reject messages that are encrypted with
    /// a different parent command ID.
    pub fn test_decrypt_message_different_parent_cmd_id(mut eng: E, mut store: S) {
        let (pk, key_id) = {
            let sk = SigningKey::<E::CS>::new(&mut eng);
            let pk =
                postcard::to_allocvec(&sk.public().expect("public signing key should be valid"))
                    .expect("should be able to encode `VerifyingKey`");
            let id = store
                .insert_key(&mut eng, sk)
                .expect("should be able to insert `SigningKey`");
            (pk, id)
        };

        let ffi = Ffi::new(store);

        let ctx = &Self::CTX;
        let StoredGroupKey { wrapped, .. } = ffi
            .generate_group_key(ctx, &mut eng)
            .expect("should be able to create `GroupKey`");

        let action_ctx = CommandContext::Action(ActionContext {
            name: ident!("dummy_action"),
            head_id: CmdId::random(&mut eng),
        });

        let ciphertext = ffi
            .encrypt_message(
                &action_ctx,
                &mut eng,
                b"hello, world!".to_vec(),
                wrapped.clone(),
                key_id,
                text!("dummy"),
            )
            .expect("should be able to encrypt message");

        let err = ffi
            .decrypt_message(ctx, &mut eng, CmdId::default(), ciphertext, wrapped, pk)
            .expect_err(
                "should not be able to decrypt message encrypted with different parent command ID",
            );
        assert_eq!(err.kind(), ErrorKind::Crypto);
        assert_eq!(
            err.downcast_ref::<aranya_crypto::Error>(),
            Some(&aranya_crypto::Error::Open(OpenError::Authentication)),
        );
    }

    /// Test that we reject messages that are encrypted with
    /// a different author.
    pub fn test_decrypt_message_different_author(mut eng: E, mut store: S) {
        let key_id = {
            let sk = SigningKey::<E::CS>::new(&mut eng);
            store
                .insert_key(&mut eng, sk)
                .expect("should be able to insert `SigningKey`")
        };

        let ffi = Ffi::new(store);
        let ctx = &Self::CTX;
        let StoredGroupKey { wrapped, .. } = ffi
            .generate_group_key(ctx, &mut eng)
            .expect("should be able to create `GroupKey`");

        let pk = {
            let sk = SigningKey::<E::CS>::new(&mut eng);
            postcard::to_allocvec(&sk.public().expect("verifying key should be valid"))
                .expect("should be able to encode `VerifyingKey`")
        };

        let action_ctx = CommandContext::Action(ActionContext {
            name: ident!("dummy_action"),
            head_id: CmdId::default(),
        });

        let ciphertext = ffi
            .encrypt_message(
                &action_ctx,
                &mut eng,
                b"hello, world!".to_vec(),
                wrapped.clone(),
                key_id,
                text!("dummy"),
            )
            .expect("should be able to encrypt message");

        let err = ffi
            .decrypt_message(ctx, &mut eng, CmdId::default(), ciphertext, wrapped, pk)
            .expect_err("should not be able to decrypt message encrypted with different author");
        assert_eq!(err.kind(), ErrorKind::Crypto);
        assert_eq!(
            err.downcast_ref::<aranya_crypto::Error>(),
            Some(&aranya_crypto::Error::Open(OpenError::Authentication)),
        );
    }

    /// Tests that we can seal and open a `GroupKey`.
    pub fn test_seal_open_group_key(mut eng: E, mut store: S) {
        // TODO(eric): this test should really use two different
        // `Ffi`s.

        let (sk, pk) = {
            let sk = EncryptionKey::<E::CS>::new(&mut eng);
            store
                .insert_key(&mut eng, sk.clone())
                .expect("should be able to insert `EncryptionKey`");
            let pk =
                postcard::to_allocvec(&sk.public().expect("encryption public key should be valid"))
                    .expect("should be able to encode `EncryptionPublicKey`");
            (sk, pk)
        };

        let ffi = Ffi::new(store);

        let ctx = &Self::CTX;
        let want = ffi
            .generate_group_key(ctx, &mut eng)
            .expect("should be able to create `GroupKey`");

        let group_id = GroupId::random(&mut eng);
        let sealed = ffi
            .seal_group_key(ctx, &mut eng, want.wrapped.clone(), pk, group_id)
            .expect("should be able to encrypt `GroupKey`");

        let got = ffi
            .open_group_key(
                ctx,
                &mut eng,
                sealed,
                sk.id().expect("encryption key ID should be valid"),
                group_id,
            )
            .expect("should be able to decrypt `GroupKey`");

        // NB: we can't just check `assert_eq!(want, got)`
        // because the `wrapped` field is ciphertext and might
        // have a different nonce, etc.
        assert_eq!(got.key_id, want.key_id);

        // Check the actual `GroupKey`s.
        let want: GroupKey<E::CS> = {
            let wrapped = postcard::from_bytes(&want.wrapped)
                .expect("should be able to decode wrapped `GroupKey`");
            eng.unwrap(&wrapped)
                .expect("should be able to unwrap `GroupKey`")
        };
        let got: GroupKey<E::CS> = {
            let wrapped = postcard::from_bytes(&got.wrapped)
                .expect("should be able to decode wrapped `GroupKey`");
            eng.unwrap(&wrapped)
                .expect("should be able to unwrap `GroupKey`")
        };
        assert!(
            bool::from(got.ct_eq(&want)),
            "`GroupKeys` differ, but have same ID"
        );
    }

    /// Tests that we reject encrypted `GroupKey`s where the
    /// ciphertext has been tampered with.
    pub fn test_open_group_key_ciphertext_tampered_with(mut eng: E, mut store: S) {
        // TODO(eric): this test should really use two different
        // `Ffi`s.

        let (sk, pk) = {
            let sk = EncryptionKey::<E::CS>::new(&mut eng);
            store
                .insert_key(&mut eng, sk.clone())
                .expect("should be able to insert `EncryptionKey`");
            let pk =
                postcard::to_allocvec(&sk.public().expect("encryption public key should be valid"))
                    .expect("should be able to encode `EncryptionPublicKey`");
            (sk, pk)
        };

        let ffi = Ffi::new(store);

        let ctx = &Self::CTX;
        let want = ffi
            .generate_group_key(ctx, &mut eng)
            .expect("should be able to create `GroupKey`");

        let group_id = GroupId::random(&mut eng);
        let mut sealed = ffi
            .seal_group_key(ctx, &mut eng, want.wrapped, pk, group_id)
            .expect("should be able to encrypt `GroupKey`");

        sealed.ciphertext[0] = sealed.ciphertext[0].wrapping_add(1);

        let err = ffi
            .open_group_key(
                ctx,
                &mut eng,
                sealed,
                sk.id().expect("encryption key ID should be valid"),
                group_id,
            )
            .expect_err("should not be able to decrypt `GroupKey` with tampered ciphertext");
        assert_eq!(err.kind(), ErrorKind::Crypto);
        assert_eq!(
            err.downcast_ref::<aranya_crypto::Error>(),
            Some(&aranya_crypto::Error::Hpke(HpkeError::Open(
                OpenError::Authentication
            ))),
        );
    }

    /// Tests that we reject encrypted `GroupKey`s where the
    /// encapsulated key has been tampered with.
    pub fn test_open_group_key_encap_tampered_with(mut eng: E, mut store: S) {
        // TODO(eric): this test should really use two different
        // `Ffi`s.

        let (sk, pk) = {
            let sk = EncryptionKey::<E::CS>::new(&mut eng);
            store
                .insert_key(&mut eng, sk.clone())
                .expect("should be able to insert `EncryptionKey`");
            let pk =
                postcard::to_allocvec(&sk.public().expect("encryption public key should be valid"))
                    .expect("should be able to encode `EncryptionPublicKey`");
            (sk, pk)
        };

        let ffi = Ffi::new(store);

        let ctx = &Self::CTX;
        let want = ffi
            .generate_group_key(ctx, &mut eng)
            .expect("should be able to create `GroupKey`");

        let group_id = GroupId::random(&mut eng);
        let mut sealed = ffi
            .seal_group_key(ctx, &mut eng, want.wrapped, pk, group_id)
            .expect("should be able to encrypt `GroupKey`");

        // We don't know the structure of `v`, so clobber the
        // entire thing to try and make sure it's unusable.
        for v in &mut sealed.encap {
            *v = v.wrapping_add(1);
        }

        ffi.open_group_key(
            ctx,
            &mut eng,
            sealed,
            sk.id().expect("encryption key ID should be valid"),
            group_id,
        )
        .expect_err("should not be able to decrypt `GroupKey` with tampered encap");
    }

    /// Tests that we reject `GroupKey`s encrypted with the wrong
    /// group ID.
    pub fn test_open_group_key_wrong_group_id(mut eng: E, mut store: S) {
        // TODO(eric): this test should really use two different
        // `Ffi`s.

        let (sk, pk) = {
            let sk = EncryptionKey::<E::CS>::new(&mut eng);
            store
                .insert_key(&mut eng, sk.clone())
                .expect("should be able to insert `EncryptionKey`");
            let pk =
                postcard::to_allocvec(&sk.public().expect("encryption public key should be valid"))
                    .expect("should be able to encode `EncryptionPublicKey`");
            (sk, pk)
        };

        let ffi = Ffi::new(store);

        let ctx = &Self::CTX;
        let want = ffi
            .generate_group_key(ctx, &mut eng)
            .expect("should be able to create `GroupKey`");

        let group_id = GroupId::random(&mut eng);
        let sealed = ffi
            .seal_group_key(ctx, &mut eng, want.wrapped, pk, group_id)
            .expect("should be able to encrypt `GroupKey`");

        let wrong_group_id = GroupId::random(&mut eng);
        let err = ffi
            .open_group_key(
                ctx,
                &mut eng,
                sealed,
                sk.id().expect("encryption key ID should be valid"),
                wrong_group_id,
            )
            .expect_err(
                "should not be able to decrypt `GroupKey` encrypted with a different group ID",
            );
        assert_eq!(err.kind(), ErrorKind::Crypto);
        assert_eq!(
            err.downcast_ref::<aranya_crypto::Error>(),
            Some(&aranya_crypto::Error::Hpke(HpkeError::Open(
                OpenError::Authentication
            ))),
        );
    }

    /// Round trip tests `derive_enc_key_id`.
    pub fn test_derive_enc_key_id(mut eng: E, store: S) {
        let ffi = Ffi::new(store);
        let sk = EncryptionKey::<E::CS>::new(&mut eng);
        let want = sk
            .public()
            .expect("encryption public key should be valid")
            .id()
            .expect("encryption key ID should be valid");
        let enc_pk =
            postcard::to_allocvec(&sk.public().expect("public encryption key should be valid"))
                .expect("should be able to encode `EncryptionPublicKey`");
        let got = ffi
            .derive_enc_key_id(&Self::CTX, &mut eng, enc_pk)
            .expect("should be able to derive `EncryptionPublicKey` ID");
        assert_eq!(want, got);
    }

    /// Round trip tests `derive_sign_key_id`.
    pub fn test_derive_sign_key_id(mut eng: E, store: S) {
        let ffi = Ffi::new(store);
        let sk = SigningKey::<E::CS>::new(&mut eng);
        let want = sk
            .public()
            .expect("verifying key should be valid")
            .id()
            .expect("signing key ID should be valid");
        let sign_pk = postcard::to_allocvec(&sk.public().expect("verifying key should be valid"))
            .expect("should be able to encode `VerifyingKey`");
        let got = ffi
            .derive_sign_key_id(&Self::CTX, &mut eng, sign_pk)
            .expect("should be able to derive `VerifyingKey` ID");
        assert_eq!(want, got);
    }

    /// Round trip tests `derive_device_id`.
    pub fn test_derive_device_id(mut eng: E, store: S) {
        let ffi = Ffi::new(store);
        let sk = IdentityKey::<E::CS>::new(&mut eng);
        let want = sk
            .public()
            .expect("identity verifying key should be valid")
            .id()
            .expect("device ID should be valid");
        let ident_pk =
            postcard::to_allocvec(&sk.public().expect("identity verifying key should be valid"))
                .expect("should be able to encode `IdentityVerifyingKey`");
        let got = ffi
            .derive_device_id(&Self::CTX, &mut eng, ident_pk)
            .expect("should be able to derive `VerifyingKey` ID");
        assert_eq!(want, got);
    }
}<|MERGE_RESOLUTION|>--- conflicted
+++ resolved
@@ -85,12 +85,8 @@
         name: ident!("dummy"),
         id: CmdId::default(),
         author: DeviceId::default(),
-<<<<<<< HEAD
         parent_id: CmdId::default(),
-        version: Id::default(),
-=======
         version: BaseId::default(),
->>>>>>> 3070ea59
     });
 
     /// Test that we can unwrap `GroupKey`s.
@@ -255,12 +251,8 @@
             name: ident!("different_name"),
             id: CmdId::default(),
             author: DeviceId::default(),
-<<<<<<< HEAD
             parent_id: CmdId::default(),
-            version: Id::default(),
-=======
             version: BaseId::default(),
->>>>>>> 3070ea59
         });
         let err = ffi
             .decrypt_message(&ctx, &mut eng, CmdId::default(), ciphertext, wrapped, pk)
