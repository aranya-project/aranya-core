--- conflicted
+++ resolved
@@ -1,13 +1,9 @@
 #![cfg(test)]
 
 use aranya_crypto::{
-    DeviceId, Id,
+    BaseId, DeviceId,
     default::{DefaultEngine, Rng},
     id::IdExt as _,
-<<<<<<< HEAD
-    BaseId, DeviceId,
-=======
->>>>>>> 803c0dc4
 };
 use aranya_policy_vm::{
     ActionContext, CommandContext, OpenContext, PolicyContext, SealContext, ident,
