use crate::{ExprKind, Expression, FactDefinition, FieldDefinition, Identifier, TypeKind};

impl FactDefinition {
    /// Get a key field by name
    pub fn get_key_field(&self, name: &Identifier) -> Option<&FieldDefinition> {
        self.key.iter().find(|fd| fd.identifier == *name)
    }

    /// Get a value field by name
    pub fn get_value_field(&self, name: &Identifier) -> Option<&FieldDefinition> {
        self.value.iter().find(|fd| fd.identifier == *name)
    }
}

impl FieldDefinition {
    /// Is this a hashable type?
    pub fn is_hashable(&self) -> bool {
        matches!(
            &self.field_type.kind,
            TypeKind::Int | TypeKind::Bool | TypeKind::String | TypeKind::Id | TypeKind::Enum(_)
        )
    }
}

impl Expression {
    /// Is this a literal expression?
    pub fn is_literal(&self) -> bool {
        match &self.kind {
            ExprKind::Int(_)
            | ExprKind::String(_)
            | ExprKind::Bool(_)
            | ExprKind::EnumReference(_) => true,
            ExprKind::Optional(o) => match o {
                Some(e) => e.is_literal(),
                None => true,
            },
<<<<<<< HEAD
            ExprKind::NamedStruct(s) => s.fields.iter().all(|(_, e)| e.is_literal()),
=======
            Expression::NamedStruct(s) => {
                s.fields.iter().all(|(_, e)| e.is_literal()) && s.sources.is_empty()
            }
>>>>>>> 9ae01236
            _ => false,
        }
    }
}<|MERGE_RESOLUTION|>--- conflicted
+++ resolved
@@ -34,13 +34,9 @@
                 Some(e) => e.is_literal(),
                 None => true,
             },
-<<<<<<< HEAD
-            ExprKind::NamedStruct(s) => s.fields.iter().all(|(_, e)| e.is_literal()),
-=======
-            Expression::NamedStruct(s) => {
+            ExprKind::NamedStruct(s) => {
                 s.fields.iter().all(|(_, e)| e.is_literal()) && s.sources.is_empty()
             }
->>>>>>> 9ae01236
             _ => false,
         }
     }
