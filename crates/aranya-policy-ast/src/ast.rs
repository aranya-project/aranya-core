extern crate alloc;

use alloc::{borrow::ToOwned, boxed::Box, string::String, vec::Vec};
use core::{fmt, ops::Deref, str::FromStr};

use serde::{Deserialize, Serialize};

/// An invalid version string was provided to
/// [`Version::from_str`].
#[derive(Copy, Clone, Debug, thiserror::Error)]
#[error("invalid version string")]
pub struct InvalidVersion;

/// Policy language version
#[derive(Copy, Clone, Debug, Default, Eq, PartialEq)]
pub enum Version {
    /// Version 1, the initial version of the "new" policy
    /// language.
    #[deprecated]
    V1,
    /// Version 2, the second version of the policy language
    #[default]
    V2,
}

// This supports the command-line tools, allowing automatic
// conversion between string arguments and the enum.
impl FromStr for Version {
    type Err = InvalidVersion;

    #[allow(deprecated)]
    fn from_str(s: &str) -> Result<Self, Self::Err> {
        match s.to_ascii_lowercase().as_str() {
            "1" => Ok(Version::V1),
            "2" => Ok(Version::V2),
            _ => Err(InvalidVersion),
        }
    }
}

impl fmt::Display for Version {
    #[allow(deprecated)]
    fn fmt(&self, f: &mut fmt::Formatter<'_>) -> fmt::Result {
        match self {
            Self::V1 => write!(f, "1"),
            Self::V2 => write!(f, "2"),
        }
    }
}

/// An AST node with location information
#[derive(Debug, Clone, PartialEq)]
pub struct AstNode<T> {
    /// The AST element contained within
    pub inner: T,
    /// The locator for where this AST element occurred in the source text
    pub locator: usize,
}

impl<T> AstNode<T> {
    /// Create a new `AstNode` from a node and locator
    pub fn new(inner: T, locator: usize) -> AstNode<T> {
        AstNode { inner, locator }
    }
}

impl<T> Deref for AstNode<T> {
    type Target = T;

    fn deref(&self) -> &Self::Target {
        &self.inner
    }
}

/// The type of a value
///
/// It is not called `Type` because that conflicts with reserved keywords.
#[derive(Debug, Clone, Eq, PartialEq, Serialize, Deserialize)]
pub enum VType {
    /// A character (UTF-8) string
    String,
    /// A byte string
    Bytes,
    /// A signed 64-bit integer
    Int,
    /// A boolean
    Bool,
    /// A unique identifier
    Id,
    /// A named struct
    Struct(String),
    /// Named enumeration
    Enum(String),
    /// An optional type of some other type
    Optional(Box<VType>),
}

impl fmt::Display for VType {
    fn fmt(&self, f: &mut fmt::Formatter<'_>) -> fmt::Result {
        match self {
            Self::String => write!(f, "string"),
            Self::Bytes => write!(f, "bytes"),
            Self::Int => write!(f, "int"),
            Self::Bool => write!(f, "bool"),
            Self::Id => write!(f, "id"),
            Self::Struct(name) => write!(f, "struct {name}"),
            Self::Enum(name) => write!(f, "enum {name}"),
            Self::Optional(vtype) => write!(f, "optional {vtype}"),
        }
    }
}

/// An identifier and its type
///
/// Field definitions are used in Command fields, fact
/// key/value fields, and action/function arguments.
#[derive(Debug, Clone, Eq, PartialEq, Serialize, Deserialize)]
pub struct FieldDefinition {
    /// the field's name
    pub identifier: String,
    /// the field's type
    pub field_type: VType,
}

/// An identifier and its type and dynamic effect marker
///
/// A variant used exclusively for Effects
#[derive(Debug, Clone, PartialEq)]
pub struct EffectFieldDefinition {
    /// the field's name
    pub identifier: String,
    /// the field's type
    pub field_type: VType,
    /// Whether the field is marked "dynamic" or not
    pub dynamic: bool,
}

/// Convert from EffectFieldDefinition to FieldDefinition, losing the
/// dynamic information.
impl From<&EffectFieldDefinition> for FieldDefinition {
    fn from(value: &EffectFieldDefinition) -> Self {
        FieldDefinition {
            identifier: value.identifier.clone(),
            field_type: value.field_type.clone(),
        }
    }
}

/// Value part of a key/value pair for a fact field.
#[derive(Debug, Clone, PartialEq)]
pub enum FactField {
    /// Expression
    Expression(Expression),
    /// Bind value, e.g. "?"
    Bind,
}

/// A fact and its key/value field values.
///
/// It is used to create, read, update, and delete facts.
#[derive(Debug, Clone, PartialEq)]
pub struct FactLiteral {
    /// the fact's name
    pub identifier: String,
    /// values for the fields of the fact key
    pub key_fields: Vec<(String, FactField)>,
    /// values for the fields of the fact value, which can be absent
    pub value_fields: Option<Vec<(String, FactField)>>,
}

/// A function call with a list of arguments.
///
/// Can only be used in expressions, not on its own.
#[derive(Debug, Clone, PartialEq)]
pub struct FunctionCall {
    /// the function's name
    pub identifier: String,
    /// values for the function's arguments
    pub arguments: Vec<Expression>,
}

/// A named struct literal
#[derive(Debug, Clone, PartialEq)]
pub struct NamedStruct {
    /// the struct name - should refer to either a Effect or Command
    pub identifier: String,
    /// The fields, which are pairs of identifiers and expressions
    pub fields: Vec<(String, Expression)>,
}

#[derive(Debug, Clone, PartialEq)]
/// Enumeration definition
pub struct EnumDefinition {
    /// enum name
    pub identifier: String,
    /// list of possible values
    pub values: Vec<String>,
}

#[derive(Debug, Clone, PartialEq)]
/// A reference to an enumeration, e.g. `Color::Red`.
pub struct EnumReference {
    /// enum name
    pub identifier: String,
    /// name of value inside enum
    pub value: String,
}

/// How many facts to expect when counting
#[derive(Debug, Clone, PartialEq)]
pub enum FactCountType {
    /// Up to
    UpTo,
    /// At least
    AtLeast,
    /// At most
    AtMost,
    /// Exactly
    Exactly,
}

impl fmt::Display for FactCountType {
    fn fmt(&self, f: &mut fmt::Formatter<'_>) -> fmt::Result {
        match self {
            Self::UpTo => write!(f, "up_to"),
            Self::AtLeast => write!(f, "at_least"),
            Self::AtMost => write!(f, "at_most"),
            Self::Exactly => write!(f, "exactly"),
        }
    }
}

/// Expression atoms with special rules or effects.
#[derive(Debug, Clone, PartialEq)]
pub enum InternalFunction {
    /// A `query` expression
    Query(FactLiteral),
    /// An `exists` fact query
    Exists(FactLiteral),
    /// Counts the number of facts up to the given limit, and returns the lower of the two.
    FactCount(FactCountType, i64, FactLiteral),
    /// An `if` expression
    If(Box<Expression>, Box<Expression>, Box<Expression>),
    /// Serialize function
    Serialize(Box<Expression>),
    /// Deserialize function
    Deserialize(Box<Expression>),
}

/// A foreign function call with a list of arguments.
///
/// Can only be used in expressions, not on its own.
#[derive(Debug, Clone, PartialEq)]
pub struct ForeignFunctionCall {
    /// the function's module name
    pub module: String,
    /// the function's name
    pub identifier: String,
    /// values for the function's arguments
    pub arguments: Vec<Expression>,
}

/// All of the things which can be in an expression.
#[derive(Debug, Clone, PartialEq)]
pub enum Expression {
    /// A 64-bit signed integer
    Int(i64),
    /// A text string
    String(String),
    /// A boolean literal
    Bool(bool),
    /// An optional literal
    Optional(Option<Box<Expression>>),
    /// A named struct
    NamedStruct(NamedStruct),
    /// One of the [InternalFunction]s
    InternalFunction(InternalFunction),
    /// A function call
    FunctionCall(FunctionCall),
    /// A foreign function call
    ForeignFunctionCall(ForeignFunctionCall),
    /// A variable identifier
    Identifier(String),
    /// Enum reference, e.g. `Color::Red`
    EnumReference(EnumReference),
    /// `expr + expr`
    Add(Box<Expression>, Box<Expression>),
    /// `expr - expr`
    Subtract(Box<Expression>, Box<Expression>),
    /// expr && expr`
    And(Box<Expression>, Box<Expression>),
    /// expr || expr`
    Or(Box<Expression>, Box<Expression>),
    /// expr.expr`
    Dot(Box<Expression>, String),
    /// `expr` == `expr`
    Equal(Box<Expression>, Box<Expression>),
    /// `expr` != `expr`
    NotEqual(Box<Expression>, Box<Expression>),
    /// `expr` > `expr`
    GreaterThan(Box<Expression>, Box<Expression>),
    /// `expr` < `expr`
    LessThan(Box<Expression>, Box<Expression>),
    /// `expr` >= `expr`
    GreaterThanOrEqual(Box<Expression>, Box<Expression>),
    /// `expr` <= `expr`
    LessThanOrEqual(Box<Expression>, Box<Expression>),
    /// `-expr`
    Negative(Box<Expression>),
    /// `!expr`
    Not(Box<Expression>),
    /// `unwrap expr`
    Unwrap(Box<Expression>),
    /// Similar to Unwrap, but exits with a Check, instead of a Panic
    CheckUnwrap(Box<Expression>),
    /// `expr is Some`, `expr is None`
    Is(Box<Expression>, bool),
    /// A block expression
    Block(Vec<AstNode<Statement>>, Box<Expression>),
<<<<<<< HEAD
    /// A substruct expression
    Substruct(Box<Expression>, String),
=======
    /// Match expression
    Match(Box<MatchExpression>),
>>>>>>> 1f2befa1
}

/// Encapsulates both [FunctionDefinition] and [FinishFunctionDefinition] for the purpose
/// of parsing FFI function declarations.
#[derive(Debug, PartialEq)]
pub struct FunctionDecl {
    /// The identifier of the function
    pub identifier: String,
    /// A list of the arguments to the function, and their types
    pub arguments: Vec<FieldDefinition>,
    /// The return type of the function, if any
    pub return_type: Option<VType>,
}

/// Define a variable with an expression
#[derive(Debug, Clone, PartialEq)]
pub struct LetStatement {
    /// The variable's name
    pub identifier: String,
    /// The variable's value
    pub expression: Expression,
}

/// Check that a boolean expression is true, and fail otherwise
#[derive(Debug, Clone, PartialEq)]
pub struct CheckStatement {
    /// The boolean expression being checked
    pub expression: Expression,
}

/// Match arm pattern
#[derive(Debug, Clone, PartialEq)]
pub enum MatchPattern {
    /// No values, default case
    Default,
    /// List of values to match
    Values(Vec<Expression>),
}

/// One arm of a match statement
#[derive(Debug, Clone, PartialEq)]
pub struct MatchArm {
    /// The values to check against. Matches any value if the option is None.
    // TODO(chip): Restrict this to only literal values so we can do
    // exhaustive range checks.
    pub pattern: MatchPattern,
    /// The statements to execute if the value matches
    pub statements: Vec<AstNode<Statement>>,
}

/// Match a value and execute one possibility out of many
///
/// Match arms are tested in order.
#[derive(Debug, Clone, PartialEq)]
pub struct MatchStatement {
    /// The value to match against
    pub expression: Expression,
    /// All of the potential match arms
    pub arms: Vec<MatchArm>,
}

/// Match statement expression
#[derive(Debug, Clone, PartialEq)]
pub struct MatchExpression {
    /// Value to match against
    pub scrutinee: Expression,
    /// Match arms
    pub arms: Vec<AstNode<MatchExpressionArm>>,
}

/// A container for a statement or expression
#[derive(Debug, Clone, PartialEq)]
pub enum LanguageContext<A, B> {
    /// statement
    Statement(A),
    /// expression
    Expression(B),
}

/// Match arm expression
#[derive(Debug, Clone, PartialEq)]
pub struct MatchExpressionArm {
    /// value to match against the match expression
    pub pattern: MatchPattern,
    /// Expression
    pub expression: Expression,
}

/// Test a series of conditions and execute the statements for the first true condition.
#[derive(Debug, Clone, PartialEq)]
pub struct IfStatement {
    /// Each `if` and `else if` branch.
    pub branches: Vec<(Expression, Vec<AstNode<Statement>>)>,
    /// The `else` branch, if present.
    pub fallback: Option<Vec<AstNode<Statement>>>,
}

/// Iterate over the results of a query, and execute some statements for each one.
#[derive(Debug, Clone, PartialEq)]
pub struct MapStatement {
    /// Query
    pub fact: FactLiteral,
    /// Identifier of container struct
    pub identifier: String,
    /// Statements to execute for each fact
    pub statements: Vec<AstNode<Statement>>,
}

/// Create a fact
#[derive(Debug, Clone, PartialEq)]
pub struct CreateStatement {
    /// The fact to create
    pub fact: FactLiteral,
}

/// Update a fact
#[derive(Debug, Clone, PartialEq)]
pub struct UpdateStatement {
    /// This fact has to exist as stated
    pub fact: FactLiteral,
    /// The value fields are updated to these values
    pub to: Vec<(String, FactField)>,
}

/// Delete a fact
#[derive(Debug, Clone, PartialEq)]
pub struct DeleteStatement {
    /// The fact to delete
    pub fact: FactLiteral,
}

/// Return from a function
///
/// Only valid within functions.
#[derive(Debug, Clone, PartialEq)]
pub struct ReturnStatement {
    /// The value to return
    pub expression: Expression,
}

/// Statements in the policy language.
/// Not all statements are valid in all contexts.
#[derive(Debug, Clone, PartialEq)]
pub enum Statement {
    /// A [LetStatement]
    Let(LetStatement),
    /// A [CheckStatement]
    Check(CheckStatement),
    /// A [MatchStatement]
    Match(MatchStatement),
    /// An [IfStatement],
    If(IfStatement),
    /// A `finish` block containing [Statement]s
    /// Valid only in policy blocks
    Finish(Vec<AstNode<Statement>>),
    /// Map over a fact result set
    Map(MapStatement),
    /// A [ReturnStatement]. Valid only in functions.
    Return(ReturnStatement),
    /// Calls an action
    ActionCall(FunctionCall),
    /// Publishes an expression describing a command.
    /// Valid only in actions.
    Publish(Expression),
    /// A [CreateStatement]
    Create(CreateStatement),
    /// An [UpdateStatement]
    Update(UpdateStatement),
    /// A [DeleteStatement]
    Delete(DeleteStatement),
    /// An [Expression] shaped by an effect that's emitted
    Emit(Expression),
    /// A function call (only valid as a statement for finish functions)
    FunctionCall(FunctionCall),
    /// A `debug_assert` expression for development purposes
    DebugAssert(Expression),
}

/// A schema definition for a fact
#[derive(Debug, Clone, Eq, PartialEq, Serialize, Deserialize)]
pub struct FactDefinition {
    /// Is this fact immutable?
    pub immutable: bool,
    /// The name of the fact
    pub identifier: String,
    /// Types for all of the key fields
    pub key: Vec<FieldDefinition>,
    /// Types for all of the value fields
    pub value: Vec<FieldDefinition>,
}

/// An action definition
#[derive(Debug, Clone, PartialEq)]
pub struct ActionDefinition {
    /// The name of the action
    pub identifier: String,
    /// The arguments to the action
    pub arguments: Vec<FieldDefinition>,
    /// The statements executed when the action is called
    pub statements: Vec<AstNode<Statement>>,
}

/// An effect definition
#[derive(Debug, Clone, PartialEq)]
pub struct EffectDefinition {
    /// The name of the effect
    pub identifier: String,
    /// The fields of the effect and their types
    pub fields: Vec<EffectFieldDefinition>,
}

/// A struct definition
#[derive(Debug, Clone, PartialEq)]
pub struct StructDefinition {
    /// The name of the struct
    pub identifier: String,
    /// The fields of the struct and their types
    pub fields: Vec<FieldDefinition>,
}

/// A command definition
#[derive(Debug, Clone, PartialEq)]
pub struct CommandDefinition {
    /// Optional attributes
    pub attributes: Vec<(String, Expression)>,
    /// The name of the command
    pub identifier: String,
    /// The fields of the command and their types
    pub fields: Vec<FieldDefinition>,
    /// Statements for sealing the command into an envelope
    pub seal: Vec<AstNode<Statement>>,
    /// Statements for opening the command envelope
    pub open: Vec<AstNode<Statement>>,
    /// The policy rule statements for this command
    pub policy: Vec<AstNode<Statement>>,
    /// The recall rule statements for this command
    pub recall: Vec<AstNode<Statement>>,
}

/// A function definition
#[derive(Debug, Clone, PartialEq)]
pub struct FunctionDefinition {
    /// The name of the function
    pub identifier: String,
    /// The argument names and types
    pub arguments: Vec<FieldDefinition>,
    /// The return type
    pub return_type: VType,
    /// The policy rule statements
    pub statements: Vec<AstNode<Statement>>,
}

/// A finish function definition. This is slightly different than a
/// regular function since it cannot return values and can only
/// execute finish block statements.
#[derive(Debug, Clone, PartialEq)]
pub struct FinishFunctionDefinition {
    /// The name of the function
    pub identifier: String,
    /// The argument names and types
    pub arguments: Vec<FieldDefinition>,
    /// The finish block statements
    pub statements: Vec<AstNode<Statement>>,
}

/// A globally scopped let statement
#[derive(Debug, Clone, PartialEq)]
pub struct GlobalLetStatement {
    /// The variable's name
    pub identifier: String,
    /// The variable's value
    pub expression: Expression,
}

/// A list of (position, size) pairs for text ranges
pub type TextRanges = Vec<(usize, usize)>;

/// The policy AST root
///
/// This contains all of the definitions that comprise a policy.
#[derive(Debug, Default, Clone, PartialEq)]
pub struct Policy {
    /// The policy version.
    pub version: Version,
    /// FFI imports
    pub ffi_imports: Vec<String>,
    /// The policy's fact definitions.
    pub facts: Vec<AstNode<FactDefinition>>,
    /// The policy's action definitions.
    pub actions: Vec<AstNode<ActionDefinition>>,
    /// The policy's effect definitions.
    pub effects: Vec<AstNode<EffectDefinition>>,
    /// The policy's struct definitions.
    pub structs: Vec<AstNode<StructDefinition>>,
    /// The policy's enum definitions.
    pub enums: Vec<AstNode<EnumDefinition>>,
    /// The policy's command definitions.
    pub commands: Vec<AstNode<CommandDefinition>>,
    /// The policy's function definitions.
    pub functions: Vec<AstNode<FunctionDefinition>>,
    /// The policy's finish function definitions.
    pub finish_functions: Vec<AstNode<FinishFunctionDefinition>>,
    /// The policy's global let statements.
    pub global_lets: Vec<AstNode<GlobalLetStatement>>,
    /// The source text
    pub text: String,
    /// Text ranges for various nodes (start, end)
    /// Start is also the locator
    pub ranges: TextRanges,
}

impl Policy {
    /// Create a new `Policy` with the given source text.
    pub fn new(version: Version, text: &str) -> Policy {
        Policy {
            version,
            text: text.to_owned(),
            ..Default::default()
        }
    }
}<|MERGE_RESOLUTION|>--- conflicted
+++ resolved
@@ -317,13 +317,10 @@
     Is(Box<Expression>, bool),
     /// A block expression
     Block(Vec<AstNode<Statement>>, Box<Expression>),
-<<<<<<< HEAD
     /// A substruct expression
     Substruct(Box<Expression>, String),
-=======
     /// Match expression
     Match(Box<MatchExpression>),
->>>>>>> 1f2befa1
 }
 
 /// Encapsulates both [FunctionDefinition] and [FinishFunctionDefinition] for the purpose
