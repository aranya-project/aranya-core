use alloc::{borrow::ToOwned, boxed::Box, string::String, vec::Vec};
use core::{fmt, ops::Deref, str::FromStr};

use serde_derive::{Deserialize, Serialize};

use crate::{Identifier, Span, Spanned, Text, span::spanned};

/// An identifier.
#[derive(Debug, Clone, Eq, PartialEq, Serialize, Deserialize)]
pub struct Ident {
    /// The identifier name
    pub name: Identifier,
    /// The source location of this identifier
    pub span: Span,
}

impl Ident {
    /// Reports whether the identifiers are the same, ignoring
    /// spans.
    pub fn matches(&self, other: &Self) -> bool {
        self.name == other.name
    }
}

impl Deref for Ident {
    type Target = Identifier;

    fn deref(&self) -> &Self::Target {
        &self.name
    }
}

impl fmt::Display for Ident {
    fn fmt(&self, f: &mut fmt::Formatter<'_>) -> fmt::Result {
        self.name.fmt(f)
    }
}

impl<T> PartialEq<T> for Ident
where
    T: AsRef<str> + ?Sized,
{
    fn eq(&self, other: &T) -> bool {
        self.name == other.as_ref()
    }
}

impl Spanned for Ident {
    fn span(&self) -> Span {
        self.span
    }
}

/// An invalid version string was provided to
/// [`Version::from_str`].
#[derive(Copy, Clone, Debug, thiserror::Error)]
#[error("invalid version string")]
pub struct InvalidVersion;

mod version {
    #![allow(deprecated)] // for serde

    use super::{Deserialize, Serialize};

    /// Policy language version
    #[derive(Copy, Clone, Debug, Default, Eq, PartialEq, Serialize, Deserialize)]
    pub enum Version {
        /// Version 1, the initial version of the "new" policy
        /// language.
        #[deprecated]
        V1,
        /// Version 2, the second version of the policy language
        #[default]
        V2,
    }
}
pub use version::Version;

// This supports the command-line tools, allowing automatic
// conversion between string arguments and the enum.
impl FromStr for Version {
    type Err = InvalidVersion;

    #[allow(deprecated)]
    fn from_str(s: &str) -> Result<Self, Self::Err> {
        match s.to_ascii_lowercase().as_str() {
            "1" => Ok(Version::V1),
            "2" => Ok(Version::V2),
            _ => Err(InvalidVersion),
        }
    }
}

impl fmt::Display for Version {
    #[allow(deprecated)]
    fn fmt(&self, f: &mut fmt::Formatter<'_>) -> fmt::Result {
        match self {
            Self::V1 => write!(f, "1"),
            Self::V2 => write!(f, "2"),
        }
    }
}

/// Persistence mode for commands and actions
#[derive(Debug, Clone, Eq, PartialEq, Serialize, Deserialize)]
pub enum Persistence {
    /// Persisted on-graph (default behavior)
    Persistent,
    /// Not persisted on-graph (ephemeral)
    Ephemeral(Span),
}

impl Persistence {
    /// Reports whether both persistence modes are the same,
    /// ignoring spans.
    pub fn matches(&self, other: &Self) -> bool {
        matches!(
            (self, other),
            (Self::Persistent, Self::Persistent) | (Self::Ephemeral(_), Self::Ephemeral(_))
        )
    }

    /// Returns the span of the persistence mode, if available.
    pub fn span(&self) -> Option<Span> {
        match self {
            Self::Persistent => None,
            Self::Ephemeral(span) => Some(*span),
        }
    }
}

impl fmt::Display for Persistence {
    fn fmt(&self, f: &mut fmt::Formatter<'_>) -> fmt::Result {
        match self {
            Self::Persistent => write!(f, "persistent"),
            Self::Ephemeral(_) => write!(f, "ephemeral"),
        }
    }
}

/// The type of a value
///
/// It is not called `Type` because that conflicts with reserved keywords.
<<<<<<< HEAD
#[derive(
    Debug,
    Clone,
    Eq,
    PartialEq,
    Serialize,
    Deserialize,
    rkyv::Archive,
    rkyv::Deserialize,
    rkyv::Serialize,
)]
#[rkyv(serialize_bounds(
    __S: rkyv::ser::Writer + rkyv::ser::Allocator,
    __S::Error: rkyv::rancor::Source,
))]
#[rkyv(deserialize_bounds(__D::Error: rkyv::rancor::Source))]
#[rkyv(bytecheck(
    bounds(
        __C: rkyv::validation::ArchiveContext,
        __C::Error: rkyv::rancor::Source,
    )
))]
pub enum VType {
=======
#[derive(Debug, Clone, Eq, PartialEq, Serialize, Deserialize)]
pub struct VType {
    /// The type kind
    pub kind: TypeKind,
    /// The source location of this type
    pub span: Span,
}

impl VType {
    /// Reports whether the types are the same, ignoring spans.
    pub fn matches(&self, other: &Self) -> bool {
        self.kind.matches(&other.kind)
    }
}

impl fmt::Display for VType {
    fn fmt(&self, f: &mut fmt::Formatter<'_>) -> fmt::Result {
        self.kind.fmt(f)
    }
}

impl Spanned for VType {
    fn span(&self) -> Span {
        self.span
    }
}

/// The kind of a [`VType`].
#[derive(Debug, Clone, Eq, PartialEq, Serialize, Deserialize)]
pub enum TypeKind {
>>>>>>> deac8f39
    /// A character (UTF-8) string
    String,
    /// A byte string
    Bytes,
    /// A signed 64-bit integer
    Int,
    /// A boolean
    Bool,
    /// A unique identifier
    Id,
    /// A named struct
    Struct(Ident),
    /// Named enumeration
    Enum(Ident),
    /// An optional type of some other type
    Optional(#[rkyv(omit_bounds)] Box<VType>),
}

impl TypeKind {
    /// Reports whether the kinds are the same, ignoring spans.
    pub fn matches(&self, other: &Self) -> bool {
        match (self, other) {
            (Self::String, Self::String)
            | (Self::Bytes, Self::Bytes)
            | (Self::Int, Self::Int)
            | (Self::Bool, Self::Bool)
            | (Self::Id, Self::Id) => true,
            (Self::Struct(lhs), Self::Struct(rhs)) => lhs.name == rhs.name,
            (Self::Enum(lhs), Self::Enum(rhs)) => lhs.name == rhs.name,
            (Self::Optional(lhs), Self::Optional(rhs)) => lhs.matches(rhs),
            _ => false,
        }
    }
}

impl fmt::Display for TypeKind {
    fn fmt(&self, f: &mut fmt::Formatter<'_>) -> fmt::Result {
        match self {
            Self::String => write!(f, "string"),
            Self::Bytes => write!(f, "bytes"),
            Self::Int => write!(f, "int"),
            Self::Bool => write!(f, "bool"),
            Self::Id => write!(f, "id"),
            Self::Struct(name) => write!(f, "struct {name}"),
            Self::Enum(name) => write!(f, "enum {name}"),
            Self::Optional(vtype) => write!(f, "optional {vtype}"),
        }
    }
}

spanned! {
/// An identifier and its type
///
/// Field definitions are used in Command fields, fact
/// key/value fields, and action/function arguments.
#[derive(
    Debug,
    Clone,
    Eq,
    PartialEq,
    Serialize,
    Deserialize,
    rkyv::Archive,
    rkyv::Deserialize,
    rkyv::Serialize,
)]
pub struct FieldDefinition {
    /// the field's name
    pub identifier: Ident,
    /// the field's type
    pub field_type: VType,
}
}

impl FieldDefinition {
    /// Reports whether the field definitions are the same,
    /// ignoring spans.
    pub fn matches(&self, other: &Self) -> bool {
        self.identifier.matches(&other.identifier) && self.field_type.matches(&other.field_type)
    }
}

/// An identifier and its type and dynamic effect marker
///
/// A variant used exclusively for Effects
#[derive(Debug, Clone, PartialEq, Serialize, Deserialize)]
pub struct EffectFieldDefinition {
    /// the field's name
    pub identifier: Ident,
    /// the field's type
    pub field_type: VType,
    /// Whether the field is marked "dynamic" or not
    pub dynamic: bool,
}

impl Spanned for EffectFieldDefinition {
    fn span(&self) -> Span {
        self.identifier.span.merge(self.field_type.span())
    }
}

/// Value part of a key/value pair for a fact field.
#[derive(Debug, Clone, PartialEq, Serialize, Deserialize)]
pub enum FactField {
    /// Expression
    Expression(Expression),
    /// Bind value, e.g. "?"
    Bind(Span),
}

impl Spanned for FactField {
    fn span(&self) -> Span {
        match self {
            Self::Expression(expr) => expr.span(),
            Self::Bind(span) => *span,
        }
    }
}

spanned! {
/// A fact and its key/value field values.
///
/// It is used to create, read, update, and delete facts.
#[derive(Debug, Clone, PartialEq,Serialize,Deserialize)]
pub struct FactLiteral {
    /// the fact's name
    pub identifier: Ident,
    /// values for the fields of the fact key
    pub key_fields: Vec<(Ident, FactField)>,
    /// values for the fields of the fact value, which can be absent
    pub value_fields: Option<Vec<(Ident, FactField)>>,
}
}

spanned! {
/// A function call with a list of arguments.
///
/// Can only be used in expressions, not on its own.
#[derive(Debug, Clone, PartialEq, Serialize, Deserialize)]
pub struct FunctionCall {
    /// the function's name
    pub identifier: Ident,
    /// values for the function's arguments
    pub arguments: Vec<Expression>,
}
}

spanned! {
/// A named struct literal
#[derive(Debug, Clone, PartialEq, Serialize, Deserialize)]
pub struct NamedStruct {
    /// the struct name - should refer to either a Effect or Command
    pub identifier: Ident,
    /// The fields, which are pairs of identifiers and expressions
    pub fields: Vec<(Ident, Expression)>,
    /// sources is a list of identifiers used in struct composition
    pub sources: Vec<Ident>,
}
}

#[derive(Debug, Clone, PartialEq, Serialize, Deserialize)]
/// Enumeration definition
pub struct EnumDefinition {
    /// enum name
    pub identifier: Ident,
    /// list of possible values
    pub variants: Vec<Ident>,
    /// The source location of this definition
    pub span: Span,
}

impl Spanned for EnumDefinition {
    fn span(&self) -> Span {
        self.span
    }
}

spanned! {
/// A reference to an enumeration, e.g. `Color::Red`.
#[derive(Debug, Clone, PartialEq, Serialize, Deserialize)]
pub struct EnumReference {
    /// enum name
    pub identifier: Ident,
    /// name of value inside enum
    pub value: Ident,
}
}

/// How many facts to expect when counting
#[derive(Copy, Debug, Clone, PartialEq, Serialize, Deserialize)]
pub enum FactCountType {
    /// Up to
    UpTo(Span),
    /// At least
    AtLeast(Span),
    /// At most
    AtMost(Span),
    /// Exactly
    Exactly(Span),
}

impl fmt::Display for FactCountType {
    fn fmt(&self, f: &mut fmt::Formatter<'_>) -> fmt::Result {
        match self {
            Self::UpTo(_) => write!(f, "up_to"),
            Self::AtLeast(_) => write!(f, "at_least"),
            Self::AtMost(_) => write!(f, "at_most"),
            Self::Exactly(_) => write!(f, "exactly"),
        }
    }
}

impl Spanned for FactCountType {
    fn span(&self) -> Span {
        match self {
            Self::UpTo(span) | Self::AtLeast(span) | Self::AtMost(span) | Self::Exactly(span) => {
                *span
            }
        }
    }
}

/// Expression atoms with special rules or effects.
#[derive(Debug, Clone, PartialEq, Serialize, Deserialize)]
pub enum InternalFunction {
    /// A `query` expression
    Query(FactLiteral),
    /// An `exists` fact query
    Exists(FactLiteral),
    /// Counts the number of facts up to the given limit, and returns the lower of the two.
    // TODO(eric): make `i64` an expr or literal or something
    FactCount(FactCountType, i64, FactLiteral),
    /// An `if` expression
    If(Box<Expression>, Box<Expression>, Box<Expression>),
    /// Serialize function
    Serialize(Box<Expression>),
    /// Deserialize function
    Deserialize(Box<Expression>),
    /// Not yet implemented panic
    Todo(Span),
}

impl Spanned for InternalFunction {
    fn span(&self) -> Span {
        match self {
            Self::Query(fact) => fact.span(),
            Self::Exists(fact) => fact.span(),
            Self::FactCount(ty, _, fact) => ty.span().merge(fact.span()),
            Self::If(cond, then, else_) => cond.span.merge(then.span()).merge(else_.span()),
            Self::Serialize(expr) | Self::Deserialize(expr) => expr.span(),
            Self::Todo(span) => *span,
        }
    }
}

spanned! {
/// A foreign function call with a list of arguments.
///
/// Can only be used in expressions, not on its own.
#[derive(Debug, Clone, PartialEq, Serialize, Deserialize)]
pub struct ForeignFunctionCall {
    /// the function's module name
    pub module: Ident,
    /// the function's name
    pub identifier: Ident,
    /// values for the function's arguments
    pub arguments: Vec<Expression>,
}
}

/// All of the things which can be in an expression.
#[derive(Debug, Clone, PartialEq, Serialize, Deserialize)]
pub struct Expression {
    /// The expression kind
    pub kind: ExprKind,
    /// The source location of this expression
    pub span: Span,
}

impl Spanned for Expression {
    fn span(&self) -> Span {
        self.span
    }
}

/// The kind of [`Expression`].
#[derive(Debug, Clone, PartialEq, Serialize, Deserialize)]
pub enum ExprKind {
    /// A 64-bit signed integer
    Int(i64),
    /// A text string
    String(Text),
    /// A boolean literal
    Bool(bool),
    /// An optional literal
    Optional(Option<Box<Expression>>),
    /// A named struct
    NamedStruct(NamedStruct),
    /// One of the [InternalFunction]s
    InternalFunction(InternalFunction),
    /// A function call
    FunctionCall(FunctionCall),
    /// A foreign function call
    ForeignFunctionCall(ForeignFunctionCall),
    /// A variable identifier
    Identifier(Ident),
    /// Enum reference, e.g. `Color::Red`
    EnumReference(EnumReference),
    /// `expr + expr`
    Add(Box<Expression>, Box<Expression>),
    /// `expr - expr`
    Subtract(Box<Expression>, Box<Expression>),
    /// expr && expr`
    And(Box<Expression>, Box<Expression>),
    /// expr || expr`
    Or(Box<Expression>, Box<Expression>),
    /// expr.expr`
    Dot(Box<Expression>, Ident),
    /// `expr` == `expr`
    Equal(Box<Expression>, Box<Expression>),
    /// `expr` != `expr`
    NotEqual(Box<Expression>, Box<Expression>),
    /// `expr` > `expr`
    GreaterThan(Box<Expression>, Box<Expression>),
    /// `expr` < `expr`
    LessThan(Box<Expression>, Box<Expression>),
    /// `expr` >= `expr`
    GreaterThanOrEqual(Box<Expression>, Box<Expression>),
    /// `expr` <= `expr`
    LessThanOrEqual(Box<Expression>, Box<Expression>),
    /// `-expr`
    Negative(Box<Expression>),
    /// `!expr`
    Not(Box<Expression>),
    /// `unwrap expr`
    Unwrap(Box<Expression>),
    /// Similar to Unwrap, but exits with a Check, instead of a Panic
    CheckUnwrap(Box<Expression>),
    /// `expr is Some`, `expr is None`
    Is(Box<Expression>, bool),
    /// A block expression
    Block(Vec<Statement>, Box<Expression>),
    /// A substruct expression
    Substruct(Box<Expression>, Ident),
    /// Type cast expression
    Cast(Box<Expression>, Ident),
    /// Match expression
    Match(Box<MatchExpression>),
}

spanned! {
/// Encapsulates both [FunctionDefinition] and [FinishFunctionDefinition] for the purpose
/// of parsing FFI function declarations.
#[derive(Debug, PartialEq, Clone, Serialize, Deserialize)]
pub struct FunctionDecl {
    /// The identifier of the function
    pub identifier: Ident,
    /// A list of the arguments to the function, and their types
    pub arguments: Vec<FieldDefinition>,
    /// The return type of the function, if any
    pub return_type: Option<VType>,
}
}

spanned! {
/// Define a variable with an expression
#[derive(Debug, Clone, PartialEq, Serialize, Deserialize)]
pub struct LetStatement {
    /// The variable's name
    pub identifier: Ident,
    /// The variable's value
    pub expression: Expression,
}
}

spanned! {
/// Check that a boolean expression is true, and fail otherwise
#[derive(Debug, Clone, PartialEq, Serialize, Deserialize)]
pub struct CheckStatement {
    /// The boolean expression being checked
    pub expression: Expression,
}
}

/// Match arm pattern
#[derive(Debug, Clone, PartialEq, Serialize, Deserialize)]
pub enum MatchPattern {
    /// No values, default case
    Default(Span),
    /// List of values to match
    Values(Vec<Expression>),
}

impl Spanned for MatchPattern {
    fn span(&self) -> Span {
        match self {
            MatchPattern::Default(span) => *span,
            MatchPattern::Values(values) => values.span(),
        }
    }
}

spanned! {
/// One arm of a match statement
#[derive(Debug, Clone, PartialEq, Serialize, Deserialize)]
pub struct MatchArm {
    /// The values to check against. Matches any value if the option is None.
    // TODO(chip): Restrict this to only literal values so we can do
    // exhaustive range checks.
    pub pattern: MatchPattern,
    /// The statements to execute if the value matches
    pub statements: Vec<Statement>,
}
}

spanned! {
/// Match a value and execute one possibility out of many
///
/// Match arms are tested in order.
#[derive(Debug, Clone, PartialEq, Serialize, Deserialize)]
pub struct MatchStatement {
    /// The value to match against
    pub expression: Expression,
    /// All of the potential match arms
    pub arms: Vec<MatchArm>,
}
}

spanned! {
/// Match statement expression
#[derive(Debug, Clone, PartialEq, Serialize, Deserialize)]
pub struct MatchExpression {
    /// Value to match against
    pub scrutinee: Expression,
    /// Match arms
    pub arms: Vec<MatchExpressionArm>,
}
}

/// A container for a statement or expression
#[derive(Debug, Clone, PartialEq, Serialize, Deserialize)]
pub enum LanguageContext<A, B> {
    /// statement
    Statement(A),
    /// expression
    Expression(B),
}

impl<A, B> Spanned for LanguageContext<A, B>
where
    A: Spanned,
    B: Spanned,
{
    fn span(&self) -> Span {
        match self {
            LanguageContext::Statement(stmt) => stmt.span(),
            LanguageContext::Expression(expr) => expr.span(),
        }
    }
}

/// Match arm expression
#[derive(Debug, Clone, PartialEq, Serialize, Deserialize)]
pub struct MatchExpressionArm {
    /// value to match against the match expression
    pub pattern: MatchPattern,
    /// Expression
    pub expression: Expression,
    /// The source location of this match arm
    pub span: Span,
}

impl Spanned for MatchExpressionArm {
    fn span(&self) -> Span {
        self.span
    }
}

spanned! {
/// Test a series of conditions and execute the statements for the first true condition.
#[derive(Debug, Clone, PartialEq, Serialize, Deserialize)]
pub struct IfStatement {
    /// Each `if` and `else if` branch.
    pub branches: Vec<(Expression, Vec<Statement>)>,
    /// The `else` branch, if present.
    pub fallback: Option<Vec<Statement>>,
}
}

spanned! {
/// Iterate over the results of a query, and execute some statements for each one.
#[derive(Debug, Clone, PartialEq, Serialize, Deserialize)]
pub struct MapStatement {
    /// Query
    pub fact: FactLiteral,
    /// Identifier of container struct
    pub identifier: Ident,
    /// Statements to execute for each fact
    pub statements: Vec<Statement>,
}
}

spanned! {
/// Create a fact
#[derive(Debug, Clone, PartialEq, Serialize, Deserialize)]
pub struct CreateStatement {
    /// The fact to create
    pub fact: FactLiteral,
}
}

spanned! {
/// Update a fact
#[derive(Debug, Clone, PartialEq, Serialize, Deserialize)]
pub struct UpdateStatement {
    /// This fact has to exist as stated
    pub fact: FactLiteral,
    /// The value fields are updated to these values
    pub to: Vec<(Ident, FactField)>,
}
}

spanned! {
/// Delete a fact
#[derive(Debug, Clone, PartialEq, Serialize, Deserialize)]
pub struct DeleteStatement {
    /// The fact to delete
    pub fact: FactLiteral,
}
}

spanned! {
/// Return from a function
///
/// Only valid within functions.
#[derive(Debug, Clone, PartialEq, Serialize, Deserialize)]
pub struct ReturnStatement {
    /// The value to return
    pub expression: Expression,
}
}

/// Statements in the policy language.
/// Not all statements are valid in all contexts.
#[derive(Debug, Clone, PartialEq, Serialize, Deserialize)]
pub struct Statement {
    /// The statement kind
    pub kind: StmtKind,
    /// The source location of this statement
    pub span: Span,
}

impl Spanned for Statement {
    fn span(&self) -> Span {
        self.span
    }
}

/// The kind of [`Statement`].
#[derive(Debug, Clone, PartialEq, Serialize, Deserialize)]
pub enum StmtKind {
    /// A [LetStatement]
    Let(LetStatement),
    /// A [CheckStatement]
    Check(CheckStatement),
    /// A [MatchStatement]
    Match(MatchStatement),
    /// An [IfStatement],
    If(IfStatement),
    /// A `finish` block containing [Statement]s
    /// Valid only in policy blocks
    Finish(Vec<Statement>),
    /// Map over a fact result set
    Map(MapStatement),
    /// A [ReturnStatement]. Valid only in functions.
    Return(ReturnStatement),
    /// Calls an action
    ActionCall(FunctionCall),
    /// Publishes an expression describing a command.
    /// Valid only in actions.
    Publish(Expression),
    /// A [CreateStatement]
    Create(CreateStatement),
    /// An [UpdateStatement]
    Update(UpdateStatement),
    /// A [DeleteStatement]
    Delete(DeleteStatement),
    /// An [Expression] shaped by an effect that's emitted
    Emit(Expression),
    /// A function call (only valid as a statement for finish functions)
    FunctionCall(FunctionCall),
    /// A `debug_assert` expression for development purposes
    DebugAssert(Expression),
}

/// A schema definition for a fact
#[derive(
    Debug,
    Clone,
    Eq,
    PartialEq,
    Serialize,
    Deserialize,
    rkyv::Archive,
    rkyv::Deserialize,
    rkyv::Serialize,
)]
pub struct FactDefinition {
    /// Is this fact immutable?
    pub immutable: bool,
    /// The name of the fact
    pub identifier: Ident,
    /// Types for all of the key fields
    pub key: Vec<FieldDefinition>,
    /// Types for all of the value fields
    pub value: Vec<FieldDefinition>,
    /// The source location of this definition
    pub span: Span,
}

impl Spanned for FactDefinition {
    fn span(&self) -> Span {
        self.span
    }
}

/// An action definition
#[derive(Debug, Clone, PartialEq, Serialize, Deserialize)]
pub struct ActionDefinition {
    /// The persistence mode of the action
    pub persistence: Persistence,
    /// The name of the action
    pub identifier: Ident,
    /// The arguments to the action
    pub arguments: Vec<FieldDefinition>,
    /// The statements executed when the action is called
    pub statements: Vec<Statement>,
    /// The source location of this definition
    pub span: Span,
}

impl Spanned for ActionDefinition {
    fn span(&self) -> Span {
        self.span
    }
}

/// An effect definition
#[derive(Debug, Clone, PartialEq, Serialize, Deserialize)]
pub struct EffectDefinition {
    /// The name of the effect
    pub identifier: Ident,
    /// The fields of the effect and their types
    pub items: Vec<StructItem<EffectFieldDefinition>>,
    /// The source location of this definition
    pub span: Span,
}

impl Spanned for EffectDefinition {
    fn span(&self) -> Span {
        self.span
    }
}

/// A struct definition
#[derive(Debug, Clone, PartialEq, Serialize, Deserialize)]
pub struct StructDefinition {
    /// The name of the struct
    pub identifier: Ident,
    /// The fields of the struct and their types
    pub items: Vec<StructItem<FieldDefinition>>,
    /// The source location of this definition
    pub span: Span,
}

impl Spanned for StructDefinition {
    fn span(&self) -> Span {
        self.span
    }
}

/// Struct field or insertion reference
#[derive(Debug, Clone, PartialEq, Serialize, Deserialize)]
pub enum StructItem<T> {
    /// Field definition
    Field(T),
    /// Named struct from whose fields to add to the current struct
    StructRef(Ident),
}

impl<T> StructItem<T> {
    /// Get the field definition from this struct item
    pub fn field(&self) -> Option<&T> {
        match self {
            StructItem::Field(f) => Some(f),
            StructItem::StructRef(_) => None,
        }
    }
}

impl<T: Spanned> Spanned for StructItem<T> {
    fn span(&self) -> Span {
        match self {
            Self::Field(f) => f.span(),
            Self::StructRef(ident) => ident.span,
        }
    }
}

/// A command definition
#[derive(Debug, Clone, PartialEq, Serialize, Deserialize)]
pub struct CommandDefinition {
    /// The persistence mode of the command
    pub persistence: Persistence,
    /// Optional attributes
    pub attributes: Vec<(Ident, Expression)>,
    /// The name of the command
    pub identifier: Ident,
    /// The fields of the command and their types
    pub fields: Vec<StructItem<FieldDefinition>>,
    /// Statements for sealing the command into an envelope
    pub seal: Vec<Statement>,
    /// Statements for opening the command envelope
    pub open: Vec<Statement>,
    /// The policy rule statements for this command
    pub policy: Vec<Statement>,
    /// The recall rule statements for this command
    pub recall: Vec<Statement>,
    /// The source location of this definition
    pub span: Span,
}

impl Spanned for CommandDefinition {
    fn span(&self) -> Span {
        self.span
    }
}

/// A function definition
#[derive(Debug, Clone, PartialEq, Serialize, Deserialize)]
pub struct FunctionDefinition {
    /// The name of the function
    pub identifier: Ident,
    /// The argument names and types
    pub arguments: Vec<FieldDefinition>,
    /// The return type
    pub return_type: VType,
    /// The policy rule statements
    pub statements: Vec<Statement>,
    /// The source location of this definition
    pub span: Span,
}

impl Spanned for FunctionDefinition {
    fn span(&self) -> Span {
        self.span
    }
}

/// A finish function definition. This is slightly different than a
/// regular function since it cannot return values and can only
/// execute finish block statements.
#[derive(Debug, Clone, PartialEq, Serialize, Deserialize)]
pub struct FinishFunctionDefinition {
    /// The name of the function
    pub identifier: Ident,
    /// The argument names and types
    pub arguments: Vec<FieldDefinition>,
    /// The finish block statements
    pub statements: Vec<Statement>,
    /// The source location of this definition
    pub span: Span,
}

impl Spanned for FinishFunctionDefinition {
    fn span(&self) -> Span {
        self.span
    }
}

/// A globally scopped let statement
#[derive(Debug, Clone, PartialEq, Serialize, Deserialize)]
pub struct GlobalLetStatement {
    /// The variable's name
    pub identifier: Ident,
    /// The variable's value
    pub expression: Expression,
    /// The source location of this statement
    pub span: Span,
}

impl Spanned for GlobalLetStatement {
    fn span(&self) -> Span {
        self.span
    }
}

/// The policy AST root
///
/// This contains all of the definitions that comprise a policy.
#[derive(Debug, Default, Clone, PartialEq, Serialize, Deserialize)]
pub struct Policy {
    /// The policy version.
    pub version: Version,
    /// FFI imports
    pub ffi_imports: Vec<Ident>,
    /// The policy's fact definitions.
    pub facts: Vec<FactDefinition>,
    /// The policy's action definitions.
    pub actions: Vec<ActionDefinition>,
    /// The policy's effect definitions.
    pub effects: Vec<EffectDefinition>,
    /// The policy's struct definitions.
    pub structs: Vec<StructDefinition>,
    /// The policy's enum definitions.
    pub enums: Vec<EnumDefinition>,
    /// The policy's command definitions.
    pub commands: Vec<CommandDefinition>,
    /// The policy's function definitions.
    pub functions: Vec<FunctionDefinition>,
    /// The policy's finish function definitions.
    pub finish_functions: Vec<FinishFunctionDefinition>,
    /// The policy's global let statements.
    pub global_lets: Vec<GlobalLetStatement>,
    /// The source text
    pub text: String,
}

impl Policy {
    /// Create a new `Policy` with the given source text.
    pub fn new(version: Version, text: &str) -> Policy {
        Policy {
            version,
            text: text.to_owned(),
            ..Default::default()
        }
    }
}<|MERGE_RESOLUTION|>--- conflicted
+++ resolved
@@ -6,7 +6,17 @@
 use crate::{Identifier, Span, Spanned, Text, span::spanned};
 
 /// An identifier.
-#[derive(Debug, Clone, Eq, PartialEq, Serialize, Deserialize)]
+#[derive(
+    Debug,
+    Clone,
+    Eq,
+    PartialEq,
+    Serialize,
+    Deserialize,
+    rkyv::Archive,
+    rkyv::Deserialize,
+    rkyv::Serialize,
+)]
 pub struct Ident {
     /// The identifier name
     pub name: Identifier,
@@ -141,7 +151,44 @@
 /// The type of a value
 ///
 /// It is not called `Type` because that conflicts with reserved keywords.
-<<<<<<< HEAD
+#[derive(
+    Debug,
+    Clone,
+    Eq,
+    PartialEq,
+    Serialize,
+    Deserialize,
+    rkyv::Archive,
+    rkyv::Deserialize,
+    rkyv::Serialize,
+)]
+pub struct VType {
+    /// The type kind
+    pub kind: TypeKind,
+    /// The source location of this type
+    pub span: Span,
+}
+
+impl VType {
+    /// Reports whether the types are the same, ignoring spans.
+    pub fn matches(&self, other: &Self) -> bool {
+        self.kind.matches(&other.kind)
+    }
+}
+
+impl fmt::Display for VType {
+    fn fmt(&self, f: &mut fmt::Formatter<'_>) -> fmt::Result {
+        self.kind.fmt(f)
+    }
+}
+
+impl Spanned for VType {
+    fn span(&self) -> Span {
+        self.span
+    }
+}
+
+/// The kind of a [`VType`].
 #[derive(
     Debug,
     Clone,
@@ -164,39 +211,7 @@
         __C::Error: rkyv::rancor::Source,
     )
 ))]
-pub enum VType {
-=======
-#[derive(Debug, Clone, Eq, PartialEq, Serialize, Deserialize)]
-pub struct VType {
-    /// The type kind
-    pub kind: TypeKind,
-    /// The source location of this type
-    pub span: Span,
-}
-
-impl VType {
-    /// Reports whether the types are the same, ignoring spans.
-    pub fn matches(&self, other: &Self) -> bool {
-        self.kind.matches(&other.kind)
-    }
-}
-
-impl fmt::Display for VType {
-    fn fmt(&self, f: &mut fmt::Formatter<'_>) -> fmt::Result {
-        self.kind.fmt(f)
-    }
-}
-
-impl Spanned for VType {
-    fn span(&self) -> Span {
-        self.span
-    }
-}
-
-/// The kind of a [`VType`].
-#[derive(Debug, Clone, Eq, PartialEq, Serialize, Deserialize)]
 pub enum TypeKind {
->>>>>>> deac8f39
     /// A character (UTF-8) string
     String,
     /// A byte string
