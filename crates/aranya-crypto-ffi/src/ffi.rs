extern crate alloc;

use alloc::vec::Vec;
use core::borrow::Borrow;

use aranya_crypto::{
<<<<<<< HEAD
    subtle::ConstantTimeEq, BaseId, Cmd, Engine, KeyStore, Signature, SigningKey, VerifyingKey,
=======
    Cmd, Engine, Id, KeyStore, Signature, SigningKey, VerifyingKey, subtle::ConstantTimeEq,
>>>>>>> 803c0dc4
};
use aranya_policy_vm::{CommandContext, ffi::ffi};

use crate::error::{Error, ErrorKind, InvalidCmdId, KeyNotFound, WrongContext};

/// Implements `crypto-ffi`.
///
/// ```text
/// use crypto
/// use device
/// use envelope
///
/// command Init {
///     seal {
///         let author_id = device::device_id()
///         let author_sign_sk_id = /* TODO */
///         let signed = crypto::sign(
///             author_sign_sk_id,
///             serialize(this),
///         )
///         return envelope::new(
///             author_id,
///             signed.command_id,
///             signed.signature,
///             payload,
///         )
///     }
///
///     open {
///         let parent_id = envelope::parent_id(envelope)
///         let author_id = envelope::author_id(envelope)
///         let author_sign_pk = /* TODO */
///         let command = crypto::verify(
///             author_sign_pk,
///             parent_id,
///             envelope::payload(envelope),
///             envelope::command_id(envelope),
///             envelope::signature(envelope),
///         )
///         return deserialize(command)
///     }
/// }
///
/// command Foo {
///     seal {
///         let author_id = device::device_id()
///         let author_sign_sk_id = unwrap query DeviceSignKey[device_id: author_id]=>{ ... }
///         let signed = crypto::sign(
///             author_sign_sk_id,
///             serialize(this),
///         )
///         return envelope::new(
///             author_id,
///             signed.command_id,
///             signed.signature,
///             payload,
///         )
///     }
///
///     open {
///         let author_id = envelope::author_id(envelope)
///         let author_sign_pk = unwrap query DeviceSignKey[device_id: author_id]=>{ ... }
///         let command = crypto::verify(
///             author_sign_pk,
///             envelope::payload(envelope),
///             envelope::command_id(envelope),
///             envelope::signature(envelope),
///         )
///         return deserialize(command)
///     }
/// }
/// ```
#[derive(Clone)]
pub struct Ffi<S> {
    store: S,
}

impl<S> Ffi<S> {
    /// Creates a new `Ffi`.
    #[inline]
    pub const fn new(store: S) -> Self {
        Self { store }
    }
}

#[ffi(
    module = "crypto",
    def = r#"
// TODO(eric): this name sucks
struct Signed {
    signature bytes,
    command_id id,
}
"#
)]
#[allow(clippy::too_many_arguments)]
impl<S: KeyStore> Ffi<S> {
    /// Signs `command`.
    #[ffi_export(def = r#"
function sign(
    our_sign_sk_id id,
    command_bytes bytes,
) struct Signed
"#)]
    pub(crate) fn sign<E: Engine>(
        &self,
        ctx: &CommandContext,
        eng: &mut E,
        our_sign_sk_id: BaseId,
        command_bytes: Vec<u8>,
    ) -> Result<Signed, Error> {
        let CommandContext::Seal(ctx) = ctx else {
            return Err(WrongContext("`crypto::sign` used outside of a `seal` block").into());
        };

        let sk: SigningKey<E::CS> = {
            let wrapped = self
                .store
                .get(our_sign_sk_id)
                .map_err(|err| Error::new(ErrorKind::KeyStore, err))?
                .ok_or(KeyNotFound(our_sign_sk_id))?;
            eng.unwrap(&wrapped)?
        };
        debug_assert_eq!(sk.id()?.into_id(), our_sign_sk_id);

        let (sig, id) = sk.sign_cmd(Cmd {
            data: &command_bytes,
            name: ctx.name.as_str(),
            parent_id: &ctx.head_id,
        })?;
        Ok(Signed {
            signature: sig.to_bytes().borrow().to_vec(),
            command_id: id.into_id(),
        })
    }

    /// Verifies the signature created over `command` by
    /// `author_sign_pk`.
    #[ffi_export(def = r#"
function verify(
    author_sign_pk bytes,
    parent_id id,
    command_bytes bytes,
    command_id id,
    signature bytes,
) bytes
"#)]
    pub(crate) fn verify<E: Engine>(
        &self,
        ctx: &CommandContext,
        _eng: &mut E,
        author_sign_pk: Vec<u8>,
        parent_id: BaseId,
        command_bytes: Vec<u8>,
        command_id: BaseId,
        signature: Vec<u8>,
    ) -> Result<Vec<u8>, Error> {
        let CommandContext::Open(ctx) = ctx else {
            return Err(WrongContext("`crypto::verify` used outside of an `open` block").into());
        };

        let pk: VerifyingKey<E::CS> = postcard::from_bytes(&author_sign_pk)?;
        let signature = Signature::<E::CS>::from_bytes(&signature)?;

        let cmd = Cmd {
            data: &command_bytes,
            name: ctx.name.as_str(),
            parent_id: &parent_id,
        };
        let id = pk.verify_cmd(cmd, &signature)?;
        if bool::from(id.ct_eq(&command_id.into())) {
            Ok(command_bytes)
        } else {
            Err(InvalidCmdId(()).into())
        }
    }
}<|MERGE_RESOLUTION|>--- conflicted
+++ resolved
@@ -4,11 +4,7 @@
 use core::borrow::Borrow;
 
 use aranya_crypto::{
-<<<<<<< HEAD
-    subtle::ConstantTimeEq, BaseId, Cmd, Engine, KeyStore, Signature, SigningKey, VerifyingKey,
-=======
-    Cmd, Engine, Id, KeyStore, Signature, SigningKey, VerifyingKey, subtle::ConstantTimeEq,
->>>>>>> 803c0dc4
+    BaseId, Cmd, Engine, KeyStore, Signature, SigningKey, VerifyingKey, subtle::ConstantTimeEq,
 };
 use aranya_policy_vm::{CommandContext, ffi::ffi};
 
