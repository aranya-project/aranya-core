//! Utilities for testing [`Ffi`] with different [`Engine`]s and
//! [`KeyStore`]s.

#![cfg(any(test, feature = "testing"))]
#![cfg_attr(docsrs, doc(cfg(feature = "testing")))]

use core::marker::PhantomData;

use aranya_crypto::{
    BaseId, Csprng, DeviceId, Engine, KeyStore, KeyStoreExt as _, Random, SignerError, SigningKey,
    id::IdExt as _, policy::CmdId,
};
use aranya_policy_vm::{
    ActionContext, CommandContext, OpenContext, PolicyContext, SealContext, ident,
};
use serde::{Deserialize, Serialize};

use crate::{
    error::{ErrorKind, WrongContext},
    ffi::{Ffi, Signed},
};

/// Performs all of the unit tests.
///
/// This macro expands into a bunch of individual `#[test]`
/// functions.
///
/// # Example
///
/// ```
/// use aranya_crypto::{Rng, default::DefaultEngine, keystore::memstore::MemStore};
/// use aranya_crypto_ffi::run_tests;
///
/// run_tests!(default_engine, || -> (DefaultEngine<_, _>, MemStore) {
///     let (eng, _) = DefaultEngine::<_>::from_entropy(Rng);
///     let store = MemStore::new();
///     (eng, store)
/// });
/// ```
#[macro_export]
macro_rules! run_tests {
    ($name:ident, || -> ($engine:ty, $store:ty) { $($args:tt)+ }) => {
        mod $name {
            #[allow(unused_imports)]
            use super::*;

            macro_rules! test {
                ($test:ident) => {
                    #[test]
                    fn $test() {
                        let (eng, store) = { $($args)+ };
                        $crate::testing::Tests::$test(eng, store);
                    }
                };
            }

            test!(test_sign_verify);
            test!(test_verify_reject_modified_sig);
            test!(test_verify_reject_modified_command);
            test!(test_verify_reject_different_cmd_name);
            test!(test_verify_reject_different_parent_cmd_id);
            test!(test_verify_reject_different_signing_key);
            test!(test_seal_reject_wrong_context);
            test!(test_verify_reject_wrong_context);
        }
    };
}
#[cfg(test)]
pub(crate) use run_tests;

/// The unit tests.
pub struct Tests<E, S>(PhantomData<(E, S)>);

impl<E, S> Tests<E, S>
where
    E: Engine,
    S: KeyStore,
{
    const SEAL_CTX: CommandContext = CommandContext::Seal(SealContext {
        name: ident!("dummy"),
        head_id: CmdId::default(),
    });

    const OPEN_CTX: CommandContext = CommandContext::Open(OpenContext {
        name: ident!("dummy"),
        parent_id: CmdId::default(),
    });

    /// Test that we can verify valid signatures.
    pub fn test_sign_verify(mut eng: E, mut store: S) {
        let (sk, pk) = {
            let sk = SigningKey::<E::CS>::new(&mut eng);
            let pk = postcard::to_allocvec(&sk.public().expect("verifying key should be valid"))
                .expect("should be able to encode `VerifyingKey`");
            store
                .insert_key(&mut eng, sk.clone())
                .expect("should be able to insert wrapped `SigningKey`");
            (sk, pk)
        };
        let ffi = Ffi::new(store);

        let command = postcard::to_allocvec(&Command::random(&mut eng))
            .expect("should be able to encode `Command`");
        let Signed {
            signature,
            command_id,
        } = ffi
            .sign(
                &Self::SEAL_CTX,
                &mut eng,
                sk.id().expect("signing key ID should be valid"),
                command.clone(),
            )
            .expect("should be able to create signature");
        let got = ffi
            .verify(
                &Self::OPEN_CTX,
                &mut eng,
                pk,
                command.clone(),
                CmdId::from_base(command_id),
                signature,
            )
            .expect("`crypto::verify` should not fail");
        assert_eq!(got, command);
    }

    /// Test that we reject signatures that have been tampered
    /// with.
    pub fn test_verify_reject_modified_sig(mut eng: E, mut store: S) {
        let (sk, pk) = {
            let sk = SigningKey::<E::CS>::new(&mut eng);
            let pk = postcard::to_allocvec(&sk.public().expect("verifying key should be valid"))
                .expect("should be able to encode `VerifyingKey`");
            store
                .insert_key(&mut eng, sk.clone())
                .expect("should be able to insert wrapped `SigningKey`");
            (sk, pk)
        };
        let ffi = Ffi::new(store);

        let command = postcard::to_allocvec(&Command::random(&mut eng))
            .expect("should be able to encode `Command`");
        let Signed {
            mut signature,
            command_id,
        } = ffi
            .sign(
                &Self::SEAL_CTX,
                &mut eng,
                sk.id().expect("signing key ID should be valid"),
                command.clone(),
            )
            .expect("should be able to create signature");

        for v in &mut signature {
            *v = v.wrapping_add(1);
        }

        // We don't check the exact error or its kind here since
        // it could be either a normal verification failure or it
        // could be a failure because `sig` is malformed.
        ffi.verify(
            &Self::OPEN_CTX,
            &mut eng,
            pk,
            command,
            CmdId::from_base(command_id),
            signature,
        )
        .expect_err("`crypto::verify` should fail");
    }

    /// Test that we reject signatures that were not over the
    /// command (or where the command was modified).
    pub fn test_verify_reject_modified_command(mut eng: E, mut store: S) {
        let (sk, pk) = {
            let sk = SigningKey::<E::CS>::new(&mut eng);
            let pk = postcard::to_allocvec(&sk.public().expect("verifying key should be valid"))
                .expect("should be able to encode `VerifyingKey`");
            store
                .insert_key(&mut eng, sk.clone())
                .expect("should be able to insert wrapped `SigningKey`");
            (sk, pk)
        };
        let ffi = Ffi::new(store);

        let mut command = postcard::to_allocvec(&Command::random(&mut eng))
            .expect("should be able to encode `Command`");
        let Signed {
            signature,
            command_id,
        } = ffi
            .sign(
                &Self::SEAL_CTX,
                &mut eng,
                sk.id().expect("signing key ID should be valid"),
                command.clone(),
            )
            .expect("should be able to create signature");

        for v in &mut command {
            *v = v.wrapping_add(1);
        }

        let err = ffi
            .verify(
                &Self::OPEN_CTX,
                &mut eng,
                pk,
                command,
                CmdId::from_base(command_id),
                signature,
            )
            .expect_err("`crypto::verify` should fail");
        assert_eq!(err.kind(), ErrorKind::Crypto);
        assert_eq!(
            err.downcast_ref::<aranya_crypto::Error>(),
            Some(&aranya_crypto::Error::Signer(SignerError::Verification)),
        );
    }

    /// Test that we reject signatures created with a different
    /// command name.
    pub fn test_verify_reject_different_cmd_name(mut eng: E, mut store: S) {
        const SEAL_CTX: CommandContext = CommandContext::Seal(SealContext {
            name: ident!("foo"),
            head_id: CmdId::default(),
        });

        const OPEN_CTX: CommandContext = CommandContext::Open(OpenContext {
            name: ident!("bar"),
            parent_id: CmdId::default(),
        });

        let (sk, pk) = {
            let sk = SigningKey::<E::CS>::new(&mut eng);
            let pk = postcard::to_allocvec(&sk.public().expect("verifying key should be valid"))
                .expect("should be able to encode `VerifyingKey`");
            store
                .insert_key(&mut eng, sk.clone())
                .expect("should be able to insert wrapped `SigningKey`");
            (sk, pk)
        };
        let ffi = Ffi::new(store);

        let command = postcard::to_allocvec(&Command::random(&mut eng))
            .expect("should be able to encode `Command`");
        let Signed {
            signature,
            command_id,
        } = ffi
            .sign(
                &SEAL_CTX,
                &mut eng,
                sk.id().expect("signing key ID should be valid"),
                command.clone(),
            )
            .expect("should be able to create signature");

        let err = ffi
            .verify(
                &OPEN_CTX,
                &mut eng,
                pk,
                command,
                CmdId::from_base(command_id),
                signature,
            )
            .expect_err("`crypto::verify` should fail");
        assert_eq!(err.kind(), ErrorKind::Crypto);
        assert_eq!(
            err.downcast_ref::<aranya_crypto::Error>(),
            Some(&aranya_crypto::Error::Signer(SignerError::Verification)),
        );
    }

    /// Test that we reject signatures created with a different
    /// parent command ID.
    pub fn test_verify_reject_different_parent_cmd_id(mut eng: E, mut store: S) {
        let (sk, pk) = {
            let sk = SigningKey::<E::CS>::new(&mut eng);
            let pk = postcard::to_allocvec(&sk.public().expect("verifying key should be valid"))
                .expect("should be able to encode `VerifyingKey`");
            store
                .insert_key(&mut eng, sk.clone())
                .expect("should be able to insert wrapped `SigningKey`");
            (sk, pk)
        };
        let ffi = Ffi::new(store);

        let command = postcard::to_allocvec(&Command::random(&mut eng))
            .expect("should be able to encode `Command`");

        let seal_ctx = CommandContext::Seal(SealContext {
            name: ident!("dummy"),
            head_id: CmdId::random(&mut eng),
        });
        let Signed {
            signature,
            command_id,
        } = ffi
            .sign(
                &seal_ctx,
                &mut eng,
                sk.id().expect("signing key ID should be valid"),
                command.clone(),
            )
            .expect("should be able to create signature");

        let open_ctx = CommandContext::Open(OpenContext {
            name: ident!("dummy"),
            parent_id: CmdId::default(),
        });
        let err = ffi
            .verify(
                &open_ctx,
                &mut eng,
                pk,
                command,
                CmdId::from_base(command_id),
                signature,
            )
            .expect_err("`crypto::verify` should fail");
        assert_eq!(err.kind(), ErrorKind::Crypto);
        assert_eq!(
            err.downcast_ref::<aranya_crypto::Error>(),
            Some(&aranya_crypto::Error::Signer(SignerError::Verification)),
        );
    }

    /// Test that we reject signatures created with a different
    /// [`SigningKey`].
    pub fn test_verify_reject_different_signing_key(mut eng: E, mut store: S) {
        let (sk, pk) = {
            let sk = SigningKey::<E::CS>::new(&mut eng);
            let pk = {
                // NB: different `SigningKey`.
                let sk = SigningKey::<E::CS>::new(&mut eng);
                postcard::to_allocvec(&sk.public().expect("verifying key should be valid"))
                    .expect("should be able to encode `VerifyingKey`")
            };
            store
                .insert_key(&mut eng, sk.clone())
                .expect("should be able to insert wrapped `SigningKey`");
            (sk, pk)
        };
        let ffi = Ffi::new(store);

        let command = postcard::to_allocvec(&Command::random(&mut eng))
            .expect("should be able to encode `Command`");
        let Signed {
            signature,
            command_id,
        } = ffi
            .sign(
                &Self::SEAL_CTX,
                &mut eng,
                sk.id().expect("signing key ID should be valid"),
                command.clone(),
            )
            .expect("should be able to create signature");
        let err = ffi
            .verify(
                &Self::OPEN_CTX,
                &mut eng,
                pk,
                command,
                CmdId::from_base(command_id),
                signature,
            )
            .expect_err("`crypto::verify` should fail");
        assert_eq!(err.kind(), ErrorKind::Crypto);
        assert_eq!(
            err.downcast_ref::<aranya_crypto::Error>(),
            Some(&aranya_crypto::Error::Signer(SignerError::Verification)),
        );
    }

    /// Test that `seal` returns an error when called outside
    /// of a `seal` block.
    pub fn test_seal_reject_wrong_context(mut eng: E, mut store: S) {
        let sk = {
            let sk = SigningKey::<E::CS>::new(&mut eng);
            store
                .insert_key(&mut eng, sk.clone())
                .expect("should be able to insert wrapped `SigningKey`");
            sk
        };
        let ffi = Ffi::new(store);

        let command = postcard::to_allocvec(&Command::random(&mut eng))
            .expect("should be able to encode `Command`");

        for ctx in &[
            CommandContext::Action(ActionContext {
                name: ident!("dummy"),
                head_id: CmdId::default(),
            }),
            CommandContext::Open(OpenContext {
                name: ident!("dummy"),
                parent_id: CmdId::default(),
            }),
            CommandContext::Policy(PolicyContext {
                name: ident!("dummy"),
                id: CmdId::default(),
                author: DeviceId::default(),
<<<<<<< HEAD
                parent_id: CmdId::default(),
                version: Id::default(),
=======
                version: BaseId::default(),
>>>>>>> 3070ea59
            }),
            CommandContext::Recall(PolicyContext {
                name: ident!("dummy"),
                id: CmdId::default(),
                author: DeviceId::default(),
<<<<<<< HEAD
                parent_id: CmdId::default(),
                version: Id::default(),
=======
                version: BaseId::default(),
>>>>>>> 3070ea59
            }),
        ] {
            let err = ffi
                .sign(
                    ctx,
                    &mut eng,
                    sk.id().expect("signing key ID should be valid"),
                    command.clone(),
                )
                .expect_err("`crypto::sign` should fail");
            assert_eq!(err.kind(), ErrorKind::WrongContext);
            assert!(err.downcast_ref::<WrongContext>().is_some());
        }
    }

    /// Test that `verify` returns an error when called outside
    /// of an `open` block.
    pub fn test_verify_reject_wrong_context(mut eng: E, mut store: S) {
        let (sk, pk) = {
            let sk = SigningKey::<E::CS>::new(&mut eng);
            let pk = postcard::to_allocvec(&sk.public().expect("verifying key should be valid"))
                .expect("should be able to encode `VerifyingKey`");
            store
                .insert_key(&mut eng, sk.clone())
                .expect("should be able to insert wrapped `SigningKey`");
            (sk, pk)
        };
        let ffi = Ffi::new(store);

        let command = postcard::to_allocvec(&Command::random(&mut eng))
            .expect("should be able to encode `Command`");
        let Signed {
            signature,
            command_id,
        } = ffi
            .sign(
                &Self::SEAL_CTX,
                &mut eng,
                sk.id().expect("signing key ID should be valid"),
                command.clone(),
            )
            .expect("should be able to create signature");

        for ctx in &[
            CommandContext::Action(ActionContext {
                name: ident!("dummy"),
                head_id: CmdId::default(),
            }),
            CommandContext::Seal(SealContext {
                name: ident!("dummy"),
                head_id: CmdId::default(),
            }),
            CommandContext::Policy(PolicyContext {
                name: ident!("dummy"),
                id: CmdId::default(),
                author: DeviceId::default(),
<<<<<<< HEAD
                parent_id: CmdId::default(),
                version: Id::default(),
=======
                version: BaseId::default(),
>>>>>>> 3070ea59
            }),
            CommandContext::Recall(PolicyContext {
                name: ident!("dummy"),
                id: CmdId::default(),
                author: DeviceId::default(),
<<<<<<< HEAD
                parent_id: CmdId::default(),
                version: Id::default(),
=======
                version: BaseId::default(),
>>>>>>> 3070ea59
            }),
        ] {
            let err = ffi
                .verify(
                    ctx,
                    &mut eng,
                    pk.clone(),
                    command.clone(),
                    CmdId::from_base(command_id),
                    signature.clone(),
                )
                .expect_err("`crypto::verify` should fail");
            assert_eq!(err.kind(), ErrorKind::WrongContext);
            assert!(err.downcast_ref::<WrongContext>().is_some());
        }
    }
}

#[derive(Copy, Clone, Debug, Serialize, Deserialize)]
struct Command([u8; 32]);

impl Random for Command {
    fn random<R: Csprng>(rng: &mut R) -> Self {
        Self(Random::random(rng))
    }
}<|MERGE_RESOLUTION|>--- conflicted
+++ resolved
@@ -405,23 +405,15 @@
                 name: ident!("dummy"),
                 id: CmdId::default(),
                 author: DeviceId::default(),
-<<<<<<< HEAD
                 parent_id: CmdId::default(),
-                version: Id::default(),
-=======
                 version: BaseId::default(),
->>>>>>> 3070ea59
             }),
             CommandContext::Recall(PolicyContext {
                 name: ident!("dummy"),
                 id: CmdId::default(),
                 author: DeviceId::default(),
-<<<<<<< HEAD
                 parent_id: CmdId::default(),
-                version: Id::default(),
-=======
                 version: BaseId::default(),
->>>>>>> 3070ea59
             }),
         ] {
             let err = ffi
@@ -478,23 +470,15 @@
                 name: ident!("dummy"),
                 id: CmdId::default(),
                 author: DeviceId::default(),
-<<<<<<< HEAD
                 parent_id: CmdId::default(),
-                version: Id::default(),
-=======
                 version: BaseId::default(),
->>>>>>> 3070ea59
             }),
             CommandContext::Recall(PolicyContext {
                 name: ident!("dummy"),
                 id: CmdId::default(),
                 author: DeviceId::default(),
-<<<<<<< HEAD
                 parent_id: CmdId::default(),
-                version: Id::default(),
-=======
                 version: BaseId::default(),
->>>>>>> 3070ea59
             }),
         ] {
             let err = ffi
