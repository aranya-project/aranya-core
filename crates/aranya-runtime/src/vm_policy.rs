//! VmPolicy implements a [Policy] that evaluates actions and commands via the [Policy
//! VM](../../policy_vm/index.html).
//!
//! ## Creating a `VmPolicy` instance
//!
//! To use `VmPolicy` in your [`Engine`](super::Engine), you need to provide a Policy VM
//! [`Machine`], a [`aranya_crypto::Engine`], and a Vec of Boxed FFI implementations. The Machine
//! will be created by either compiling a policy document (see
//! [`parse_policy_document()`](../../policy_lang/lang/fn.parse_policy_document.html) and
//! [`Compiler`](../../policy_compiler/struct.Compiler.html)), or loading a compiled policy
//! module (see [`Machine::from_module()`]). The crypto engine comes from your favorite
//! implementation
//! ([`DefaultEngine::from_entropy()`](aranya_crypto::default::DefaultEngine::from_entropy) is a
//! good choice for testing). The list of FFIs is a list of things that implement
//! [`FfiModule`](aranya_policy_vm::ffi::FfiModule), most likely via the [ffi attribute
//! macro](../../policy_vm/ffi/attr.ffi.html). The list of FFI modules _must_ be in the same
//! order as the FFI schemas given during VM construction.
//!
//! ```ignore
//! // Create a `Machine` by compiling policy from source.
//! let ast = parse_policy_document(policy_doc).unwrap();
//! let machine = Compiler::new(&ast)
//!     .ffi_modules(&[TestFfiEnvelope::SCHEMA])
//!     .compile()
//!     .unwrap();
//! // Create a `aranya_crypto::Engine` implementation
//! let (eng, _) = DefaultEngine::from_entropy(Rng);
//! // Create a list of FFI module implementations
//! let ffi_modules = vec![Box::from(TestFfiEnvelope {
//!     device: DeviceId::random(&mut Rng),
//! })];
//! // And finally, create the VmPolicy
//! let policy = VmPolicy::new(machine, eng, ffi_modules).unwrap();
//! ```
//!
//! ## Actions and Effects
//!
//! The VM represents actions as a kind of function, which has a name and a list of
//! parameters. [`VmPolicy`] represents those actions as [`VmAction`]. Calling an action
//! via [`call_action()`](VmPolicy::call_action) requires you to give it an action of
//! that type. You can use the [`vm_action!()`](crate::vm_action) macro to create this
//! more comfortably.
//!
//! The VM represents effects as a named struct containing a set of fields. `VmPolicy`
//! represents this as [`VmEffect`]. Effects captured via [`Sink`]s will have this type.
//! You can use the [`vm_effect!()`](crate::vm_effect) macro to create effects.
//!
//! ## The "init" command and action
//!
//! To create a graph, there must be a command that is the ancestor of all commands in that
//! graph - the "init" command. In `VmPolicy`, that command is created via a special action
//! given as the second argument to
//! [`ClientState::new_graph()`](crate::ClientState::new_graph). The first command produced
//! by that action becomes the "init" command. It has basically all the same properties as
//! any other command, except it has no parent.
//!
//! So for this example policy:
//!
//! ```policy
//! command Init {
//!     fields {
//!         nonce int,
//!     }
//!     seal { ... }
//!     open { ... }
//!     policy {
//!         finish {}
//!     }
//! }
//!
//! action init(nonce int) {
//!     publish Init {
//!         nonce: nonce,
//!     }
//! }
//! ```
//!
//! This is an example of initializing a graph with `new_graph()`:
//!
//! ```ignore
//! let engine = MyEngine::new();
//! let provider = MyStorageProvider::new();
//! let mut cs = ClientState::new(engine, provider);
//! let mut sink = MySink::new();
//!
//! let storage_id = cs
//!     .new_graph(&[0u8], vm_action!(init(0)), &mut sink)
//!     .expect("could not create graph");
//! ```
//!
//! Because the ID of this initial command is also the storage ID of the resulting graph,
//! some data within the command must be present to ensure that multiple initial commands
//! create distinct IDs for each graph. If no other suitable data exists, it is good
//! practice to add a nonce field that is distinct for each graph.
//!
//! ## Priorities
//!
//! `VmPolicy` uses the policy language's attributes system to report command priorities to
//! the runtime. You can specify the priority of a command by adding the `priority`
//! attribute. It should be an `int` literal.
//!
//! ```policy
//! command Foo {
//!     attributes {
//!         priority: 3
//!     }
//!     // ... fields, policy, etc.
//! }
//! ```
//!
//! ## Policy Interface Generator
//!
//! A more comfortable way to use `VmPolicy` is via the [Policy Interface
//! Generator](../../policy_ifgen/index.html). It creates a Rust interface for actions and
//! effects from a policy document.

extern crate alloc;

use alloc::{borrow::Cow, boxed::Box, collections::BTreeMap, rc::Rc, string::String, vec::Vec};
use core::{borrow::Borrow, cell::RefCell, fmt};

use aranya_crypto::Id;
use aranya_policy_vm::{
    ast::Identifier, ActionContext, CommandContext, ExitReason, KVPair, Machine, MachineIO,
    MachineStack, OpenContext, PolicyContext, RunState, Stack, Struct, Value,
};
use buggy::{bug, BugExt};
use spin::Mutex;
use tracing::{error, info, instrument};

use crate::{
    command::{Command, CommandId},
    engine::{EngineError, NullSink, Policy, Sink},
    CommandRecall, FactPerspective, MergeIds, Perspective, Prior, Priority,
};

mod error;
mod io;
mod protocol;
pub mod testing;

pub use error::*;
pub use io::*;
pub use protocol::*;

/// Creates a [`VmAction`].
///
/// This must be used directly to avoid lifetime issues, not assigned to a variable.
///
/// # Example
///
/// ```ignore
/// let x = 42;
/// let y = text!("asdf");
/// client.action(storage_id, sink, vm_action!(foobar(x, y)))
/// ```
#[macro_export]
macro_rules! vm_action {
    ($name:ident($($arg:expr),* $(,)?)) => {
        $crate::VmAction {
            name: ::aranya_policy_vm::ident!(stringify!($name)),
            args: [$(::aranya_policy_vm::Value::from($arg)),*].as_slice().into(),
        }
    };
}

/// Creates a [`VmEffectData`].
///
/// This is mostly useful for testing expected effects, and is expected to be compared
/// against a [`VmEffect`].
///
/// # Example
///
/// ```ignore
/// let val = 3;
/// sink.add_expectation(vm_effect!(StuffHappened { x: 1, y: val }));
///
/// client.action(storage_id, sink, vm_action!(create(val)))
/// ```
#[macro_export]
macro_rules! vm_effect {
    ($name:ident { $($field:ident : $val:expr),* $(,)? }) => {
        $crate::VmEffectData {
            name: ::aranya_policy_vm::ident!(stringify!($name)),
            fields: vec![$(
                ::aranya_policy_vm::KVPair::new(::aranya_policy_vm::ident!(stringify!($field)), $val.into())
            ),*],
        }
    };
}

/// A [Policy] implementation that uses the Policy VM.
pub struct VmPolicy<E> {
    machine: Machine,
    engine: Mutex<E>,
    ffis: Vec<Box<dyn FfiCallable<E> + Send + 'static>>,
    priority_map: BTreeMap<Identifier, VmPriority>,
}

impl<E> VmPolicy<E> {
    /// Create a new `VmPolicy` from a [Machine]
    pub fn new(
        machine: Machine,
        engine: E,
        ffis: Vec<Box<dyn FfiCallable<E> + Send + 'static>>,
    ) -> Result<Self, VmPolicyError> {
        let priority_map = get_command_priorities(&machine)?;
        Ok(Self {
            machine,
            engine: Mutex::new(engine),
            ffis,
            priority_map,
        })
    }

    fn source_location<M>(&self, rs: &RunState<'_, M>) -> String
    where
        M: MachineIO<MachineStack>,
    {
        rs.source_location()
            .unwrap_or_else(|| String::from("(unknown location)"))
    }
}

/// Scans command attributes for priorities and creates the priority map from them.
fn get_command_priorities(
    machine: &Machine,
) -> Result<BTreeMap<Identifier, VmPriority>, AttributeError> {
    let mut priority_map = BTreeMap::new();
    for (name, attrs) in &machine.command_attributes {
        let finalize = attrs
            .get("finalize")
            .map(|attr| match *attr {
                Value::Bool(b) => Ok(b),
                _ => Err(AttributeError::type_mismatch(
                    name.as_str(),
                    "finalize",
                    "Bool",
                    &attr.type_name(),
                )),
            })
            .transpose()?
            == Some(true);
        let priority: Option<u32> = attrs
            .get("priority")
            .map(|attr| match *attr {
                Value::Int(b) => b.try_into().map_err(|_| {
                    AttributeError::int_range(
                        name.as_str(),
                        "priority",
                        u32::MIN.into(),
                        u32::MAX.into(),
                    )
                }),
                _ => Err(AttributeError::type_mismatch(
                    name.as_str(),
                    "priority",
                    "Int",
                    &attr.type_name(),
                )),
            })
            .transpose()?;
        match (finalize, priority) {
            (false, None) => {}
            (false, Some(p)) => {
                priority_map.insert(name.clone(), VmPriority::Basic(p));
            }
            (true, None) => {
                priority_map.insert(name.clone(), VmPriority::Finalize);
            }
            (true, Some(_)) => {
                return Err(AttributeError::exclusive(
                    name.as_str(),
                    "finalize",
                    "priority",
                ));
            }
        }
    }
    Ok(priority_map)
}

impl<E: aranya_crypto::Engine> VmPolicy<E> {
    #[allow(clippy::too_many_arguments)]
    #[instrument(skip_all, fields(name = name.as_str()))]
    fn evaluate_rule<'a, P>(
        &self,
        name: Identifier,
        fields: &[KVPair],
        envelope: Envelope<'_>,
        facts: &'a mut P,
        sink: &'a mut impl Sink<VmEffect>,
        ctx: CommandContext,
        recall: CommandRecall,
    ) -> Result<(), EngineError>
    where
        P: FactPerspective,
    {
        let facts = RefCell::new(facts);
        let sink = RefCell::new(sink);
        let io = RefCell::new(VmPolicyIO::new(&facts, &sink, &self.engine, &self.ffis));
        let mut rs = self.machine.create_run_state(&io, ctx);
        let self_data = Struct::new(name, fields);
        match rs.call_command_policy(self_data.name.clone(), &self_data, envelope.clone().into()) {
            Ok(reason) => match reason {
                ExitReason::Normal => Ok(()),
                ExitReason::Yield => bug!("unexpected yield"),
                ExitReason::Check => {
                    info!("Check {}", self.source_location(&rs));
                    // Construct a new recall context from the policy context
                    let CommandContext::Policy(policy_ctx) = rs.get_context() else {
                        error!(
                            "Non-policy context while evaluating rule: {:?}",
                            rs.get_context()
                        );
                        return Err(EngineError::InternalError);
                    };
                    let recall_ctx = CommandContext::Recall(policy_ctx.clone());
                    rs.set_context(recall_ctx);
                    self.recall_internal(
                        recall,
                        &mut rs,
                        self_data.name.clone(),
                        &self_data,
                        envelope,
                    )
                }
                ExitReason::Panic => {
                    info!("Panicked {}", self.source_location(&rs));
                    Err(EngineError::Panic)
                }
            },
            Err(e) => {
                error!("\n{e}");
                Err(EngineError::InternalError)
            }
        }
    }

    fn recall_internal<M>(
        &self,
        recall: CommandRecall,
        rs: &mut RunState<'_, M>,
        name: Identifier,
        self_data: &Struct,
        envelope: Envelope<'_>,
    ) -> Result<(), EngineError>
    where
        M: MachineIO<MachineStack>,
    {
        match recall {
            CommandRecall::None => Err(EngineError::Check),
            CommandRecall::OnCheck => {
                match rs.call_command_recall(name, self_data, envelope.into()) {
                    Ok(ExitReason::Normal) => Err(EngineError::Check),
                    Ok(ExitReason::Yield) => bug!("unexpected yield"),
                    Ok(ExitReason::Check) => {
                        info!("Recall failed: {}", self.source_location(rs));
                        Err(EngineError::Check)
                    }
                    Ok(ExitReason::Panic) | Err(_) => {
                        info!("Recall panicked: {}", self.source_location(rs));
                        Err(EngineError::Panic)
                    }
                }
            }
        }
    }

    #[instrument(skip_all, fields(name = name.as_str()))]
    fn open_command<P>(
        &self,
        name: Identifier,
        envelope: Envelope<'_>,
        facts: &mut P,
    ) -> Result<Struct, EngineError>
    where
        P: FactPerspective,
    {
        let facts = RefCell::new(facts);
        let mut sink = NullSink;
        let sink2 = RefCell::new(&mut sink);
        let io = RefCell::new(VmPolicyIO::new(&facts, &sink2, &self.engine, &self.ffis));
        let ctx = CommandContext::Open(OpenContext { name: name.clone() });
        let mut rs = self.machine.create_run_state(&io, ctx);
        let status = rs.call_open(name, envelope.into());
        match status {
            Ok(reason) => match reason {
                ExitReason::Normal => {
                    let v = rs.consume_return().map_err(|e| {
                        error!("Could not pull envelope from stack: {e}");
                        EngineError::InternalError
                    })?;
                    Ok(v.try_into().map_err(|e| {
                        error!("Envelope is not a struct: {e}");
                        EngineError::InternalError
                    })?)
                }
                ExitReason::Yield => bug!("unexpected yield"),
                ExitReason::Check => {
                    info!("Check {}", self.source_location(&rs));
                    Err(EngineError::Check)
                }
                ExitReason::Panic => {
                    info!("Panicked {}", self.source_location(&rs));
                    Err(EngineError::Check)
                }
            },
            Err(e) => {
                error!("\n{e}");
                Err(EngineError::InternalError)
            }
        }
    }
}

/// [`VmPolicy`]'s actions.
#[derive(Clone, Debug, PartialEq, Eq)]
pub struct VmAction<'a> {
    /// The name of the action.
    pub name: Identifier,
    /// The arguments of the action.
    pub args: Cow<'a, [Value]>,
}

/// A partial version of [`VmEffect`] containing only the data. Created by
/// [`vm_effect!`] and used to compare only the name and fields against the full
/// `VmEffect`.
#[derive(Debug)]
pub struct VmEffectData {
    /// The name of the effect.
    pub name: Identifier,
    /// The fields of the effect.
    pub fields: Vec<KVPair>,
}

impl PartialEq<VmEffect> for VmEffectData {
    fn eq(&self, other: &VmEffect) -> bool {
        self.name == other.name && self.fields == other.fields
    }
}

impl PartialEq<VmEffectData> for VmEffect {
    fn eq(&self, other: &VmEffectData) -> bool {
        self.name == other.name && self.fields == other.fields
    }
}

/// [`VmPolicy`]'s effects.
#[derive(Clone, Debug, PartialEq, Eq)]
pub struct VmEffect {
    /// The name of the effect.
    pub name: Identifier,
    /// The fields of the effect.
    pub fields: Vec<KVPair>,
    /// The command ID that produced this effect
    pub command: CommandId,
    /// Was this produced from a recall block?
    pub recalled: bool,
}

#[derive(Copy, Clone, Debug, PartialEq)]
enum VmPriority {
    Basic(u32),
    Finalize,
}

impl Default for VmPriority {
    fn default() -> Self {
        Self::Basic(0)
    }
}

impl From<VmPriority> for Priority {
    fn from(value: VmPriority) -> Self {
        match value {
            VmPriority::Basic(p) => Self::Basic(p),
            VmPriority::Finalize => Self::Finalize,
        }
    }
}

impl<E> VmPolicy<E> {
    fn get_command_priority(&self, name: &Identifier) -> VmPriority {
        debug_assert!(self.machine.command_defs.contains_key(name));
        self.priority_map.get(name).copied().unwrap_or_default()
    }
}

impl<E: aranya_crypto::Engine> Policy for VmPolicy<E> {
    type Action<'a> = VmAction<'a>;
    type Effect = VmEffect;
    type Command<'a> = VmProtocol<'a>;

    fn serial(&self) -> u32 {
        // TODO(chip): Implement an actual serial number
        0u32
    }

    #[instrument(skip_all)]
    fn call_rule(
        &self,
        command: &impl Command,
        facts: &mut impl FactPerspective,
        sink: &mut impl Sink<Self::Effect>,
        recall: CommandRecall,
    ) -> Result<(), EngineError> {
        let unpacked: VmProtocolData<'_> = postcard::from_bytes(command.bytes()).map_err(|e| {
            error!("Could not deserialize: {e:?}");
            EngineError::Read
        })?;
        let (command_info, expected_priority) = {
            match unpacked {
                VmProtocolData::Init {
                    author_id,
                    kind,
                    serialized_fields,
                    signature,
                    ..
                } => (
                    Some((
                        Envelope {
                            parent_id: CommandId::default(),
                            author_id,
                            command_id: command.id(),
                            payload: Cow::Borrowed(serialized_fields),
                            signature: Cow::Borrowed(signature),
                        },
                        kind,
                        author_id,
                    )),
                    Priority::Init,
                ),
                VmProtocolData::Basic {
                    parent,
                    kind,
                    author_id,
                    serialized_fields,
                    signature,
                } => {
                    let priority = self.get_command_priority(&kind).into();
                    (
                        Some((
                            Envelope {
                                parent_id: parent.id,
                                author_id,
                                command_id: command.id(),
                                payload: Cow::Borrowed(serialized_fields),
                                signature: Cow::Borrowed(signature),
                            },
                            kind,
                            author_id,
                        )),
                        priority,
                    )
                }
                // Merges always pass because they're an artifact of the graph
                _ => (None, Priority::Merge),
            }
        };

        if command.priority() != expected_priority {
            error!(
                "Expected priority {:?}, got {:?}",
                expected_priority,
                command.priority()
            );
            bug!("Command has invalid priority");
        }

        if let Some((envelope, kind, author_id)) = command_info {
            let command_struct = self.open_command(kind.clone(), envelope.clone(), facts)?;
            let fields: Vec<KVPair> = command_struct
                .fields
                .into_iter()
                .map(|(k, v)| KVPair::new(k, v))
                .collect();
            let ctx = CommandContext::Policy(PolicyContext {
<<<<<<< HEAD
                name: kind,
                id: command.id().into_id(),
=======
                name: kind.clone(),
                id: command.id().into(),
>>>>>>> a6ab3057
                author: author_id,
                version: Id::default(),
            });
            self.evaluate_rule(kind, fields.as_slice(), envelope, facts, sink, ctx, recall)?
        }
        Ok(())
    }

    #[instrument(skip_all, fields(name = action.name.as_str()))]
    fn call_action(
        &self,
        action: Self::Action<'_>,
        facts: &mut impl Perspective,
        sink: &mut impl Sink<Self::Effect>,
    ) -> Result<(), EngineError> {
        let VmAction { name, args } = action;

        let parent = match facts.head_address()? {
            Prior::None => None,
            Prior::Single(id) => Some(id),
            Prior::Merge(_, _) => bug!("cannot have a merge parent in call_action"),
        };
        // FIXME(chip): This is kind of wrong, but it avoids having to
        // plumb Option<Id> into the VM and FFI
        let ctx_parent = parent.unwrap_or_default();
        let facts = Rc::new(RefCell::new(facts));
        let sink = Rc::new(RefCell::new(sink));
        let io = RefCell::new(VmPolicyIO::new(&facts, &sink, &self.engine, &self.ffis));
        let ctx = CommandContext::Action(ActionContext {
<<<<<<< HEAD
            name,
            head_id: ctx_parent.id.into_id(),
=======
            name: name.clone(),
            head_id: ctx_parent.id.into(),
>>>>>>> a6ab3057
        });
        {
            let mut rs = self.machine.create_run_state(&io, ctx);
            let mut exit_reason = match args {
                Cow::Borrowed(args) => rs.call_action(name, args.iter().cloned()),
                Cow::Owned(args) => rs.call_action(name, args),
            }
            .map_err(|e| {
                error!("\n{e}");
                EngineError::InternalError
            })?;
            loop {
                match exit_reason {
                    ExitReason::Normal => {
                        // Action completed
                        break;
                    }
                    ExitReason::Yield => {
                        // Command was published.
                        let command_struct: Struct = rs.stack.pop().map_err(|e| {
                            error!("should have command struct: {e}");
                            EngineError::InternalError
                        })?;

                        let fields = command_struct
                            .fields
                            .iter()
                            .map(|(k, v)| KVPair::new(k.clone(), v.clone()));
                        io.try_borrow_mut()
                            .assume("should be able to borrow io")?
                            .publish(command_struct.name.clone(), fields);

                        let seal_ctx = rs
                            .get_context()
                            .seal_from_action(command_struct.name.clone())?;
                        let mut rs_seal = self.machine.create_run_state(&io, seal_ctx);
                        match rs_seal
                            .call_seal(command_struct.name.clone(), &command_struct)
                            .map_err(|e| {
                                error!("Cannot seal command: {}", e);
                                EngineError::Panic
                            })? {
                            ExitReason::Normal => (),
                            r @ ExitReason::Yield
                            | r @ ExitReason::Check
                            | r @ ExitReason::Panic => {
                                error!("Could not seal command: {}", r);
                                return Err(EngineError::Panic);
                            }
                        }

                        // Grab sealed envelope from stack
                        let envelope_struct: Struct = rs_seal.stack.pop().map_err(|e| {
                            error!("Expected a sealed envelope {e}");
                            EngineError::InternalError
                        })?;
                        let envelope = Envelope::try_from(envelope_struct).map_err(|e| {
                            error!("Malformed envelope: {e}");
                            EngineError::InternalError
                        })?;

                        // The parent of a basic command should be the command that was added to the perspective on the previous
                        // iteration of the loop
                        let parent = match RefCell::borrow_mut(Rc::borrow(&facts)).head_address()? {
                            Prior::None => None,
                            Prior::Single(id) => Some(id),
                            Prior::Merge(_, _) => bug!("cannot have a merge parent in call_action"),
                        };

                        let priority = if parent.is_some() {
                            self.get_command_priority(&command_struct.name).into()
                        } else {
                            Priority::Init
                        };

                        let data = match parent {
                            None => VmProtocolData::Init {
                                // TODO(chip): where does the policy value come from?
                                policy: 0u64.to_le_bytes(),
                                author_id: envelope.author_id,
                                kind: command_struct.name.clone(),
                                serialized_fields: &envelope.payload,
                                signature: &envelope.signature,
                            },
                            Some(parent) => VmProtocolData::Basic {
                                author_id: envelope.author_id,
                                parent,
                                kind: command_struct.name.clone(),
                                serialized_fields: &envelope.payload,
                                signature: &envelope.signature,
                            },
                        };
                        let wrapped = postcard::to_allocvec(&data)?;
                        let new_command =
                            VmProtocol::new(&wrapped, envelope.command_id, data, priority);

                        self.call_rule(
                            &new_command,
                            *RefCell::borrow_mut(Rc::borrow(&facts)),
                            *RefCell::borrow_mut(Rc::borrow(&sink)),
                            CommandRecall::None,
                        )?;
                        RefCell::borrow_mut(Rc::borrow(&facts))
                            .add_command(&new_command)
                            .map_err(|e| {
                                error!("{e}");
                                EngineError::Write
                            })?;

                        // After publishing a new command, the RunState's context must be updated to reflect the new head
                        rs.update_context_with_new_head(new_command.id().into_id())?;

                        // Resume action after last Publish
                        exit_reason = rs.run().map_err(|e| {
                            error!("{e}");
                            EngineError::InternalError
                        })?;
                    }
                    ExitReason::Check => {
                        info!("Check {}", self.source_location(&rs));
                        return Err(EngineError::Check);
                    }
                    ExitReason::Panic => {
                        info!("Panicked {}", self.source_location(&rs));
                        return Err(EngineError::Panic);
                    }
                };
            }
        }

        Ok(())
    }

    fn merge<'a>(
        &self,
        target: &'a mut [u8],
        ids: MergeIds,
    ) -> Result<Self::Command<'a>, EngineError> {
        let (left, right) = ids.into();
        let c = VmProtocolData::Merge { left, right };
        let id = aranya_crypto::merge_cmd_id::<E::CS>(
            left.id.into_id().into(),
            right.id.into_id().into(),
        )
        .into_id()
        .into();
        let data = postcard::to_slice(&c, target).map_err(|e| {
            error!("{e}");
            EngineError::Write
        })?;
        Ok(VmProtocol::new(data, id, c, Priority::Merge))
    }
}

impl fmt::Display for VmAction<'_> {
    fn fmt(&self, f: &mut fmt::Formatter<'_>) -> fmt::Result {
        let mut d = f.debug_tuple(self.name.as_str());
        for arg in self.args.as_ref() {
            d.field(&DebugViaDisplay(arg));
        }
        d.finish()
    }
}

impl fmt::Display for VmEffect {
    fn fmt(&self, f: &mut fmt::Formatter<'_>) -> fmt::Result {
        let mut d = f.debug_struct(self.name.as_str());
        for field in &self.fields {
            d.field(field.key().as_str(), &DebugViaDisplay(field.value()));
        }
        d.finish()
    }
}

/// Implements `Debug` via `T`'s `Display` impl.
struct DebugViaDisplay<T>(T);

impl<T: fmt::Display> fmt::Debug for DebugViaDisplay<T> {
    fn fmt(&self, f: &mut fmt::Formatter<'_>) -> fmt::Result {
        write!(f, "{}", self.0)
    }
}

#[cfg(test)]
mod test {
    use alloc::format;

    use aranya_policy_compiler::Compiler;
    use aranya_policy_lang::lang::parse_policy_str;
    use aranya_policy_vm::ast::Version;

    use super::*;

    #[test]
    fn test_get_command_priorities() {
        fn process(attrs: &str) -> Result<Option<VmPriority>, AttributeError> {
            let policy = format!(
                r#"
                command Test {{
                    attributes {{
                        {attrs}
                    }}
                    fields {{ }}
                    seal {{ return None }}
                    open {{ return None }}
                    policy {{ }}
                }}
                "#
            );
            let ast = parse_policy_str(&policy, Version::V2).unwrap_or_else(|e| panic!("{e}"));
            let module = Compiler::new(&ast)
                .compile()
                .unwrap_or_else(|e| panic!("{e}"));
            let machine = Machine::from_module(module).expect("can create machine");
            let priorities = get_command_priorities(&machine)?;
            Ok(priorities.get("Test").copied())
        }

        assert_eq!(process(""), Ok(None));
        assert_eq!(process("finalize: false"), Ok(None));

        assert_eq!(process("priority: 42"), Ok(Some(VmPriority::Basic(42))));
        assert_eq!(
            process("finalize: false, priority: 42"),
            Ok(Some(VmPriority::Basic(42)))
        );
        assert_eq!(
            process("priority: 42, finalize: false"),
            Ok(Some(VmPriority::Basic(42)))
        );

        assert_eq!(process("finalize: true"), Ok(Some(VmPriority::Finalize)));

        assert_eq!(
            process("finalize: 42"),
            Err(AttributeError::type_mismatch(
                "Test", "finalize", "Bool", "Int"
            ))
        );
        assert_eq!(
            process("priority: false"),
            Err(AttributeError::type_mismatch(
                "Test", "priority", "Int", "Bool"
            ))
        );
        assert_eq!(
            process("priority: -1"),
            Err(AttributeError::int_range(
                "Test",
                "priority",
                u32::MIN.into(),
                u32::MAX.into(),
            ))
        );
        assert_eq!(
            process(&format!("priority: {}", i64::MAX)),
            Err(AttributeError::int_range(
                "Test",
                "priority",
                u32::MIN.into(),
                u32::MAX.into(),
            ))
        );
        assert_eq!(
            process("finalize: true, priority: 42"),
            Err(AttributeError::exclusive("Test", "finalize", "priority"))
        )
    }
}<|MERGE_RESOLUTION|>--- conflicted
+++ resolved
@@ -576,13 +576,8 @@
                 .map(|(k, v)| KVPair::new(k, v))
                 .collect();
             let ctx = CommandContext::Policy(PolicyContext {
-<<<<<<< HEAD
-                name: kind,
+                name: kind.clone(),
                 id: command.id().into_id(),
-=======
-                name: kind.clone(),
-                id: command.id().into(),
->>>>>>> a6ab3057
                 author: author_id,
                 version: Id::default(),
             });
@@ -612,13 +607,8 @@
         let sink = Rc::new(RefCell::new(sink));
         let io = RefCell::new(VmPolicyIO::new(&facts, &sink, &self.engine, &self.ffis));
         let ctx = CommandContext::Action(ActionContext {
-<<<<<<< HEAD
-            name,
+            name: name.clone(),
             head_id: ctx_parent.id.into_id(),
-=======
-            name: name.clone(),
-            head_id: ctx_parent.id.into(),
->>>>>>> a6ab3057
         });
         {
             let mut rs = self.machine.create_run_state(&io, ctx);
@@ -759,12 +749,8 @@
     ) -> Result<Self::Command<'a>, EngineError> {
         let (left, right) = ids.into();
         let c = VmProtocolData::Merge { left, right };
-        let id = aranya_crypto::merge_cmd_id::<E::CS>(
-            left.id.into_id().into(),
-            right.id.into_id().into(),
-        )
-        .into_id()
-        .into();
+        let id =
+            aranya_crypto::merge_cmd_id::<E::CS>(left.id.into_id(), right.id.into_id()).into_id();
         let data = postcard::to_slice(&c, target).map_err(|e| {
             error!("{e}");
             EngineError::Write
