//! VmPolicy implements a [Policy] that evaluates actions and commands via the [Policy
//! VM](../../policy_vm/index.html).
//!
//! ## Creating a `VmPolicy` instance
//!
//! To use `VmPolicy` in your [`Engine`](super::Engine), you need to provide a Policy VM
//! [`Machine`], a [`aranya_crypto::Engine`], and a Vec of Boxed FFI implementations. The Machine
//! will be created by either compiling a policy document (see
//! [`parse_policy_document()`](../../policy_lang/lang/fn.parse_policy_document.html) and
//! [`Compiler`](../../policy_compiler/struct.Compiler.html)), or loading a compiled policy
//! module (see [`Machine::from_module()`]). The crypto engine comes from your favorite
//! implementation
//! ([`DefaultEngine::from_entropy()`](aranya_crypto::default::DefaultEngine::from_entropy) is a
//! good choice for testing). The list of FFIs is a list of things that implement
//! [`FfiModule`](aranya_policy_vm::ffi::FfiModule), most likely via the [ffi attribute
//! macro](../../policy_vm/ffi/attr.ffi.html). The list of FFI modules _must_ be in the same
//! order as the FFI schemas given during VM construction.
//!
//! ```ignore
//! // Create a `Machine` by compiling policy from source.
//! let ast = parse_policy_document(policy_doc).unwrap();
//! let machine = Compiler::new(&ast)
//!     .ffi_modules(&[TestFfiEnvelope::SCHEMA])
//!     .compile()
//!     .unwrap();
//! // Create a `aranya_crypto::Engine` implementation
//! let (eng, _) = DefaultEngine::from_entropy(Rng);
//! // Create a list of FFI module implementations
//! let ffi_modules = vec![Box::from(TestFfiEnvelope {
//!     device: DeviceId::random(&mut Rng),
//! })];
//! // And finally, create the VmPolicy
//! let policy = VmPolicy::new(machine, eng, ffi_modules).unwrap();
//! ```
//!
//! ## Actions and Effects
//!
//! The VM represents actions as a kind of function, which has a name and a list of
//! parameters. [`VmPolicy`] represents those actions as [`VmAction`]. Calling an action
//! via [`call_action()`](VmPolicy::call_action) requires you to give it an action of
//! that type. You can use the [`vm_action!()`](crate::vm_action) macro to create this
//! more comfortably.
//!
//! The VM represents effects as a named struct containing a set of fields. `VmPolicy`
//! represents this as [`VmEffect`]. Effects captured via [`Sink`]s will have this type.
//! You can use the [`vm_effect!()`](crate::vm_effect) macro to create effects.
//!
//! ## The "init" command and action
//!
//! To create a graph, there must be a command that is the ancestor of all commands in that
//! graph - the "init" command. In `VmPolicy`, that command is created via a special action
//! given as the second argument to
//! [`ClientState::new_graph()`](crate::ClientState::new_graph). The first command produced
//! by that action becomes the "init" command. It has basically all the same properties as
//! any other command, except it has no parent.
//!
//! So for this example policy:
//!
//! ```policy
//! command Init {
//!     fields {
//!         nonce int,
//!     }
//!     seal { ... }
//!     open { ... }
//!     policy {
//!         finish {}
//!     }
//! }
//!
//! action init(nonce int) {
//!     publish Init {
//!         nonce: nonce,
//!     }
//! }
//! ```
//!
//! This is an example of initializing a graph with `new_graph()`:
//!
//! ```ignore
//! let engine = MyEngine::new();
//! let provider = MyStorageProvider::new();
//! let mut cs = ClientState::new(engine, provider);
//! let mut sink = MySink::new();
//!
//! let storage_id = cs
//!     .new_graph(&[0u8], vm_action!(init(0)), &mut sink)
//!     .expect("could not create graph");
//! ```
//!
//! Because the ID of this initial command is also the storage ID of the resulting graph,
//! some data within the command must be present to ensure that multiple initial commands
//! create distinct IDs for each graph. If no other suitable data exists, it is good
//! practice to add a nonce field that is distinct for each graph.
//!
//! ## Priorities
//!
//! `VmPolicy` uses the policy language's attributes system to report command priorities to
//! the runtime. You can specify the priority of a command by adding the `priority`
//! attribute. It should be an `int` literal.
//!
//! ```policy
//! command Foo {
//!     attributes {
//!         priority: 3
//!     }
//!     // ... fields, policy, etc.
//! }
//! ```
//!
//! ## Policy Interface Generator
//!
//! A more comfortable way to use `VmPolicy` is via the [Policy Interface
//! Generator](../../policy_ifgen/index.html). It creates a Rust interface for actions and
//! effects from a policy document.

extern crate alloc;

use alloc::{borrow::Cow, boxed::Box, collections::BTreeMap, rc::Rc, string::String, vec::Vec};
use core::{borrow::Borrow as _, cell::RefCell, fmt};

use aranya_policy_vm::{
<<<<<<< HEAD
    ActionContext, CommandContext, CommandDef, ExitReason, KVPair, Machine, MachineIO,
    MachineStack, OpenContext, PolicyContext, RunState, Stack, Struct, Value,
=======
    ActionContext, CommandContext, ExitReason, KVPair, Machine, MachineIO, MachineStack,
    OpenContext, PolicyContext, RunState, Stack as _, Struct, Value,
>>>>>>> 05efd35a
    ast::{Identifier, Persistence},
};
use buggy::{BugExt as _, bug};
use spin::Mutex;
use tracing::{error, info, instrument};

use crate::{
    ActionPlacement, CommandPlacement, FactPerspective, MergeIds, Perspective, Prior, Priority,
    command::{CmdId, Command},
    engine::{EngineError, NullSink, Policy, Sink},
};

mod error;
mod io;
mod protocol;
pub mod testing;

pub use error::*;
pub use io::*;
pub use protocol::*;

/// Creates a [`VmAction`].
///
/// This must be used directly to avoid lifetime issues, not assigned to a variable.
///
/// # Example
///
/// ```ignore
/// let x = 42;
/// let y = text!("asdf");
/// client.action(storage_id, sink, vm_action!(foobar(x, y)))
/// ```
#[macro_export]
macro_rules! vm_action {
    ($name:ident($($arg:expr),* $(,)?)) => {
        $crate::VmAction {
            name: ::aranya_policy_vm::ident!(stringify!($name)),
            args: [$(::aranya_policy_vm::Value::from($arg)),*].as_slice().into(),
        }
    };
}

/// Creates a [`VmEffectData`].
///
/// This is mostly useful for testing expected effects, and is expected to be compared
/// against a [`VmEffect`].
///
/// # Example
///
/// ```ignore
/// let val = 3;
/// sink.add_expectation(vm_effect!(StuffHappened { x: 1, y: val }));
///
/// client.action(storage_id, sink, vm_action!(create(val)))
/// ```
#[macro_export]
macro_rules! vm_effect {
    ($name:ident { $($field:ident : $val:expr),* $(,)? }) => {
        $crate::VmEffectData {
            name: ::aranya_policy_vm::ident!(stringify!($name)),
            fields: vec![$(
                ::aranya_policy_vm::KVPair::new(::aranya_policy_vm::ident!(stringify!($field)), $val.into())
            ),*],
        }
    };
}

/// A [Policy] implementation that uses the Policy VM.
pub struct VmPolicy<E> {
    machine: Machine,
    engine: Mutex<E>,
    ffis: Vec<Box<dyn FfiCallable<E> + Send + 'static>>,
    priority_map: BTreeMap<Identifier, VmPriority>,
}

impl<E> VmPolicy<E> {
    /// Create a new `VmPolicy` from a [Machine]
    pub fn new(
        machine: Machine,
        engine: E,
        ffis: Vec<Box<dyn FfiCallable<E> + Send + 'static>>,
    ) -> Result<Self, VmPolicyError> {
        let priority_map = get_command_priorities(&machine)?;
        Ok(Self {
            machine,
            engine: Mutex::new(engine),
            ffis,
            priority_map,
        })
    }

    fn source_location<M>(&self, rs: &RunState<'_, M>) -> String
    where
        M: MachineIO<MachineStack>,
    {
        rs.source_location()
            .unwrap_or_else(|| String::from("(unknown location)"))
    }
}

/// Scans command attributes for priorities and creates the priority map from them.
fn get_command_priorities(
    machine: &Machine,
) -> Result<BTreeMap<Identifier, VmPriority>, AttributeError> {
    let mut priority_map = BTreeMap::new();
    for def in machine.command_defs.iter() {
        let name = &def.name.name;
        let attrs = PriorityAttrs::load(name.as_str(), def)?;
        match def.persistence {
            Persistence::Persistent => {
                priority_map.insert(name.clone(), get_command_priority(name, &attrs)?);
            }
            Persistence::Ephemeral { .. } => {
                if attrs != PriorityAttrs::default() {
                    return Err(AttributeError(
                        "ephemeral command must not have priority".into(),
                    ));
                }
            }
        }
    }
    Ok(priority_map)
}

#[derive(Default, PartialEq)]
struct PriorityAttrs {
    init: bool,
    finalize: bool,
    priority: Option<u32>,
}

impl PriorityAttrs {
    fn load(name: &str, def: &CommandDef) -> Result<Self, AttributeError> {
        let attrs = &def.attributes;
        let init = attrs
            .get("init")
            .map(|attr| match attr.value {
                Value::Bool(b) => Ok(b),
                _ => Err(AttributeError::type_mismatch(
                    name,
                    "finalize",
                    "Bool",
                    &attr.value.type_name(),
                )),
            })
            .transpose()?
            == Some(true);
        let finalize = attrs
            .get("finalize")
            .map(|attr| match attr.value {
                Value::Bool(b) => Ok(b),
                _ => Err(AttributeError::type_mismatch(
                    name,
                    "finalize",
                    "Bool",
                    &attr.value.type_name(),
                )),
            })
            .transpose()?
            == Some(true);
        let priority: Option<u32> = attrs
            .get("priority")
            .map(|attr| match attr.value {
                Value::Int(b) => b.try_into().map_err(|_| {
                    AttributeError::int_range(name, "priority", u32::MIN.into(), u32::MAX.into())
                }),
                _ => Err(AttributeError::type_mismatch(
                    name,
                    "priority",
                    "Int",
                    &attr.value.type_name(),
                )),
            })
            .transpose()?;
        Ok(Self {
            init,
            finalize,
            priority,
        })
    }
}

fn get_command_priority(
    name: &Identifier,
    attrs: &PriorityAttrs,
) -> Result<VmPriority, AttributeError> {
    match (attrs.init, attrs.finalize, attrs.priority) {
        (true, true, _) => Err(AttributeError::exclusive(name.as_str(), "init", "finalize")),
        (true, false, Some(_)) => Err(AttributeError::exclusive(name.as_str(), "init", "priority")),
        (true, false, None) => Ok(VmPriority::Init),

        (false, true, Some(_)) => Err(AttributeError::exclusive(
            name.as_str(),
            "finalize",
            "priority",
        )),
        (false, true, None) => Ok(VmPriority::Finalize),

        (false, false, Some(n)) => Ok(VmPriority::Basic(n)),

        (false, false, None) => Err(AttributeError::missing(
            name.as_str(),
            "init | finalize | priority",
        )),
    }
}

impl<E: aranya_crypto::Engine> VmPolicy<E> {
    #[allow(clippy::too_many_arguments)]
    #[instrument(skip_all, fields(name = name.as_str()))]
    fn evaluate_rule<'a, P>(
        &self,
        name: Identifier,
        fields: &[KVPair],
        envelope: Envelope<'_>,
        facts: &'a mut P,
        sink: &'a mut impl Sink<VmEffect>,
        ctx: CommandContext,
        placement: CommandPlacement,
    ) -> Result<(), EngineError>
    where
        P: FactPerspective,
    {
        let facts = RefCell::new(facts);
        let sink = RefCell::new(sink);
        let io = RefCell::new(VmPolicyIO::new(&facts, &sink, &self.engine, &self.ffis));
        let mut rs = self.machine.create_run_state(&io, ctx);
        let this_data = Struct::new(name, fields);
        match rs.call_command_policy(this_data.clone(), envelope.clone().into()) {
            Ok(reason) => match reason {
                ExitReason::Normal => Ok(()),
                ExitReason::Yield => bug!("unexpected yield"),
                ExitReason::Check => {
                    info!("Check {}", self.source_location(&rs));

                    match placement {
                        CommandPlacement::OnGraphAtOrigin | CommandPlacement::OffGraph => {
                            // Immediate check failure.
                            return Err(EngineError::Check);
                        }
                        CommandPlacement::OnGraphInBraid => {
                            // Perform recall.
                        }
                    }

                    // Construct a new recall context from the policy context
                    let CommandContext::Policy(policy_ctx) = rs.get_context() else {
                        error!(
                            "Non-policy context while evaluating rule: {:?}",
                            rs.get_context()
                        );
                        return Err(EngineError::InternalError);
                    };
                    let recall_ctx = CommandContext::Recall(policy_ctx.clone());
                    rs.set_context(recall_ctx);
                    self.recall_internal(&mut rs, this_data, envelope)
                }
                ExitReason::Panic => {
                    info!("Panicked {}", self.source_location(&rs));
                    Err(EngineError::Panic)
                }
            },
            Err(e) => {
                error!("\n{e}");
                Err(EngineError::InternalError)
            }
        }
    }

    fn recall_internal<M>(
        &self,
        rs: &mut RunState<'_, M>,
        this_data: Struct,
        envelope: Envelope<'_>,
    ) -> Result<(), EngineError>
    where
        M: MachineIO<MachineStack>,
    {
        match rs.call_command_recall(this_data, envelope.into()) {
            Ok(ExitReason::Normal) => Err(EngineError::Check),
            Ok(ExitReason::Yield) => bug!("unexpected yield"),
            Ok(ExitReason::Check) => {
                info!("Recall failed: {}", self.source_location(rs));
                Err(EngineError::Check)
            }
            Ok(ExitReason::Panic) | Err(_) => {
                info!("Recall panicked: {}", self.source_location(rs));
                Err(EngineError::Panic)
            }
        }
    }

    #[instrument(skip_all, fields(name = name.as_str()))]
    fn open_command<P>(
        &self,
        name: Identifier,
        envelope: Envelope<'_>,
        facts: &mut P,
    ) -> Result<Struct, EngineError>
    where
        P: FactPerspective,
    {
        let facts = RefCell::new(facts);
        let mut sink = NullSink;
        let sink2 = RefCell::new(&mut sink);
        let io = RefCell::new(VmPolicyIO::new(&facts, &sink2, &self.engine, &self.ffis));
        let ctx = CommandContext::Open(OpenContext { name: name.clone() });
        let mut rs = self.machine.create_run_state(&io, ctx);
        let status = rs.call_open(name, envelope.into());
        match status {
            Ok(reason) => match reason {
                ExitReason::Normal => {
                    let v = rs.consume_return().map_err(|e| {
                        error!("Could not pull envelope from stack: {e}");
                        EngineError::InternalError
                    })?;
                    Ok(v.try_into().map_err(|e| {
                        error!("Envelope is not a struct: {e}");
                        EngineError::InternalError
                    })?)
                }
                ExitReason::Yield => bug!("unexpected yield"),
                ExitReason::Check => {
                    info!("Check {}", self.source_location(&rs));
                    Err(EngineError::Check)
                }
                ExitReason::Panic => {
                    info!("Panicked {}", self.source_location(&rs));
                    Err(EngineError::Check)
                }
            },
            Err(e) => {
                error!("\n{e}");
                Err(EngineError::InternalError)
            }
        }
    }
}

/// [`VmPolicy`]'s actions.
#[derive(Clone, Debug, PartialEq, Eq)]
pub struct VmAction<'a> {
    /// The name of the action.
    pub name: Identifier,
    /// The arguments of the action.
    pub args: Cow<'a, [Value]>,
}

/// A partial version of [`VmEffect`] containing only the data. Created by
/// [`vm_effect!`] and used to compare only the name and fields against the full
/// `VmEffect`.
#[derive(Debug)]
pub struct VmEffectData {
    /// The name of the effect.
    pub name: Identifier,
    /// The fields of the effect.
    pub fields: Vec<KVPair>,
}

impl PartialEq<VmEffect> for VmEffectData {
    fn eq(&self, other: &VmEffect) -> bool {
        self.name == other.name && self.fields == other.fields
    }
}

impl PartialEq<VmEffectData> for VmEffect {
    fn eq(&self, other: &VmEffectData) -> bool {
        self.name == other.name && self.fields == other.fields
    }
}

/// [`VmPolicy`]'s effects.
#[derive(Clone, Debug, PartialEq, Eq)]
pub struct VmEffect {
    /// The name of the effect.
    pub name: Identifier,
    /// The fields of the effect.
    pub fields: Vec<KVPair>,
    /// The command ID that produced this effect
    pub command: CmdId,
    /// Was this produced from a recall block?
    pub recalled: bool,
}

#[derive(Copy, Clone, Debug, PartialEq)]
enum VmPriority {
    Init,
    Basic(u32),
    Finalize,
}

impl Default for VmPriority {
    fn default() -> Self {
        Self::Basic(0)
    }
}

impl From<VmPriority> for Priority {
    fn from(value: VmPriority) -> Self {
        match value {
            VmPriority::Init => Self::Init,
            VmPriority::Basic(p) => Self::Basic(p),
            VmPriority::Finalize => Self::Finalize,
        }
    }
}

impl<E> VmPolicy<E> {
    fn get_command_priority(&self, name: &Identifier) -> VmPriority {
        debug_assert!(self.machine.command_defs.contains(name));
        self.priority_map.get(name).copied().unwrap_or_default()
    }
}

impl<E: aranya_crypto::Engine> Policy for VmPolicy<E> {
    type Action<'a> = VmAction<'a>;
    type Effect = VmEffect;
    type Command<'a> = VmProtocol<'a>;

    fn serial(&self) -> u32 {
        // TODO(chip): Implement an actual serial number
        0u32
    }

    #[instrument(skip_all)]
    fn call_rule(
        &self,
        command: &impl Command,
        facts: &mut impl FactPerspective,
        sink: &mut impl Sink<Self::Effect>,
        placement: CommandPlacement,
    ) -> Result<(), EngineError> {
        let unpacked: VmProtocolData<'_> = postcard::from_bytes(command.bytes()).map_err(|e| {
            error!("Could not deserialize: {e:?}");
            EngineError::Read
        })?;
        let (command_info, expected_priority) = {
            match unpacked {
                VmProtocolData::Init {
                    author_id,
                    kind,
                    serialized_fields,
                    signature,
                    ..
                } => {
                    let priority = self.get_command_priority(&kind).into();
                    if !matches!(priority, Priority::Init) {
                        // TODO: other error?
                        bug!("command should have init priority");
                    }
                    (
                        Some((
                            Envelope {
                                parent_id: CmdId::default(),
                                author_id,
                                command_id: command.id(),
                                payload: Cow::Borrowed(serialized_fields),
                                signature: Cow::Borrowed(signature),
                            },
                            kind,
                            author_id,
                        )),
                        priority,
                    )
                }
                VmProtocolData::Basic {
                    parent,
                    kind,
                    author_id,
                    serialized_fields,
                    signature,
                } => {
                    let priority = self.get_command_priority(&kind).into();
                    if !matches!(priority, Priority::Basic(_) | Priority::Finalize) {
                        // TODO: other error?
                        bug!("command should have basic or finalize priority");
                    }
                    (
                        Some((
                            Envelope {
                                parent_id: parent.id,
                                author_id,
                                command_id: command.id(),
                                payload: Cow::Borrowed(serialized_fields),
                                signature: Cow::Borrowed(signature),
                            },
                            kind,
                            author_id,
                        )),
                        priority,
                    )
                }
                // Merges always pass because they're an artifact of the graph
                VmProtocolData::Merge { .. } => (None, Priority::Merge),
            }
        };

        if command.priority() != expected_priority {
            error!(
                "Expected priority {:?}, got {:?}",
                expected_priority,
                command.priority()
            );
            bug!("Command has invalid priority");
        }

        if let Some((envelope, kind, author_id)) = command_info {
            let def = self.machine.command_defs.get(&kind).ok_or_else(|| {
                error!("unknown command {kind}");
                EngineError::InternalError
            })?;

            match (placement, &def.persistence) {
                (CommandPlacement::OnGraphAtOrigin, Persistence::Persistent) => {}
                (CommandPlacement::OnGraphInBraid, Persistence::Persistent) => {}
                (CommandPlacement::OffGraph, Persistence::Ephemeral(_)) => {}
                (CommandPlacement::OnGraphAtOrigin, Persistence::Ephemeral(_)) => {
                    error!("cannot evaluate ephemeral command on-graph");
                    return Err(EngineError::InternalError);
                }
                (CommandPlacement::OnGraphInBraid, Persistence::Ephemeral(_)) => {
                    error!("cannot evaluate ephemeral command in braid");
                    return Err(EngineError::InternalError);
                }
                (CommandPlacement::OffGraph, Persistence::Persistent) => {
                    error!("cannot evaluate persistent command off-graph");
                    return Err(EngineError::InternalError);
                }
            }

            let command_struct = self.open_command(kind.clone(), envelope.clone(), facts)?;
            let fields: Vec<KVPair> = command_struct
                .fields
                .into_iter()
                .map(|(k, v)| KVPair::new(k, v))
                .collect();
            let ctx = CommandContext::Policy(PolicyContext {
                name: kind.clone(),
                id: command.id(),
                author: author_id,
                version: CmdId::default().into(),
            });
            self.evaluate_rule(
                kind,
                fields.as_slice(),
                envelope,
                facts,
                sink,
                ctx,
                placement,
            )?;
        }
        Ok(())
    }

    #[instrument(skip_all, fields(name = action.name.as_str()))]
    fn call_action(
        &self,
        action: Self::Action<'_>,
        facts: &mut impl Perspective,
        sink: &mut impl Sink<Self::Effect>,
        action_placement: ActionPlacement,
    ) -> Result<(), EngineError> {
        let VmAction { name, args } = action;

        let def = self
            .machine
            .action_defs
            .get(&name)
            .ok_or(EngineError::InternalError)?;

        match (action_placement, &def.persistence) {
            (ActionPlacement::OnGraph, Persistence::Persistent) => {}
            (ActionPlacement::OffGraph, Persistence::Ephemeral(_)) => {}
            (ActionPlacement::OnGraph, Persistence::Ephemeral(_)) => {
                error!("cannot call ephemeral action on-graph");
                return Err(EngineError::InternalError);
            }
            (ActionPlacement::OffGraph, Persistence::Persistent) => {
                error!("cannot call persistent action off-graph");
                return Err(EngineError::InternalError);
            }
        }

        let parent = match facts.head_address()? {
            Prior::None => None,
            Prior::Single(id) => Some(id),
            Prior::Merge(_, _) => bug!("cannot have a merge parent in call_action"),
        };
        // FIXME(chip): This is kind of wrong, but it avoids having to
        // plumb Option<Id> into the VM and FFI
        let ctx_parent = parent.unwrap_or_default();
        let facts = Rc::new(RefCell::new(facts));
        let sink = Rc::new(RefCell::new(sink));
        let io = RefCell::new(VmPolicyIO::new(&facts, &sink, &self.engine, &self.ffis));
        let ctx = CommandContext::Action(ActionContext {
            name: name.clone(),
            head_id: ctx_parent.id,
        });
        let command_placement = match action_placement {
            ActionPlacement::OnGraph => CommandPlacement::OnGraphAtOrigin,
            ActionPlacement::OffGraph => CommandPlacement::OffGraph,
        };
        {
            let mut rs = self.machine.create_run_state(&io, ctx);
            let mut exit_reason = match args {
                Cow::Borrowed(args) => rs.call_action(name, args.iter().cloned()),
                Cow::Owned(args) => rs.call_action(name, args),
            }
            .map_err(|e| {
                error!("\n{e}");
                EngineError::InternalError
            })?;
            loop {
                match exit_reason {
                    ExitReason::Normal => {
                        // Action completed
                        break;
                    }
                    ExitReason::Yield => {
                        // Command was published.
                        let command_struct: Struct = rs.stack.pop().map_err(|e| {
                            error!("should have command struct: {e}");
                            EngineError::InternalError
                        })?;
                        let command_name = command_struct.name.clone();

                        let seal_ctx = rs.get_context().seal_from_action(command_name.clone())?;
                        let mut rs_seal = self.machine.create_run_state(&io, seal_ctx);
                        match rs_seal.call_seal(command_struct).map_err(|e| {
                            error!("Cannot seal command: {}", e);
                            EngineError::Panic
                        })? {
                            ExitReason::Normal => (),
                            r @ (ExitReason::Yield | ExitReason::Check | ExitReason::Panic) => {
                                error!("Could not seal command: {}", r);
                                return Err(EngineError::Panic);
                            }
                        }

                        // Grab sealed envelope from stack
                        let envelope_struct: Struct = rs_seal.stack.pop().map_err(|e| {
                            error!("Expected a sealed envelope {e}");
                            EngineError::InternalError
                        })?;
                        let envelope = Envelope::try_from(envelope_struct).map_err(|e| {
                            error!("Malformed envelope: {e}");
                            EngineError::InternalError
                        })?;

                        // The parent of a basic command should be the command that was added to the perspective on the previous
                        // iteration of the loop
                        let parent = match RefCell::borrow_mut(Rc::borrow(&facts)).head_address()? {
                            Prior::None => None,
                            Prior::Single(id) => Some(id),
                            Prior::Merge(_, _) => bug!("cannot have a merge parent in call_action"),
                        };

                        // TODO: check priority here
                        let priority = if parent.is_some() {
                            self.get_command_priority(&command_name).into()
                        } else {
                            Priority::Init
                        };

                        let data = match parent {
                            None => VmProtocolData::Init {
                                // TODO(chip): where does the policy value come from?
                                policy: 0u64.to_le_bytes(),
                                author_id: envelope.author_id,
                                kind: command_name.clone(),
                                serialized_fields: &envelope.payload,
                                signature: &envelope.signature,
                            },
                            Some(parent) => VmProtocolData::Basic {
                                author_id: envelope.author_id,
                                parent,
                                kind: command_name.clone(),
                                serialized_fields: &envelope.payload,
                                signature: &envelope.signature,
                            },
                        };
                        let wrapped = postcard::to_allocvec(&data)
                            .assume("can serialize vm protocol data")?;
                        let new_command =
                            VmProtocol::new(&wrapped, envelope.command_id, data, priority);

                        self.call_rule(
                            &new_command,
                            *RefCell::borrow_mut(Rc::borrow(&facts)),
                            *RefCell::borrow_mut(Rc::borrow(&sink)),
                            command_placement,
                        )?;
                        RefCell::borrow_mut(Rc::borrow(&facts))
                            .add_command(&new_command)
                            .map_err(|e| {
                                error!("{e}");
                                EngineError::Write
                            })?;

                        // After publishing a new command, the RunState's context must be updated to reflect the new head
                        rs.update_context_with_new_head(new_command.id())?;

                        // Resume action after last Publish
                        exit_reason = rs.run().map_err(|e| {
                            error!("{e}");
                            EngineError::InternalError
                        })?;
                    }
                    ExitReason::Check => {
                        info!("Check {}", self.source_location(&rs));
                        return Err(EngineError::Check);
                    }
                    ExitReason::Panic => {
                        info!("Panicked {}", self.source_location(&rs));
                        return Err(EngineError::Panic);
                    }
                }
            }
        }

        Ok(())
    }

    fn merge<'a>(
        &self,
        target: &'a mut [u8],
        ids: MergeIds,
    ) -> Result<Self::Command<'a>, EngineError> {
        let (left, right) = ids.into();
        let c = VmProtocolData::Merge { left, right };
        let id = aranya_crypto::merge_cmd_id::<E::CS>(left.id, right.id);
        let data = postcard::to_slice(&c, target).map_err(|e| {
            error!("{e}");
            EngineError::Write
        })?;
        Ok(VmProtocol::new(data, id, c, Priority::Merge))
    }
}

impl fmt::Display for VmAction<'_> {
    fn fmt(&self, f: &mut fmt::Formatter<'_>) -> fmt::Result {
        let mut d = f.debug_tuple(self.name.as_str());
        for arg in self.args.as_ref() {
            d.field(&DebugViaDisplay(arg));
        }
        d.finish()
    }
}

impl fmt::Display for VmEffect {
    fn fmt(&self, f: &mut fmt::Formatter<'_>) -> fmt::Result {
        let mut d = f.debug_struct(self.name.as_str());
        for field in &self.fields {
            d.field(field.key().as_str(), &DebugViaDisplay(field.value()));
        }
        d.finish()
    }
}

/// Implements `Debug` via `T`'s `Display` impl.
struct DebugViaDisplay<T>(T);

impl<T: fmt::Display> fmt::Debug for DebugViaDisplay<T> {
    fn fmt(&self, f: &mut fmt::Formatter<'_>) -> fmt::Result {
        write!(f, "{}", self.0)
    }
}

#[cfg(test)]
mod test {
    use alloc::format;

    use aranya_policy_compiler::Compiler;
    use aranya_policy_lang::lang::parse_policy_str;
    use aranya_policy_vm::ast::Version;

    use super::*;

    #[test]
    fn test_require_command_priority() {
        let cases = [
            r#"command Test {
                fields {}
                seal { return todo() }
                open { return todo() }
                policy {}
            }"#,
            r#"command Test {
                attributes {}
                fields {}
                seal { return todo() }
                open { return todo() }
                policy {}
            }"#,
            r#"command Test {
                attributes {
                    init: false,
                    finalize: false,
                }
                fields {}
                seal { return todo() }
                open { return todo() }
                policy {}
            }"#,
        ];

        for case in cases {
            let ast = parse_policy_str(case, Version::V2).unwrap_or_else(|e| panic!("{e}"));
            let module = Compiler::new(&ast)
                .compile()
                .unwrap_or_else(|e| panic!("{e}"));
            let machine = Machine::from_module(module).expect("can create machine");
            let err = get_command_priorities(&machine).expect_err("should fail");
            assert_eq!(
                err,
                AttributeError::missing("Test", "init | finalize | priority")
            );
        }
    }

    #[test]
    fn test_get_command_priorities() {
        fn process(attrs: &str) -> Result<VmPriority, AttributeError> {
            let policy = format!(
                r#"
                command Test {{
                    attributes {{
                        {attrs}
                    }}
                    fields {{ }}
                    seal {{ return todo() }}
                    open {{ return todo() }}
                    policy {{ }}
                }}
                "#
            );
            let ast = parse_policy_str(&policy, Version::V2).unwrap_or_else(|e| panic!("{e}"));
            let module = Compiler::new(&ast)
                .compile()
                .unwrap_or_else(|e| panic!("{e}"));
            let machine = Machine::from_module(module).expect("can create machine");
            let priorities = get_command_priorities(&machine)?;
            Ok(*priorities.get("Test").expect("priorities are mandatory"))
        }

        assert_eq!(process("priority: 42"), Ok(VmPriority::Basic(42)));
        assert_eq!(
            process("finalize: false, priority: 42"),
            Ok(VmPriority::Basic(42))
        );
        assert_eq!(
            process("init: false, priority: 42, finalize: false"),
            Ok(VmPriority::Basic(42))
        );

        assert_eq!(process("init: true"), Ok(VmPriority::Init));
        assert_eq!(process("finalize: true"), Ok(VmPriority::Finalize));

        assert_eq!(
            process("finalize: 42"),
            Err(AttributeError::type_mismatch(
                "Test", "finalize", "Bool", "Int"
            ))
        );
        assert_eq!(
            process("priority: false"),
            Err(AttributeError::type_mismatch(
                "Test", "priority", "Int", "Bool"
            ))
        );
        assert_eq!(
            process("priority: -1"),
            Err(AttributeError::int_range(
                "Test",
                "priority",
                u32::MIN.into(),
                u32::MAX.into(),
            ))
        );
        assert_eq!(
            process(&format!("priority: {}", i64::MAX)),
            Err(AttributeError::int_range(
                "Test",
                "priority",
                u32::MIN.into(),
                u32::MAX.into(),
            ))
        );

        assert_eq!(
            process("finalize: true, priority: 42"),
            Err(AttributeError::exclusive("Test", "finalize", "priority"))
        );
<<<<<<< HEAD
        assert_eq!(
            process("init: true, priority: 42"),
            Err(AttributeError::exclusive("Test", "init", "priority"))
        );
        assert_eq!(
            process("init: true, finalize: true"),
            Err(AttributeError::exclusive("Test", "init", "finalize"))
        );
=======
>>>>>>> 05efd35a
    }
}<|MERGE_RESOLUTION|>--- conflicted
+++ resolved
@@ -120,13 +120,8 @@
 use core::{borrow::Borrow as _, cell::RefCell, fmt};
 
 use aranya_policy_vm::{
-<<<<<<< HEAD
     ActionContext, CommandContext, CommandDef, ExitReason, KVPair, Machine, MachineIO,
-    MachineStack, OpenContext, PolicyContext, RunState, Stack, Struct, Value,
-=======
-    ActionContext, CommandContext, ExitReason, KVPair, Machine, MachineIO, MachineStack,
-    OpenContext, PolicyContext, RunState, Stack as _, Struct, Value,
->>>>>>> 05efd35a
+    MachineStack, OpenContext, PolicyContext, RunState, Stack as _, Struct, Value,
     ast::{Identifier, Persistence},
 };
 use buggy::{BugExt as _, bug};
@@ -1021,7 +1016,6 @@
             process("finalize: true, priority: 42"),
             Err(AttributeError::exclusive("Test", "finalize", "priority"))
         );
-<<<<<<< HEAD
         assert_eq!(
             process("init: true, priority: 42"),
             Err(AttributeError::exclusive("Test", "init", "priority"))
@@ -1030,7 +1024,5 @@
             process("init: true, finalize: true"),
             Err(AttributeError::exclusive("Test", "init", "finalize"))
         );
-=======
->>>>>>> 05efd35a
     }
 }