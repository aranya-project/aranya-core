--- conflicted
+++ resolved
@@ -3,13 +3,7 @@
 //! An [`Engine`] stores policies for an application. A [`Policy`] is required
 //! to process [`Command`]s and defines how the runtime's graph is constructed.
 
-<<<<<<< HEAD
-use aranya_buggy::Bug;
-=======
-use core::fmt;
-
 use buggy::Bug;
->>>>>>> 3831ef2a
 use serde::{Deserialize, Serialize};
 
 use crate::{
