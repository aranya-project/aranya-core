//! Null-terminated path handling.

use core::{fmt, ops::Deref};

<<<<<<< HEAD
=======
use aranya_crypto::id::{String32, ToBase58 as _};
>>>>>>> 05efd35a
use aranya_libc::Path;
use spideroak_base58::{String32, ToBase58};

use crate::GraphId;

/// A [`Path`] created from a [`GraphId`].
#[derive(Copy, Clone)]
pub struct IdPath(String32);

impl IdPath {
    fn as_path(&self) -> &Path {
        self.0.as_cstr().into()
    }
}

impl AsRef<Path> for IdPath {
    fn as_ref(&self) -> &Path {
        self.as_path()
    }
}

impl Deref for IdPath {
    type Target = Path;

    fn deref(&self) -> &Self::Target {
        self.as_path()
    }
}

impl fmt::Display for IdPath {
    fn fmt(&self, f: &mut fmt::Formatter<'_>) -> fmt::Result {
        self.0.fmt(f)
    }
}

impl fmt::Debug for IdPath {
    fn fmt(&self, f: &mut fmt::Formatter<'_>) -> fmt::Result {
        self.0.fmt(f)
    }
}

impl GraphId {
    pub(super) fn to_path(self) -> IdPath {
        IdPath(self.to_base58())
    }
}

#[cfg(test)]
mod tests {
    use super::*;

    #[test]
    fn test_idpath() {
        let root = Path::new("/foo/bar");
        let id = GraphId::default();

        let got = root.join(id.to_path());
        let want = format!("/foo/bar/{id}");

        assert_eq!(got, want.as_str());
    }
}<|MERGE_RESOLUTION|>--- conflicted
+++ resolved
@@ -2,12 +2,8 @@
 
 use core::{fmt, ops::Deref};
 
-<<<<<<< HEAD
-=======
-use aranya_crypto::id::{String32, ToBase58 as _};
->>>>>>> 05efd35a
 use aranya_libc::Path;
-use spideroak_base58::{String32, ToBase58};
+use spideroak_base58::{String32, ToBase58 as _};
 
 use crate::GraphId;
 
