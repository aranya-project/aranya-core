//! Interface for syncing state between clients.

use buggy::Bug;
use postcard::Error as PostcardError;
use serde::{Deserialize, Serialize};

use crate::{
    Address, Prior,
    command::{CmdId, Command, Priority},
    storage::{MAX_COMMAND_LENGTH, StorageError},
};

mod dispatcher;
mod requester;
mod responder;

pub use dispatcher::{SubscribeResult, SyncHelloType, SyncType};
pub use requester::{SyncRequestMessage, SyncRequester};
pub use responder::{PeerCache, SyncResponder, SyncResponseMessage};

// TODO: These should all be compile time parameters

/// The maximum number of heads that will be stored for a peer.
pub const PEER_HEAD_MAX: usize = 10;

/// The maximum number of samples in a request
#[cfg(feature = "low-mem-usage")]
const COMMAND_SAMPLE_MAX: usize = 20;
#[cfg(not(feature = "low-mem-usage"))]
const COMMAND_SAMPLE_MAX: usize = 100;

/// The maximum number of missing segments that can be requested
/// in a single message
#[cfg(feature = "low-mem-usage")]
const REQUEST_MISSING_MAX: usize = 1;
#[cfg(not(feature = "low-mem-usage"))]
const REQUEST_MISSING_MAX: usize = 100;

<<<<<<< HEAD
=======
/// The maximum number of commands in a response
#[cfg(feature = "low-mem-usage")]
pub const COMMAND_RESPONSE_MAX: usize = 5;
#[cfg(not(feature = "low-mem-usage"))]
pub const COMMAND_RESPONSE_MAX: usize = 100;

>>>>>>> 1c33fc74
/// The maximum number of segments which can be stored to send
#[cfg(feature = "low-mem-usage")]
const SEGMENT_BUFFER_MAX: usize = 10;
#[cfg(not(feature = "low-mem-usage"))]
const SEGMENT_BUFFER_MAX: usize = 100;

/// The maximum size of a sync message
// TODO(jdygert): Configurable and sent in request.
pub const MAX_SYNC_MESSAGE_SIZE: usize = 1024 + MAX_COMMAND_LENGTH * 100;

/// Represents high-level data of a command.
#[derive(Serialize, Deserialize, Debug)]
pub struct CommandMeta {
    id: CmdId,
    priority: Priority,
    parent: Prior<Address>,
    policy_length: u32,
    length: u32,
    max_cut: usize,
}

impl CommandMeta {
    pub fn address(&self) -> Address {
        Address {
            id: self.id,
            max_cut: self.max_cut,
        }
    }
}

/// An error returned by the syncer.
#[derive(Debug, thiserror::Error)]
pub enum SyncError {
    #[error("sync session ID does not match")]
    SessionMismatch,
    #[error("missing sync response")]
    MissingSyncResponse,
    #[error("syncer state not valid for this message")]
    SessionState,
    #[error("syncer not ready for operation")]
    NotReady,
    #[error("too many commands sent")]
    CommandOverflow,
    #[error("storage error: {0}")]
    Storage(#[from] StorageError),
    #[error("serialize error: {0}")]
    Serialize(#[from] PostcardError),
    #[error(transparent)]
    Bug(#[from] Bug),
}

/// Sync command to be committed to graph.
#[derive(Serialize, Deserialize, Debug)]
pub struct SyncCommand<'a> {
    priority: Priority,
    id: CmdId,
    parent: Prior<Address>,
    policy: Option<&'a [u8]>,
    data: &'a [u8],
    max_cut: usize,
}

impl<'a> Command for SyncCommand<'a> {
    fn priority(&self) -> Priority {
        self.priority.clone()
    }

    fn id(&self) -> CmdId {
        self.id
    }

    fn parent(&self) -> Prior<Address> {
        self.parent
    }

    fn policy(&self) -> Option<&'a [u8]> {
        self.policy
    }

    fn bytes(&self) -> &'a [u8] {
        self.data
    }

    fn max_cut(&self) -> Result<usize, Bug> {
        Ok(self.max_cut)
    }
}<|MERGE_RESOLUTION|>--- conflicted
+++ resolved
@@ -36,15 +36,6 @@
 #[cfg(not(feature = "low-mem-usage"))]
 const REQUEST_MISSING_MAX: usize = 100;
 
-<<<<<<< HEAD
-=======
-/// The maximum number of commands in a response
-#[cfg(feature = "low-mem-usage")]
-pub const COMMAND_RESPONSE_MAX: usize = 5;
-#[cfg(not(feature = "low-mem-usage"))]
-pub const COMMAND_RESPONSE_MAX: usize = 100;
-
->>>>>>> 1c33fc74
 /// The maximum number of segments which can be stored to send
 #[cfg(feature = "low-mem-usage")]
 const SEGMENT_BUFFER_MAX: usize = 10;
