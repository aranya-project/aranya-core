#![cfg(feature = "testing")]

use alloc::vec::Vec;
use core::convert::Infallible;

use aranya_crypto::{DeviceId, policy::CmdId};
use aranya_policy_vm::{CommandContext, MachineError, ffi::ffi};
use buggy::{BugExt as _, bug};

use crate::testing::hash_for_testing_only;

pub struct TestFfiEnvelope {
    pub device: DeviceId,
}

#[ffi(
    module = "envelope",
    def = r#"
struct Envelope {
    // The author's device ID.
    author_id id,
    // Uniquely identifies the command.
    command_id id,
    // The encoded command.
    payload bytes,
    // The signature over the command and its contextual
    // bindings.
    signature bytes,
}
"#
)]
impl TestFfiEnvelope {
    #[ffi_export(def = "function do_seal(payload bytes) struct Envelope")]
    fn seal<E>(
        &self,
        ctx: &CommandContext,
        _eng: &mut E,
        payload: Vec<u8>,
    ) -> Result<Envelope, MachineError> {
        #[derive(serde::Serialize)]
        struct HashedFields<'a> {
            parent_id: CmdId,
            author_id: DeviceId,
            payload: &'a [u8],
        }

        let CommandContext::Seal(ctx) = ctx else {
            bug!("envelope::do_seal called outside seal context");
        };

        let parent_id = ctx.head_id;
        let author_id = self.device;

        let data = postcard::to_allocvec(&HashedFields {
            parent_id,
            author_id,
            payload: &payload,
        })
        .assume("can serialize `HashedFields`")?;

        let command_id = hash_for_testing_only(&data);

        Ok(Envelope {
<<<<<<< HEAD
            author_id: author_id.into(),
            command_id: command_id.into(),
=======
            parent_id: parent_id.into_id(),
            author_id: author_id.into_id(),
            command_id: command_id.into_id(),
>>>>>>> 626f5751
            payload,
            // TODO(chip): use an actual signature
            signature: b"LOL".to_vec(),
        })
    }

    #[ffi_export(def = "function do_open(envelope_input struct Envelope) bytes")]
    fn open<E>(
        &self,
        _ctx: &CommandContext,
        _eng: &mut E,
        envelope_input: Envelope,
    ) -> Result<Vec<u8>, Infallible> {
        Ok(envelope_input.payload)
    }

    #[ffi_export(def = "function parent_id() id")]
    fn parent_id<E>(&self, ctx: &CommandContext, _eng: &mut E) -> Result<CmdId, MachineError> {
        match ctx {
            CommandContext::Open(ctx) => Ok(ctx.parent_id),
            CommandContext::Policy(ctx) => Ok(ctx.parent_id),
            _ => bug!("parent_id called in wrong context"),
        }
    }
}<|MERGE_RESOLUTION|>--- conflicted
+++ resolved
@@ -61,14 +61,8 @@
         let command_id = hash_for_testing_only(&data);
 
         Ok(Envelope {
-<<<<<<< HEAD
-            author_id: author_id.into(),
-            command_id: command_id.into(),
-=======
-            parent_id: parent_id.into_id(),
             author_id: author_id.into_id(),
             command_id: command_id.into_id(),
->>>>>>> 626f5751
             payload,
             // TODO(chip): use an actual signature
             signature: b"LOL".to_vec(),
