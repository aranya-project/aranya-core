--- conflicted
+++ resolved
@@ -96,14 +96,8 @@
         }
 
         Ok(Self {
-<<<<<<< HEAD
-            author_id: get::<aranya_crypto::Id>(fields, "author_id")?.into(),
-            command_id: get::<aranya_crypto::Id>(fields, "command_id")?.into(),
-=======
-            parent_id: get(fields, "parent_id")?,
             author_id: get(fields, "author_id")?,
             command_id: get(fields, "command_id")?,
->>>>>>> 3070ea59
             payload: Cow::Owned(get(fields, "payload")?),
             signature: Cow::Owned(get(fields, "signature")?),
         })
