--- conflicted
+++ resolved
@@ -947,10 +947,7 @@
     max_cut,
     missing_parent_after_sync,
     skip_list,
-<<<<<<< HEAD
-    many_branches,
     max_bytes,
-=======
     sync_graph_larger_than_command_max,
     three_client_branch,
     three_client_compare_graphs,
@@ -958,7 +955,6 @@
     two_client_branch,
     two_client_merge,
     two_client_sync,
->>>>>>> 0fb0c39b
 }
 
 /// Used by [`test_suite`].
@@ -992,10 +988,7 @@
             max_cut,
             missing_parent_after_sync,
             skip_list,
-<<<<<<< HEAD
-            many_branches,
             max_bytes,
-=======
             sync_graph_larger_than_command_max,
             three_client_branch,
             three_client_compare_graphs,
@@ -1003,7 +996,6 @@
             two_client_branch,
             two_client_merge,
             two_client_sync,
->>>>>>> 0fb0c39b
         }
     };
 }
