//! An effect handler for AFC.

use aranya_crypto::{
    BaseId, CipherSuite, DeviceId, EncryptionKeyId, Engine, KeyStore, KeyStoreExt as _,
<<<<<<< HEAD
    afc::{
        BidiAuthorSecret, BidiAuthorSecretId, BidiChannel, BidiPeerEncap, UniAuthorSecret,
        UniAuthorSecretId, UniChannel, UniPeerEncap,
    },
=======
    afc::{UniAuthorSecret, UniChannel, UniPeerEncap},
>>>>>>> 55e3ab6f
    policy::{CmdId, LabelId},
};
use aranya_fast_channels::Directed;
use serde::{Deserialize, Serialize};

use crate::{shared::decode_enc_pk, transform::Transform};

/// Wraps `tracing::error` to always use the `afc-handler`
/// target.
macro_rules! error {
    ($($arg:tt)+) => { ::tracing::error!(target: "afc-handler", $($arg)+) };
}

/// Handles AFC effects.
#[derive(Clone)]
pub struct Handler<S> {
    device_id: DeviceId,
    store: S,
}

impl<S> Handler<S> {
    /// Creates a new `Handler`.
    pub const fn new(device_id: DeviceId, store: S) -> Self {
        Self { device_id, store }
    }
}

<<<<<<< HEAD
// Bidi impl.
impl<S: KeyStore> Handler<S> {
    /// Retrieves the wrapped [`BidiAuthorSecret`] and converts
    /// it into a key suitable for
    /// [`AranyaState`][aranya_fast_channels::AranyaState].
    pub fn bidi_channel_created<E, SK, OK>(
        &mut self,
        eng: &mut E,
        effect: &BidiChannelCreated<'_>,
    ) -> Result<BidiKeys<SK, OK>, Error>
    where
        E: Engine,
        (SK, OK): for<'a> Transform<(&'a BidiChannel<'a, E::CS>, BidiAuthorSecret<E::CS>)>,
    {
        if self.device_id != effect.author_id {
            return Err(Error::NotAuthor);
        }

        let secret = self
            .store
            .remove_key(eng, effect.key_id.into())
            .map_err(|_| Error::KeyStore)?
            .ok_or(Error::KeyNotFound)?;

        let our_sk = &self
            .store
            .get_key(eng, effect.author_enc_key_id)
            .map_err(|_| Error::KeyStore)?
            .ok_or(Error::KeyNotFound)?;
        let their_pk = &decode_enc_pk(effect.peer_enc_pk).map_err(|err| {
            error!("unable to decode `EncryptionPublicKey`: {err}");
            Error::Encoding
        })?;
        let ch = BidiChannel {
            parent_cmd_id: effect.parent_cmd_id,
            our_sk,
            our_id: effect.author_id,
            their_pk,
            their_id: effect.peer_id,
            label_id: effect.label_id,
        };

        let (seal, open) = Transform::transform((&ch, secret)).map_err(|err| {
            error!("unable to transform author bidi keys: {err}");
            Error::Transform
        })?;
        Ok(BidiKeys { seal, open })
    }

    /// Converts a [`BidiPeerEncap`] into a key suitable for
    /// [`AranyaState`][aranya_fast_channels::AranyaState].
    pub fn bidi_channel_received<E, SK, OK>(
        &mut self,
        eng: &mut E,
        effect: &BidiChannelReceived<'_>,
    ) -> Result<BidiKeys<SK, OK>, Error>
    where
        E: Engine,
        (SK, OK): for<'a> Transform<(&'a BidiChannel<'a, E::CS>, BidiPeerEncap<E::CS>)>,
    {
        if self.device_id != effect.peer_id {
            return Err(Error::NotRecipient);
        }

        let encap =
            BidiPeerEncap::from_bytes(effect.encap).map_err(|err| Error::Crypto(err.into()))?;

        let our_sk = &self
            .store
            .get_key(eng, effect.peer_enc_key_id)
            .map_err(|_| Error::KeyStore)?
            .ok_or(Error::KeyNotFound)?;
        let their_pk = &decode_enc_pk(effect.author_enc_pk).map_err(|err| {
            error!("unable to decode `EncryptionPublicKey`: {err}");
            Error::Encoding
        })?;
        let ch = BidiChannel {
            parent_cmd_id: effect.parent_cmd_id,
            our_sk,
            our_id: effect.peer_id,
            their_pk,
            their_id: effect.author_id,
            label_id: effect.label_id,
        };

        let (seal, open) = Transform::transform((&ch, encap)).map_err(|err| {
            error!("unable to transform peer bidi keys: {err}");
            Error::Transform
        })?;
        Ok(BidiKeys { seal, open })
    }
}

/// Data from the `AfcBidiChannelCreated` effect.
#[derive(Clone, Serialize, Deserialize)]
pub struct BidiChannelCreated<'a> {
    /// The unique ID of the previous command.
    pub parent_cmd_id: CmdId,
    /// The channel author's device ID.
    pub author_id: DeviceId,
    /// The channel author's encryption key ID.
    pub author_enc_key_id: EncryptionKeyId,
    /// The channel peer's device ID.
    pub peer_id: DeviceId,
    /// The channel peer's encoded [`aranya_crypto::EncryptionPublicKey`].
    pub peer_enc_pk: &'a [u8],
    /// The AFC channel label.
    pub label_id: LabelId,
    /// The unique key identifier for the [`BidiAuthorSecret`].
    pub key_id: BidiKeyId,
}

/// Data from the `AfcBidiChannelReceived` effect.
#[derive(Clone, Serialize, Deserialize)]
pub struct BidiChannelReceived<'a> {
    /// The unique ID of the previous command.
    pub parent_cmd_id: CmdId,
    /// The channel author's device ID.
    pub author_id: DeviceId,
    /// The channel author's encoded [`aranya_crypto::EncryptionPublicKey`].
    pub author_enc_pk: &'a [u8],
    /// The channel peer's device ID.
    pub peer_id: DeviceId,
    /// The channel peer's encryption key ID.
    pub peer_enc_key_id: EncryptionKeyId,
    /// The AFC channel label.
    pub label_id: LabelId,
    /// The peer's encapsulation.
    pub encap: &'a [u8],
}

/// Uniquely identifies a bidirectional channel.
#[derive(Copy, Clone, Default, Hash, Eq, PartialEq, Ord, PartialOrd, Serialize, Deserialize)]
pub struct BidiKeyId(BaseId);

impl From<BaseId> for BidiKeyId {
    fn from(id: BaseId) -> Self {
        Self(id)
    }
}

impl From<BidiKeyId> for BidiAuthorSecretId {
    fn from(id: BidiKeyId) -> Self {
        Self::from_base(id.0)
    }
}

/// Bidirectional channel keys.
#[derive(Clone, Debug, Serialize, Deserialize)]
pub struct BidiKeys<S, O> {
    /// The encryption key.
    pub seal: S,
    /// The decryption key.
    pub open: O,
}

impl<S, O> From<BidiKeys<S, O>> for Directed<S, O> {
    fn from(key: BidiKeys<S, O>) -> Self {
        let BidiKeys { seal, open } = key;
        Self::Bidirectional { seal, open }
    }
}

=======
>>>>>>> 55e3ab6f
// Uni impl.
impl<S: KeyStore> Handler<S> {
    /// Retrieves the wrapped [`UniAuthorSecret`] and converts it
    /// into a key suitable for
    /// [`AranyaState`][aranya_fast_channels::AranyaState].
    pub fn uni_channel_created<E, SK, OK>(
        &mut self,
        eng: &mut E,
        effect: &UniChannelCreated<'_>,
    ) -> Result<UniKey<SK, OK>, Error>
    where
        E: Engine,
        SK: for<'a> Transform<(&'a UniChannel<'a, E::CS>, UniAuthorSecret<E::CS>)>,
        OK: for<'a> Transform<(&'a UniChannel<'a, E::CS>, UniAuthorSecret<E::CS>)>,
    {
        if self.device_id == effect.open_id {
            return Err(Error::AuthorMustBeSealer);
        }

        let secret = self
            .store
            .remove_key(eng, effect.key_id.into())
            .map_err(|_| Error::KeyStore)?
            .ok_or(Error::KeyNotFound)?;

        let our_sk = &self
            .store
            .get_key(eng, effect.author_enc_key_id)
            .map_err(|_| Error::KeyStore)?
            .ok_or(Error::KeyNotFound)?;
        let their_pk = &decode_enc_pk(effect.peer_enc_pk).map_err(|err| {
            error!("unable to decode `EncryptionPublicKey`: {err}");
            Error::Encoding
        })?;
        let ch = UniChannel {
            parent_cmd_id: effect.parent_cmd_id,
            seal_id: self.device_id,
            open_id: effect.open_id,
            our_sk,
            their_pk,
            label_id: effect.label_id,
        };

        UniKey::new(&ch, secret, UniKey::SealOnly)
    }

    /// Converts a [`UniPeerEncap`] into a key suitable for
    /// [`AranyaState`][aranya_fast_channels::AranyaState].
    pub fn uni_channel_received<E, SK, OK>(
        &mut self,
        eng: &mut E,
        effect: &UniChannelReceived<'_>,
    ) -> Result<UniKey<SK, OK>, Error>
    where
        E: Engine,
        SK: for<'a> Transform<(&'a UniChannel<'a, E::CS>, UniPeerEncap<E::CS>)>,
        OK: for<'a> Transform<(&'a UniChannel<'a, E::CS>, UniPeerEncap<E::CS>)>,
    {
        if effect.seal_id == self.device_id {
            return Err(Error::AuthorMustBeSealer);
        }

        let encap =
            UniPeerEncap::from_bytes(effect.encap).map_err(|err| Error::Crypto(err.into()))?;

        let our_sk = &self
            .store
            .get_key(eng, effect.peer_enc_key_id)
            .map_err(|_| Error::KeyStore)?
            .ok_or(Error::KeyNotFound)?;
        let their_pk = &decode_enc_pk(effect.author_enc_pk).map_err(|err| {
            error!("unable to decode `EncryptionPublicKey`: {err}");
            Error::Encoding
        })?;
        let ch = UniChannel {
            parent_cmd_id: effect.parent_cmd_id,
            seal_id: effect.seal_id,
            open_id: self.device_id,
            our_sk,
            their_pk,
            label_id: effect.label_id,
        };

        UniKey::new(&ch, encap, UniKey::OpenOnly)
    }
}

/// Data from the `AfcUniChannelCreated` effect.
#[derive(Clone, Serialize, Deserialize)]
pub struct UniChannelCreated<'a> {
    /// The unique ID of the previous command.
    pub parent_cmd_id: CmdId,
    /// The device ID of the Device that can decrypt messages.
    pub open_id: DeviceId,
    /// The channel author's encryption key ID.
    pub author_enc_key_id: EncryptionKeyId,
    /// The channel peer's encoded [`aranya_crypto::EncryptionPublicKey`].
    pub peer_enc_pk: &'a [u8],
    /// The AFC channel label.
    pub label_id: LabelId,
    /// The unique key identifier for the [`UniAuthorSecret`].
    pub key_id: UniKeyId,
}

/// Data from the `AfcUniChannelReceived` effect.
#[derive(Clone, Serialize, Deserialize)]
pub struct UniChannelReceived<'a> {
    /// The unique ID of the previous command.
    pub parent_cmd_id: CmdId,
    /// The device ID of the Device that can encrypt messages.
    pub seal_id: DeviceId,
    /// The channel author's encoded [`aranya_crypto::EncryptionPublicKey`].
    pub author_enc_pk: &'a [u8],
    /// The channel peer's encryption key ID.
    pub peer_enc_key_id: EncryptionKeyId,
    /// The AFC channel label.
    pub label_id: LabelId,
    /// The peer's encapsulation.
    pub encap: &'a [u8],
}

/// Uniquely identifies a unirectional channel.
#[derive(Copy, Clone, Default, Hash, Eq, PartialEq, Ord, PartialOrd, Serialize, Deserialize)]
pub struct UniKeyId(BaseId);

impl From<BaseId> for UniKeyId {
    fn from(id: BaseId) -> Self {
        Self(id)
    }
}

impl From<UniKeyId> for UniAuthorSecretId {
    fn from(id: UniKeyId) -> Self {
        Self::from_base(id.0)
    }
}

/// A unidirectional channel key.
#[derive(Clone, Debug, Serialize, Deserialize)]
pub enum UniKey<S, O> {
    /// May only be used for encryption.
    SealOnly(S),
    /// May only be used for decryption.
    OpenOnly(O),
}

impl<S, O> UniKey<S, O> {
    fn new<CS, F, K, V>(ch: &UniChannel<'_, CS>, value: V, f: F) -> Result<Self, Error>
    where
        CS: CipherSuite,
        F: FnOnce(K) -> Self,
        K: for<'a> Transform<(&'a UniChannel<'a, CS>, V)>,
    {
        let key = Transform::transform((ch, value)).map_err(|err| {
            error!("unable to transform key: {err}");
            Error::Transform
        })?;
        Ok(f(key))
    }
}

impl<S, O> From<UniKey<S, O>> for Directed<S, O> {
    fn from(key: UniKey<S, O>) -> Self {
        match key {
            UniKey::SealOnly(seal) => Self::SealOnly { seal },
            UniKey::OpenOnly(open) => Self::OpenOnly { open },
        }
    }
}

/// An error returned by [`Handler`].
#[derive(Debug, thiserror::Error)]
pub enum Error {
    /// The keystore failed.
    #[error("keystore failure")]
    KeyStore,
    /// Unable to find a particular key.
    #[error("unable to find key")]
    KeyNotFound,
    /// Unable to transform key.
    #[error("unable to transform key")]
    Transform,
    /// Unable to encode/decode a key.
    #[error("unable to encode/decode")]
    Encoding,
    /// Channels require that the author is the sealer.
    #[error("Channels require that the author is the sealer")]
    AuthorMustBeSealer,
    /// A `crypto` crate error.
    #[error(transparent)]
    Crypto(#[from] aranya_crypto::Error),
}<|MERGE_RESOLUTION|>--- conflicted
+++ resolved
@@ -2,14 +2,7 @@
 
 use aranya_crypto::{
     BaseId, CipherSuite, DeviceId, EncryptionKeyId, Engine, KeyStore, KeyStoreExt as _,
-<<<<<<< HEAD
-    afc::{
-        BidiAuthorSecret, BidiAuthorSecretId, BidiChannel, BidiPeerEncap, UniAuthorSecret,
-        UniAuthorSecretId, UniChannel, UniPeerEncap,
-    },
-=======
-    afc::{UniAuthorSecret, UniChannel, UniPeerEncap},
->>>>>>> 55e3ab6f
+    afc::{UniAuthorSecret, UniAuthorSecretId, UniChannel, UniPeerEncap},
     policy::{CmdId, LabelId},
 };
 use aranya_fast_channels::Directed;
@@ -37,172 +30,6 @@
     }
 }
 
-<<<<<<< HEAD
-// Bidi impl.
-impl<S: KeyStore> Handler<S> {
-    /// Retrieves the wrapped [`BidiAuthorSecret`] and converts
-    /// it into a key suitable for
-    /// [`AranyaState`][aranya_fast_channels::AranyaState].
-    pub fn bidi_channel_created<E, SK, OK>(
-        &mut self,
-        eng: &mut E,
-        effect: &BidiChannelCreated<'_>,
-    ) -> Result<BidiKeys<SK, OK>, Error>
-    where
-        E: Engine,
-        (SK, OK): for<'a> Transform<(&'a BidiChannel<'a, E::CS>, BidiAuthorSecret<E::CS>)>,
-    {
-        if self.device_id != effect.author_id {
-            return Err(Error::NotAuthor);
-        }
-
-        let secret = self
-            .store
-            .remove_key(eng, effect.key_id.into())
-            .map_err(|_| Error::KeyStore)?
-            .ok_or(Error::KeyNotFound)?;
-
-        let our_sk = &self
-            .store
-            .get_key(eng, effect.author_enc_key_id)
-            .map_err(|_| Error::KeyStore)?
-            .ok_or(Error::KeyNotFound)?;
-        let their_pk = &decode_enc_pk(effect.peer_enc_pk).map_err(|err| {
-            error!("unable to decode `EncryptionPublicKey`: {err}");
-            Error::Encoding
-        })?;
-        let ch = BidiChannel {
-            parent_cmd_id: effect.parent_cmd_id,
-            our_sk,
-            our_id: effect.author_id,
-            their_pk,
-            their_id: effect.peer_id,
-            label_id: effect.label_id,
-        };
-
-        let (seal, open) = Transform::transform((&ch, secret)).map_err(|err| {
-            error!("unable to transform author bidi keys: {err}");
-            Error::Transform
-        })?;
-        Ok(BidiKeys { seal, open })
-    }
-
-    /// Converts a [`BidiPeerEncap`] into a key suitable for
-    /// [`AranyaState`][aranya_fast_channels::AranyaState].
-    pub fn bidi_channel_received<E, SK, OK>(
-        &mut self,
-        eng: &mut E,
-        effect: &BidiChannelReceived<'_>,
-    ) -> Result<BidiKeys<SK, OK>, Error>
-    where
-        E: Engine,
-        (SK, OK): for<'a> Transform<(&'a BidiChannel<'a, E::CS>, BidiPeerEncap<E::CS>)>,
-    {
-        if self.device_id != effect.peer_id {
-            return Err(Error::NotRecipient);
-        }
-
-        let encap =
-            BidiPeerEncap::from_bytes(effect.encap).map_err(|err| Error::Crypto(err.into()))?;
-
-        let our_sk = &self
-            .store
-            .get_key(eng, effect.peer_enc_key_id)
-            .map_err(|_| Error::KeyStore)?
-            .ok_or(Error::KeyNotFound)?;
-        let their_pk = &decode_enc_pk(effect.author_enc_pk).map_err(|err| {
-            error!("unable to decode `EncryptionPublicKey`: {err}");
-            Error::Encoding
-        })?;
-        let ch = BidiChannel {
-            parent_cmd_id: effect.parent_cmd_id,
-            our_sk,
-            our_id: effect.peer_id,
-            their_pk,
-            their_id: effect.author_id,
-            label_id: effect.label_id,
-        };
-
-        let (seal, open) = Transform::transform((&ch, encap)).map_err(|err| {
-            error!("unable to transform peer bidi keys: {err}");
-            Error::Transform
-        })?;
-        Ok(BidiKeys { seal, open })
-    }
-}
-
-/// Data from the `AfcBidiChannelCreated` effect.
-#[derive(Clone, Serialize, Deserialize)]
-pub struct BidiChannelCreated<'a> {
-    /// The unique ID of the previous command.
-    pub parent_cmd_id: CmdId,
-    /// The channel author's device ID.
-    pub author_id: DeviceId,
-    /// The channel author's encryption key ID.
-    pub author_enc_key_id: EncryptionKeyId,
-    /// The channel peer's device ID.
-    pub peer_id: DeviceId,
-    /// The channel peer's encoded [`aranya_crypto::EncryptionPublicKey`].
-    pub peer_enc_pk: &'a [u8],
-    /// The AFC channel label.
-    pub label_id: LabelId,
-    /// The unique key identifier for the [`BidiAuthorSecret`].
-    pub key_id: BidiKeyId,
-}
-
-/// Data from the `AfcBidiChannelReceived` effect.
-#[derive(Clone, Serialize, Deserialize)]
-pub struct BidiChannelReceived<'a> {
-    /// The unique ID of the previous command.
-    pub parent_cmd_id: CmdId,
-    /// The channel author's device ID.
-    pub author_id: DeviceId,
-    /// The channel author's encoded [`aranya_crypto::EncryptionPublicKey`].
-    pub author_enc_pk: &'a [u8],
-    /// The channel peer's device ID.
-    pub peer_id: DeviceId,
-    /// The channel peer's encryption key ID.
-    pub peer_enc_key_id: EncryptionKeyId,
-    /// The AFC channel label.
-    pub label_id: LabelId,
-    /// The peer's encapsulation.
-    pub encap: &'a [u8],
-}
-
-/// Uniquely identifies a bidirectional channel.
-#[derive(Copy, Clone, Default, Hash, Eq, PartialEq, Ord, PartialOrd, Serialize, Deserialize)]
-pub struct BidiKeyId(BaseId);
-
-impl From<BaseId> for BidiKeyId {
-    fn from(id: BaseId) -> Self {
-        Self(id)
-    }
-}
-
-impl From<BidiKeyId> for BidiAuthorSecretId {
-    fn from(id: BidiKeyId) -> Self {
-        Self::from_base(id.0)
-    }
-}
-
-/// Bidirectional channel keys.
-#[derive(Clone, Debug, Serialize, Deserialize)]
-pub struct BidiKeys<S, O> {
-    /// The encryption key.
-    pub seal: S,
-    /// The decryption key.
-    pub open: O,
-}
-
-impl<S, O> From<BidiKeys<S, O>> for Directed<S, O> {
-    fn from(key: BidiKeys<S, O>) -> Self {
-        let BidiKeys { seal, open } = key;
-        Self::Bidirectional { seal, open }
-    }
-}
-
-=======
->>>>>>> 55e3ab6f
 // Uni impl.
 impl<S: KeyStore> Handler<S> {
     /// Retrieves the wrapped [`UniAuthorSecret`] and converts it
