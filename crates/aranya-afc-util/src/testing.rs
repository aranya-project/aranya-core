--- conflicted
+++ resolved
@@ -505,51 +505,10 @@
                     label_id,
                     key_id: key_id.into(),
                 },
-<<<<<<< HEAD
             ) {
                 Ok(_) => panic!("author should not be the opener"),
                 Err(err) => assert!(matches!(err, EffectHandlerError::AuthorMustBeSealer)),
             }
-=======
-            )
-            .expect("author should be able to load encryption key");
-        assert!(matches!(keys, UniKey::SealOnly(_)));
-
-        author
-            .afc_state
-            .add(keys.into(), label_id, peer.device_id)
-            .expect("author should be able to add channel")
-    };
-
-    // This is called by the channel peer after receiving the
-    // effect.
-    let peer_chan_id = {
-        let keys = peer
-            .handler
-            .uni_channel_received(
-                &mut peer.eng,
-                &UniChannelReceived {
-                    parent_cmd_id,
-                    author_id: author.device_id,
-                    seal_id: author.device_id,
-                    open_id: peer.device_id,
-                    author_enc_pk: &author.enc_pk,
-                    peer_enc_key_id: peer.enc_key_id,
-                    label_id,
-                    encap: &peer_encap,
-                },
-            )
-            .expect("peer should be able to load decryption key");
-        assert!(matches!(keys, UniKey::OpenOnly(_)));
-
-        peer.afc_state
-            .add(keys.into(), label_id, author.device_id)
-            .expect("peer should be able to add channel")
-    };
-
-    Device::test_roundtrip((&mut author, author_chan_id), (&mut peer, peer_chan_id));
-    Device::test_wrong_direction(&mut peer, peer_chan_id);
->>>>>>> add29571
 }
 
 /// A negative test for creating a unidirectional channel
@@ -607,36 +566,6 @@
             .handler
             .uni_channel_received::<_,  <T::Aranya as AranyaState>::SealKey, <T::Aranya as AranyaState>::OpenKey>(
                 &mut author.eng,
-<<<<<<< HEAD
-=======
-                &UniChannelCreated {
-                    parent_cmd_id,
-                    author_id: author.device_id,
-                    seal_id: peer.device_id,
-                    open_id: author.device_id,
-                    author_enc_key_id: author.enc_key_id,
-                    peer_enc_pk: &peer.enc_pk,
-                    label_id,
-                    key_id: key_id.into(),
-                },
-            )
-            .expect("author should be able to load decryption key");
-        assert!(matches!(keys, UniKey::OpenOnly(_)));
-
-        author
-            .afc_state
-            .add(keys.into(), label_id, peer.device_id)
-            .expect("author should be able to add channel")
-    };
-
-    // This is called by the channel peer after receiving the
-    // effect.
-    let peer_chan_id = {
-        let keys = peer
-            .handler
-            .uni_channel_received(
-                &mut peer.eng,
->>>>>>> add29571
                 &UniChannelReceived {
                     parent_cmd_id,
                     author_id: author.device_id,
@@ -647,22 +576,8 @@
                     encap: &encap,
                     peer_enc_key_id: peer.enc_key_id,
                 },
-<<<<<<< HEAD
             ) {
                 Ok(_) => panic!("author should not be the opener"),
                 Err(err) => assert!(matches!(err, EffectHandlerError::AuthorMustBeSealer)),
             }
-=======
-            )
-            .expect("peer should be able to load encryption key");
-        assert!(matches!(keys, UniKey::SealOnly(_)));
-
-        peer.afc_state
-            .add(keys.into(), label_id, author.device_id)
-            .expect("peer should be able to add channel")
-    };
-
-    Device::test_roundtrip((&mut peer, peer_chan_id), (&mut author, author_chan_id));
-    Device::test_wrong_direction(&mut author, author_chan_id);
->>>>>>> add29571
 }