#![allow(clippy::panic)]

use std::{fs::OpenOptions, io::Read};

use aranya_policy_ast::{ident, text};
use ast::{Expression, FactField, ForeignFunctionCall, MatchPattern};
use pest::{error::Error as PestError, iterators::Pair, Parser};

use super::{
    ast, ast::AstNode, get_pratt_parser, parse_policy_document, parse_policy_str, ParseError,
    PolicyParser, Rule, Version,
};
use crate::lang::{ChunkParser, FfiTypes, ParseErrorKind};

#[test]
#[allow(clippy::result_large_err)]
#[allow(deprecated)]
fn accept_only_latest_lang_version() -> Result<(), PestError<Rule>> {
    // parse string literal
    let src = "function f() int { return 0 }";
    assert_eq!(
        parse_policy_str(src, Version::V1)
            .expect_err("should not accept V1")
            .kind,
        ParseErrorKind::InvalidVersion {
            found: "1".to_string(),
            required: Version::V2
        }
    );
    parse_policy_str(src, Version::V2).expect("should accept V2");

    // parse markdown (v1)
    let policy_v1_md = r#"---
policy-version: 1
---

```policy
```
"#;
    assert!(parse_policy_document(policy_v1_md).is_err_and(|r| r.kind
        == ParseErrorKind::InvalidVersion {
            found: "1".to_string(),
            required: Version::V2
        }));

    // parse markdown (v2)
    let policy_v2_md = r#"---
policy-version: 2
---

```policy
```
"#;
    assert!(parse_policy_document(policy_v2_md).is_ok());

    Ok(())
}

#[test]
#[allow(clippy::result_large_err)]
fn parse_atom_number() -> Result<(), PestError<Rule>> {
    let mut pair = PolicyParser::parse(Rule::atom, "12345")?;
    let token: Pair<'_, Rule> = pair.next().unwrap();
    assert_eq!(token.as_rule(), Rule::int_literal);

    Ok(())
}

#[test]
#[allow(clippy::result_large_err)]
fn parse_atom_string() -> Result<(), PestError<Rule>> {
    // basic string
    let mut pair = PolicyParser::parse(Rule::atom, r#""foo bar""#)?;
    let token: Pair<'_, Rule> = pair.next().unwrap();
    assert_eq!(token.as_rule(), Rule::string_literal);

    // empty string
    let mut pair = PolicyParser::parse(Rule::atom, r#""""#)?;
    let token: Pair<'_, Rule> = pair.next().unwrap();
    assert_eq!(token.as_rule(), Rule::string_literal);

    // escapes
    let mut pair = PolicyParser::parse(Rule::atom, r#""\n\xf7\\""#)?;
    let token = pair.next().unwrap();
    assert_eq!(token.as_rule(), Rule::string_literal);

    // invalid escapes
    let cases = vec![r#""\b""#, r#""\xfg""#, r#""\x""#, r#""\""#];
    for c in cases {
        let result = PolicyParser::parse(Rule::atom, c);
        assert!(result.is_err());
    }
    Ok(())
}

#[test]
#[allow(clippy::result_large_err)]
fn parse_atom_fn() -> Result<(), PestError<Rule>> {
    // bare call
    let mut pair = PolicyParser::parse(Rule::atom, r#"call()"#)?;
    let token = pair.next().unwrap();
    assert_eq!(token.as_rule(), Rule::function_call);

    // arguments
    let mut pair = PolicyParser::parse(Rule::atom, r#"call(3, "foo")"#)?;
    let token = pair.next().unwrap();
    assert_eq!(token.as_rule(), Rule::function_call);

    // terminal comma
    let mut pair = PolicyParser::parse(
        Rule::atom,
        r#"call(
            3,
            4,
        )"#,
    )?;
    let token = pair.next().unwrap();
    assert_eq!(token.as_rule(), Rule::function_call);

    // calls within calls
    let mut pair = PolicyParser::parse(Rule::atom, r#"call(foo(), bar())"#)?;
    let token = pair.next().unwrap();
    assert_eq!(token.as_rule(), Rule::function_call);
    let mut pair = token.into_inner();
    let token = pair.next().unwrap();
    assert_eq!(token.as_rule(), Rule::identifier);
    assert_eq!(token.as_str(), "call");
    let token = pair.next().unwrap();
    assert_eq!(token.as_rule(), Rule::expression);
    let mut pair = token.into_inner();
    let token = pair.next().unwrap();
    assert_eq!(token.as_rule(), Rule::function_call);
    assert_eq!(token.as_str(), "foo()");

    // bad calls
    let cases = vec!["call(,)", "call(a a)", "call(-)"];
    for c in cases {
        // We use Rule::function_call here directly as otherwise
        // these bad calls fall back to parsing as identifiers.
        let result = PolicyParser::parse(Rule::function_call, c);
        assert!(result.is_err());
    }

    Ok(())
}

#[test]
#[allow(clippy::result_large_err)]
fn parse_expression() -> Result<(), PestError<Rule>> {
    let mut pairs = PolicyParser::parse(Rule::expression, r#"unwrap call(3 + 7, -b, "foo\x7b")"#)?;

    let token = pairs.next().unwrap();
    assert_eq!(token.as_rule(), Rule::expression);

    let mut pair = token.into_inner();
    let token = pair.next().unwrap();
    assert_eq!(token.as_rule(), Rule::unwrap);

    let token = pair.next().unwrap();
    assert_eq!(token.as_rule(), Rule::function_call);

    let mut pair = token.into_inner();
    let token = pair.next().unwrap();
    assert_eq!(token.as_rule(), Rule::identifier);
    assert_eq!(token.as_str(), "call");

    let token = pair.next().unwrap();
    assert_eq!(token.as_rule(), Rule::expression);
    assert_eq!(token.as_str(), "3 + 7");

    let token = pair.next().unwrap();
    assert_eq!(token.as_rule(), Rule::expression);
    assert_eq!(token.as_str(), "-b");

    let token = pair.next().unwrap();
    assert_eq!(token.as_rule(), Rule::expression);
    assert_eq!(token.as_str(), "\"foo\\x7b\"");

    Ok(())
}

#[test]
fn parse_expression_pratt() -> Result<(), ParseError> {
    let mut pairs = PolicyParser::parse(
        Rule::expression,
        r#"
        unwrap call(3 + 7, -b, "foo\x7b")
    "#
        .trim(),
    )?;
    let pratt = get_pratt_parser();
    let mut p = ChunkParser::new(0, &pratt);
    let expr = pairs.next().unwrap();
    let expr_parsed = p.parse_expression(expr)?;
    assert_eq!(
        expr_parsed,
        Expression::Unwrap(Box::new(Expression::FunctionCall(ast::FunctionCall {
            identifier: ident!("call"),
            arguments: vec![
                Expression::Add(Box::new(Expression::Int(3)), Box::new(Expression::Int(7))),
                Expression::Negative(Box::new(Expression::Identifier(ident!("b")))),
                Expression::String(text!("foo\x7b")),
            ]
        })))
    );
    Ok(())
}

struct ErrorInput {
    description: String,
    input: String,
    error_message: String,
    rule: Rule,
}

#[test]
fn parse_errors() -> Result<(), ParseError> {
    let cases = vec![ErrorInput {
        description: String::from("Invalid function body"),
        input: r#"function foo(x int) bool { invalid }"#.to_string(),
        error_message: String::from(
            " --> 1:28\n  |\n1 | function foo(x int) bool { invalid }\n  \
                |                            ^---\n  |\n  = expected function_call, \
                action_call, publish_statement, let_statement, check_statement, match_statement, \
                if_statement, finish_statement, map_statement, create_statement, update_statement, \
                delete_statement, emit_statement, return_statement, or debug_assert",
        ),
        rule: Rule::top_level_statement,
    }];
    for case in cases {
        match PolicyParser::parse(case.rule, &case.input) {
            Ok(_) => panic!("{}", case.description),
            Err(e) => assert_eq!(case.error_message, e.to_string(), "{}", case.description,),
        }
    }
    Ok(())
}

#[test]
fn parse_expression_errors() -> Result<(), ParseError> {
    let cases = vec![
        ErrorInput {
            description: String::from("Integer overflow"),
            input: r#"18446744073709551617"#.to_string(),
            error_message: String::from(
                "Invalid number: line 1 column 1: 18446744073709551617: \
                number too large to fit in target type",
            ),
            rule: Rule::expression,
        },
        ErrorInput {
            description: String::from("Integer overflow line 2"),
            input: r#"call(
                18446744073709551617
            )"#
            .to_string(),
            error_message: String::from(
                "Invalid number: line 2 column 17: 18446744073709551617: \
                number too large to fit in target type",
            ),
            rule: Rule::expression,
        },
        ErrorInput {
            description: String::from("Invalid string escape"),
            input: r#""\\""#.to_string(),
            error_message: String::from(
                "Invalid string: line 1 column 1: \"\\\\\": invalid escape: \\",
            ),
            rule: Rule::expression,
        },
        ErrorInput {
            description: String::from("Expect Invalid substruct operation"),
            input: r#"x substruct 4"#.to_string(),
            error_message: String::from(
                "Invalid substruct operation: line 1 column 3: substruct: Expression `Int(4)` to the right of the substruct operator must be an identifier",
            ),
            rule: Rule::expression,
        },
    ];
    let pratt = get_pratt_parser();
    let mut p = ChunkParser::new(0, &pratt);
    for case in cases {
        let mut pairs = PolicyParser::parse(case.rule, &case.input)?;
        let expr = pairs.next().unwrap();
        match p.parse_expression(expr.clone()) {
            Ok(parsed) => panic!("{}: {:?} - {expr:?}", case.description, parsed),
            Err(e) => assert_eq!(case.error_message, e.to_string(), "{}", case.description,),
        }
    }
    Ok(())
}

#[test]
fn parse_optional() {
    let optional_types = &[
        // (case, is valid)
        ("optional string", true),
        ("optional bytes", true),
        ("optional int", true),
        ("optional bool", true),
        ("optional struct Foo", true),
        ("optional optional bytes", false),
        ("optional blargh", false),
    ];
    for (case, is_valid) in optional_types {
        let r = PolicyParser::parse(Rule::optional_t, case);
        assert!(*is_valid == r.is_ok(), "{}: {:?}", case, r)
    }
}

#[test]
#[allow(clippy::result_large_err)]
fn parse_field() -> Result<(), PestError<Rule>> {
    let mut pairs = PolicyParser::parse(Rule::field_definition, "bar int")?;

    let tokens: Vec<Pair<'_, Rule>> = pairs.next().unwrap().into_inner().collect();
    assert_eq!(tokens[0].as_rule(), Rule::identifier);
    assert_eq!(tokens[0].as_str(), "bar");
    assert_eq!(tokens[1].as_rule(), Rule::int_t);
    assert_eq!(tokens[1].as_str(), "int");
    Ok(())
}

#[test]
#[allow(clippy::result_large_err)]
fn parse_fact() -> Result<(), PestError<Rule>> {
    let src = r#"
        fact Foo[a int] => {b id, c string}
    "#
    .trim();

    let mut pairs = PolicyParser::parse(Rule::top_level_statement, src)?;
    let token = pairs.next().unwrap();
    assert_eq!(token.as_rule(), Rule::fact_definition);

    Ok(())
}

#[test]
#[allow(clippy::result_large_err)]
fn parse_action() -> Result<(), PestError<Rule>> {
    let src = r#"
        action init(owner id) {
            publish Init{
                Owner: owner
            }
        }
    "#
    .trim();
    let mut pairs = PolicyParser::parse(Rule::top_level_statement, src)?;
    let token = pairs.next().unwrap();
    assert_eq!(token.as_rule(), Rule::action_definition);

    Ok(())
}

#[test]
#[allow(clippy::result_large_err)]
fn parse_effect() -> Result<(), PestError<Rule>> {
    let src = r#"
        effect Foo {
            owner id dynamic,
        }
    "#
    .trim();
    let mut pairs = PolicyParser::parse(Rule::top_level_statement, src)?;
    let token = pairs.next().unwrap();
    assert_eq!(token.as_rule(), Rule::effect_definition);

    Ok(())
}

#[test]
fn test_parse_effect_with_field_insertion() {
    let cases = [(
        r#"struct Foo { x int }
        effect Bar {
            +Foo,
            y int
        }
        "#,
        vec![
            ast::StructItem::StructRef(ident!("Foo")),
            ast::StructItem::Field(ast::EffectFieldDefinition {
                identifier: ident!("y"),
                field_type: ast::VType::Int,
                dynamic: false,
            }),
        ],
    )];
    for (case, expected) in cases {
        let policy = parse_policy_str(case, Version::V2).expect("should parse");
        assert_eq!(
            policy.effects[0].inner.items, expected,
            "case: {case:?} => {expected:?}"
        );
    }
}

#[test]
#[allow(clippy::result_large_err)]
fn parse_command() -> Result<(), PestError<Rule>> {
    let src = r#"
        command Foo {
            fields {
                owner id,
            }

            policy {
                finish {
                    create Foo[]=>{}
                }
            }
        }
    "#
    .trim();
    let mut pairs = PolicyParser::parse(Rule::top_level_statement, src)?;
    let token = pairs.next().unwrap();
    assert_eq!(token.as_rule(), Rule::command_definition);

    Ok(())
}

#[test]
fn parse_command_attributes() {
    let src = r#"
        command Foo {
            attributes {
                priority: "high",
            }
        }
    "#;
    let policy = parse_policy_str(src, Version::V2).expect("should parse");
    let command_def = &policy.commands[0];

    let (id, value) = &command_def.attributes[0];
    assert_eq!(id, "priority");
    assert_eq!(value, &Expression::String(text!("high")));
}

#[test]
#[allow(clippy::result_large_err)]
fn parse_function() -> Result<(), PestError<Rule>> {
    let src = r#"
    function foo(x int) bool {
        return true
    }
    "#
    .trim();
    let mut pairs = PolicyParser::parse(Rule::top_level_statement, src)?;
    let token = pairs.next().unwrap();
    assert_eq!(token.as_rule(), Rule::function_definition);

    Ok(())
}

#[test]
#[allow(clippy::result_large_err)]
fn parse_foreign_function_call() -> Result<(), PestError<Rule>> {
    let src = r#"
        let x = foo::bar(5, "baz")
    "#
    .trim();

    let mut pairs = PolicyParser::parse(Rule::let_statement, src)?;
    let let_expr = pairs.next().unwrap();

    let mut let_parts = let_expr.into_inner();
    let_parts.next().unwrap(); // skip 'x' identifier
    let ffi_expr = let_parts.next().unwrap().into_inner().next().unwrap();
    println!("> {}", ffi_expr);
    assert_eq!(ffi_expr.as_rule(), Rule::foreign_function_call);

    let mut f = ffi_expr.into_inner();
    f.next().unwrap(); // skip function_call identifier

    // list of argument expressions
    let mut args = f.next().unwrap().into_inner();
    args.next().unwrap(); // skip identifier
    println!("arg_expr {}", args);

    // verify number and type of args
    assert_eq!(args.len(), 2);
    let arg1 = args.next().unwrap().into_inner().next().unwrap();
    assert_eq!(arg1.as_rule(), Rule::int_literal);
    let arg2 = args.next().unwrap().into_inner().next().unwrap();
    assert_eq!(arg2.as_rule(), Rule::string_literal);

    Ok(())
}

#[test]
fn parse_policy_test() -> Result<(), ParseError> {
    let policy_str = r#"
        // This is not a valid policy. It is just meant to exercise
        // every feature of the parser.
        /* block comment */
        fact F[v string]=>{x int, y bool}

        action add(x int, y int) {
            let obj = Add {
                count: x,
            }
            publish obj
        }

        effect Added {
            x int dynamic,
            y int,
        }

        command Add {
            fields {
                count int
            }

            policy {
                let envelope_id = envelope::command_id(envelope)
                let author = envelope::author_id(envelope)
                let new_x = x + count
                check exists TestFact[v: "test"]=>{}
                match x {
                    0 => {
                        check positive(Some(new_x))
                    }
                    1 => {
                        check positive(None)
                    }
                    _ => {

                    }
                }

                if x == 3 {
                    check new_x < 10
                }

                let a = foo::ext_func(x)

                finish {
                    create F[v: "hello"]=>{x: x, y: -x}
                    update F[]=>{x: x} to {x: new_x}
                    delete F[v: "hello"]
                    emit Added {
                        x: new_x,
                        y: count,
                    }
                }
            }
            recall {
                let envelope_id = envelope::command_id(envelope)
                let author = envelope::author_id(envelope)
                let new_x = x + count
                finish {
                    create F[v: "hello"]=>{x: x, y: -x}
                    update F[]=>{x: x} to {x: new_x}
                    delete F[v: "hello"]
                    emit Added {
                        x: new_x,
                        y: count,
                    }
                }
            }
        }

        function positive(v optional int) bool {
            let x = unwrap v
            return x > 0
        }

        finish function next(x int) {
            create Next[]=>{}
        }

    "#;

    let policy = parse_policy_str(policy_str, Version::V2)?;

    assert_eq!(
        policy.facts,
        vec![AstNode::new(
            ast::FactDefinition {
                immutable: false,
                identifier: ident!("F"),
                key: vec![ast::FieldDefinition {
                    identifier: ident!("v"),
                    field_type: ast::VType::String,
                }],
                value: vec![
                    ast::FieldDefinition {
                        identifier: ident!("x"),
                        field_type: ast::VType::Int,
                    },
                    ast::FieldDefinition {
                        identifier: ident!("y"),
                        field_type: ast::VType::Bool,
                    },
                ],
            },
            145,
        )]
    );
    assert_eq!(
        policy.actions,
        vec![AstNode::new(
            ast::ActionDefinition {
                identifier: ident!("add"),
                arguments: vec![
                    ast::FieldDefinition {
                        identifier: ident!("x"),
                        field_type: ast::VType::Int,
                    },
                    ast::FieldDefinition {
                        identifier: ident!("y"),
                        field_type: ast::VType::Int,
                    },
                ],
                statements: vec![
                    AstNode::new(
                        ast::Statement::Let(ast::LetStatement {
                            identifier: ident!("obj"),
                            expression: Expression::NamedStruct(ast::NamedStruct {
                                identifier: ident!("Add"),
                                fields: vec![(
                                    ident!("count"),
                                    Expression::Identifier(ident!("x")),
                                )],
                                sources: vec![],
                            }),
                        }),
                        227,
                    ),
                    AstNode::new(
                        ast::Statement::Publish(Expression::Identifier(ident!("obj"))),
                        295,
                    ),
                ],
            },
            188,
        )]
    );
    assert_eq!(
        policy.effects,
        vec![AstNode::new(
            ast::EffectDefinition {
                identifier: ident!("Added"),
                items: vec![
                    ast::StructItem::Field(ast::EffectFieldDefinition {
                        identifier: ident!("x"),
                        field_type: ast::VType::Int,
                        dynamic: true,
                    }),
                    ast::StructItem::Field(ast::EffectFieldDefinition {
                        identifier: ident!("y"),
                        field_type: ast::VType::Int,
                        dynamic: false,
                    }),
                ],
            },
            326,
        )]
    );
    assert_eq!(
        policy.commands,
        vec![AstNode::new(
            ast::CommandDefinition {
                attributes: vec![],
                identifier: ident!("Add"),
                fields: vec![ast::StructItem::Field(ast::FieldDefinition {
                    identifier: ident!("count"),
                    field_type: ast::VType::Int,
                })],
                seal: vec![],
                open: vec![],
                policy: vec![
                    AstNode::new(
                        ast::Statement::Let(ast::LetStatement {
                            identifier: ident!("envelope_id"),
                            expression: Expression::ForeignFunctionCall(ForeignFunctionCall {
                                module: ident!("envelope"),
                                identifier: ident!("command_id"),
                                arguments: vec![Expression::Identifier(ident!("envelope"))]
                            },),
                        }),
                        519,
                    ),
                    AstNode::new(
                        ast::Statement::Let(ast::LetStatement {
                            identifier: ident!("author"),
                            expression: Expression::ForeignFunctionCall(ForeignFunctionCall {
                                module: ident!("envelope"),
                                identifier: ident!("author_id"),
                                arguments: vec![Expression::Identifier(ident!("envelope"))]
                            },),
                        }),
                        584,
                    ),
                    AstNode::new(
                        ast::Statement::Let(ast::LetStatement {
                            identifier: ident!("new_x"),
                            expression: Expression::Add(
                                Box::new(Expression::Identifier(ident!("x"))),
                                Box::new(Expression::Identifier(ident!("count"))),
                            ),
                        }),
                        643,
                    ),
                    AstNode::new(
                        ast::Statement::Check(ast::CheckStatement {
                            expression: Expression::InternalFunction(
                                ast::InternalFunction::Exists(ast::FactLiteral {
                                    identifier: ident!("TestFact"),
                                    key_fields: vec![(
                                        ident!("v"),
                                        FactField::Expression(Expression::String(text!("test"))),
                                    )],
                                    value_fields: Some(vec![]),
                                }),
                            ),
                        }),
                        681,
                    ),
                    AstNode::new(
                        ast::Statement::Match(ast::MatchStatement {
                            expression: Expression::Identifier(ident!("x")),
                            arms: vec![
                                ast::MatchArm {
                                    pattern: MatchPattern::Values(vec![Expression::Int(0)]),
                                    statements: vec![AstNode::new(
                                        ast::Statement::Check(ast::CheckStatement {
                                            expression: Expression::FunctionCall(
                                                ast::FunctionCall {
                                                    identifier: ident!("positive"),
                                                    arguments: vec![Expression::Optional(Some(
                                                        Box::new(Expression::Identifier(ident!(
                                                            "new_x"
                                                        ),),)
                                                    ),)],
                                                },
                                            ),
                                        }),
                                        795,
                                    )],
                                },
                                ast::MatchArm {
                                    pattern: MatchPattern::Values(vec!(Expression::Int(1))),
                                    statements: vec![AstNode::new(
                                        ast::Statement::Check(ast::CheckStatement {
                                            expression: Expression::FunctionCall(
                                                ast::FunctionCall {
                                                    identifier: ident!("positive"),
                                                    arguments: vec![Expression::Optional(None,)],
                                                },
                                            ),
                                        }),
                                        896,
                                    )],
                                },
                                ast::MatchArm {
                                    pattern: MatchPattern::Default,
                                    statements: vec![],
                                },
                            ],
                        }),
                        734,
                    ),
                    AstNode::new(
                        ast::Statement::If(ast::IfStatement {
                            branches: vec![(
                                Expression::Equal(
                                    Box::new(Expression::Identifier(ident!("x"))),
                                    Box::new(Expression::Int(3)),
                                ),
                                vec![AstNode::new(
                                    ast::Statement::Check(ast::CheckStatement {
                                        expression: Expression::LessThan(
                                            Box::new(Expression::Identifier(ident!("new_x"))),
                                            Box::new(Expression::Int(10)),
                                        ),
                                    }),
                                    1056,
                                )],
                            )],
                            fallback: None
                        }),
                        1024
                    ),
                    AstNode::new(
                        ast::Statement::Let(ast::LetStatement {
                            identifier: ident!("a"),
                            expression: Expression::ForeignFunctionCall(ForeignFunctionCall {
                                module: ident!("foo"),
                                identifier: ident!("ext_func"),
                                arguments: vec![Expression::Identifier(ident!("x"))],
                            }),
                        }),
                        1108
                    ),
                    AstNode::new(
                        ast::Statement::Finish(vec![
                            AstNode::new(
                                ast::Statement::Create(ast::CreateStatement {
                                    fact: ast::FactLiteral {
                                        identifier: ident!("F"),
                                        key_fields: vec![(
                                            ident!("v"),
                                            FactField::Expression(Expression::String(text!(
                                                "hello"
                                            )),)
                                        )],
                                        value_fields: Some(vec![
                                            (
                                                ident!("x"),
                                                FactField::Expression(Expression::Identifier(
                                                    ident!("x")
                                                ),)
                                            ),
                                            (
                                                ident!("y"),
                                                FactField::Expression(Expression::Negative(
                                                    Box::new(Expression::Identifier(ident!("x")),)
                                                )),
                                            ),
                                        ]),
                                    },
                                }),
                                1179
                            ),
                            AstNode::new(
                                ast::Statement::Update(ast::UpdateStatement {
                                    fact: ast::FactLiteral {
                                        identifier: ident!("F"),
                                        key_fields: vec![],
                                        value_fields: Some(vec![(
                                            ident!("x"),
                                            FactField::Expression(Expression::Identifier(ident!(
                                                "x"
                                            )),)
                                        )]),
                                    },
                                    to: vec![(
                                        ident!("x"),
                                        FactField::Expression(Expression::Identifier(ident!(
                                            "new_x"
                                        )),)
                                    )],
                                }),
                                1235
                            ),
                            AstNode::new(
                                ast::Statement::Delete(ast::DeleteStatement {
                                    fact: ast::FactLiteral {
                                        identifier: ident!("F"),
                                        key_fields: vec![(
                                            ident!("v"),
                                            FactField::Expression(Expression::String(text!(
                                                "hello"
                                            )),)
                                        )],
                                        value_fields: None,
                                    },
                                }),
                                1288
                            ),
                            AstNode::new(
                                ast::Statement::Emit(Expression::NamedStruct(ast::NamedStruct {
                                    identifier: ident!("Added"),
                                    fields: vec![
                                        (ident!("x"), Expression::Identifier(ident!("new_x")),),
                                        (ident!("y"), Expression::Identifier(ident!("count")),),
                                    ],
                                    sources: vec![],
                                },)),
                                1329
                            ),
                        ]),
                        1150,
                    ),
                ],
                recall: vec![
                    AstNode::new(
                        ast::Statement::Let(ast::LetStatement {
                            identifier: ident!("envelope_id"),
                            expression: Expression::ForeignFunctionCall(ForeignFunctionCall {
                                module: ident!("envelope"),
                                identifier: ident!("command_id"),
                                arguments: vec![Expression::Identifier(ident!("envelope"))]
                            },),
                        }),
                        1501,
                    ),
                    AstNode::new(
                        ast::Statement::Let(ast::LetStatement {
                            identifier: ident!("author"),
                            expression: Expression::ForeignFunctionCall(ForeignFunctionCall {
                                module: ident!("envelope"),
                                identifier: ident!("author_id"),
                                arguments: vec![Expression::Identifier(ident!("envelope"))]
                            },),
                        }),
                        1566,
                    ),
                    AstNode::new(
                        ast::Statement::Let(ast::LetStatement {
                            identifier: ident!("new_x"),
                            expression: Expression::Add(
                                Box::new(Expression::Identifier(ident!("x"))),
                                Box::new(Expression::Identifier(ident!("count"))),
                            ),
                        }),
                        1625,
                    ),
                    AstNode::new(
                        ast::Statement::Finish(vec![
                            AstNode::new(
                                ast::Statement::Create(ast::CreateStatement {
                                    fact: ast::FactLiteral {
                                        identifier: ident!("F"),
                                        key_fields: vec![(
                                            ident!("v"),
                                            FactField::Expression(Expression::String(text!(
                                                "hello"
                                            ))),
                                        )],
                                        value_fields: Some(vec![
                                            (
                                                ident!("x"),
                                                FactField::Expression(Expression::Identifier(
                                                    ident!("x")
                                                )),
                                            ),
                                            (
                                                ident!("y"),
                                                FactField::Expression(Expression::Negative(
                                                    Box::new(Expression::Identifier(ident!("x")),)
                                                )),
                                            ),
                                        ]),
                                    },
                                }),
                                1692
                            ),
                            AstNode::new(
                                ast::Statement::Update(ast::UpdateStatement {
                                    fact: ast::FactLiteral {
                                        identifier: ident!("F"),
                                        key_fields: vec![],
                                        value_fields: Some(vec![(
                                            ident!("x"),
                                            FactField::Expression(Expression::Identifier(ident!(
                                                "x"
                                            )),)
                                        )]),
                                    },
                                    to: vec![(
                                        ident!("x"),
                                        FactField::Expression(Expression::Identifier(ident!(
                                            "new_x"
                                        )),)
                                    )],
                                }),
                                1748
                            ),
                            AstNode::new(
                                ast::Statement::Delete(ast::DeleteStatement {
                                    fact: ast::FactLiteral {
                                        identifier: ident!("F"),
                                        key_fields: vec![(
                                            ident!("v"),
                                            FactField::Expression(Expression::String(text!(
                                                "hello"
                                            )),)
                                        )],
                                        value_fields: None,
                                    },
                                }),
                                1801
                            ),
                            AstNode::new(
                                ast::Statement::Emit(Expression::NamedStruct(ast::NamedStruct {
                                    identifier: ident!("Added"),
                                    fields: vec![
                                        (ident!("x"), Expression::Identifier(ident!("new_x")),),
                                        (ident!("y"), Expression::Identifier(ident!("count")),),
                                    ],
                                    sources: vec![],
                                },)),
                                1842
                            ),
                        ]),
                        1663,
                    ),
                ],
            },
            406,
        )]
    );
    assert_eq!(
        policy.functions,
        vec![AstNode::new(
            ast::FunctionDefinition {
                identifier: ident!("positive"),
                arguments: vec![ast::FieldDefinition {
                    identifier: ident!("v"),
                    field_type: ast::VType::Optional(Box::new(ast::VType::Int)),
                }],
                return_type: ast::VType::Bool,
                statements: vec![
                    AstNode::new(
                        ast::Statement::Let(ast::LetStatement {
                            identifier: ident!("x"),
                            expression: Expression::Unwrap(Box::new(Expression::Identifier(
                                ident!("v")
                            ),)),
                        }),
                        2049,
                    ),
                    AstNode::new(
                        ast::Statement::Return(ast::ReturnStatement {
                            expression: Expression::GreaterThan(
                                Box::new(Expression::Identifier(ident!("x"))),
                                Box::new(Expression::Int(0)),
                            ),
                        }),
                        2078,
                    ),
                ],
            },
            1996,
        )]
    );
    assert_eq!(
        policy.finish_functions,
        vec![AstNode::new(
            ast::FinishFunctionDefinition {
                identifier: ident!("next"),
                arguments: vec![ast::FieldDefinition {
                    identifier: ident!("x"),
                    field_type: ast::VType::Int,
                }],
                statements: vec![AstNode::new(
                    ast::Statement::Create(ast::CreateStatement {
                        fact: ast::FactLiteral {
                            identifier: ident!("Next"),
                            key_fields: vec![],
                            value_fields: Some(vec![]),
                        },
                    }),
                    2152
                )],
            },
            2110,
        )]
    );

    let (start, end) = *policy
        .ranges
        .iter()
        .find(|(start, _)| *start == 643)
        .expect("range not found");
    let text = &policy.text[start..end];
    assert_eq!(text.trim_end(), "let new_x = x + count");

    Ok(())
}

// NB: this test depends on the external file tictactoe.policy,
// which must be kept up-to-date with this test.
#[test]
fn parse_tictactoe() {
    let text = {
        let mut buf = vec![];
        let mut f = OpenOptions::new()
            .read(true)
            .open("src/lang/tictactoe-policy.md")
            .expect("could not open policy");
        f.read_to_end(&mut buf).expect("could not read policy file");
        String::from_utf8(buf).expect("File is not valid UTF-8")
    };

    let policy = parse_policy_document(&text).unwrap_or_else(|e| panic!("{e}"));
    assert_eq!(policy.facts.len(), 4);
    assert_eq!(policy.actions.len(), 2);
    assert_eq!(policy.actions.len(), 2);
    assert_eq!(policy.commands.len(), 3);
    assert_eq!(policy.functions.len(), 2);
    assert_eq!(policy.finish_functions.len(), 1);
}

#[test]
fn parse_policy_immutable_facts() -> Result<(), ParseError> {
    let policy_str = r#"
        fact A[]=>{}
        immutable fact B[]=>{}
    "#;

    let policy = parse_policy_str(policy_str, Version::V2)?;
    assert_eq!(
        policy.facts,
        vec![
            AstNode::new(
                ast::FactDefinition {
                    immutable: false,
                    identifier: ident!("A"),
                    key: vec![],
                    value: vec![],
                },
                9,
            ),
            AstNode::new(
                ast::FactDefinition {
                    immutable: true,
                    identifier: ident!("B"),
                    key: vec![],
                    value: vec![],
                },
                30,
            )
        ]
    );

    Ok(())
}

#[test]
fn empty_policy() -> Result<(), ParseError> {
    let policy = parse_policy_str("", Version::V2)?;
    assert!(policy.facts.is_empty());
    assert!(policy.actions.is_empty());
    assert!(policy.effects.is_empty());
    assert!(policy.commands.is_empty());
    assert!(policy.functions.is_empty());
    assert!(policy.finish_functions.is_empty());
    Ok(())
}

#[test]
fn parse_markdown() {
    let md = r#"---
policy-version: 2
---

# A fact

```policy
fact Markdown[]=>{}
```

```
fact NotAPolicyBlock[]=>{}
```

```policy
action foo() {
    publish SomeCommand{}
}
```
"#;

    let policy = parse_policy_document(md).unwrap_or_else(|e| panic!("{e}"));

    assert!(policy.version == Version::V2);
    assert!(policy.facts.len() == 1);
    assert!(policy.actions.len() == 1);
}

#[test]
fn parse_bytes() {
    let text = r#"
        function foo(x bytes) bytes {
            return x
        }
    "#
    .trim();

    parse_policy_str(text, Version::V2).unwrap_or_else(|e| panic!("{e}"));
}

#[test]
fn parse_struct() {
    let text = r#"
        struct Foo {
            x int
        }

        function convert(foo struct Foo) struct Bar {
            return Bar { y: foo.x, ...baz, ...thud }
        }
    "#
    .trim();

    let policy = parse_policy_str(text, Version::V2).unwrap_or_else(|e| panic!("{e}"));
    assert_eq!(
        policy.structs,
        vec![AstNode::new(
            ast::StructDefinition {
                identifier: ident!("Foo"),
                items: vec![ast::StructItem::Field(ast::FieldDefinition {
                    identifier: ident!("x"),
                    field_type: ast::VType::Int,
                })]
            },
            0
        )]
    );
    assert_eq!(
        policy.functions,
        vec![AstNode::new(
            ast::FunctionDefinition {
                identifier: ident!("convert"),
                arguments: vec![ast::FieldDefinition {
                    identifier: ident!("foo"),
                    field_type: ast::VType::Struct(ident!("Foo")),
                }],
                return_type: ast::VType::Struct(ident!("Bar")),
                statements: vec![AstNode::new(
                    ast::Statement::Return(ast::ReturnStatement {
                        expression: Expression::NamedStruct(ast::NamedStruct {
                            identifier: ident!("Bar"),
                            fields: vec![(
                                ident!("y"),
                                Expression::Dot(
                                    Box::new(Expression::Identifier(ident!("foo"))),
                                    ident!("x")
                                )
                            )],
                            sources: vec![ident!("baz"), ident!("thud")],
                        })
                    }),
                    108
                )]
            },
            50
        )]
    );
}

#[test]
<<<<<<< HEAD
#[allow(clippy::result_large_err)]
fn parse_struct_composition() -> Result<(), PestError<Rule>> {
    let input = "{ c: false, ...x }";

    let struct_literal = PolicyParser::parse(Rule::struct_literal, input)?;

    for field in struct_literal {
        match field.as_rule() {
            Rule::struct_literal_field => {
                let mut parts = field.into_inner();
                let field_name = parts.next().unwrap().as_str();
                assert_eq!(field_name, "c");
                let field_value = parts.next().unwrap().as_str();
                assert_eq!(field_value, "false");
            }
            Rule::struct_composition => {
                let identifer = field.into_inner().next().unwrap().as_str();
                assert_eq!(identifer, "x");
            }
            _ => unreachable!(),
        }
    }

    Ok(())
=======
fn parse_struct_with_field_insertion() {
    let cases = [(
        r#"struct Foo { x int }
        struct Bar {
            +Foo,
            y int
        }
        "#,
        vec![
            ast::StructItem::StructRef(ident!("Foo")),
            ast::StructItem::Field(ast::FieldDefinition {
                identifier: ident!("y"),
                field_type: ast::VType::Int,
            }),
        ],
    )];
    for (case, expected) in cases {
        let policy = parse_policy_str(case, Version::V2).expect("should parse");
        assert_eq!(
            policy.structs[1].inner.items, expected,
            "case: {case:?} => {expected:?}"
        );
    }
>>>>>>> a16c5a29
}

#[test]
fn parse_enum_definition() {
    let text = r#"
        enum Color {
            Red,
            Green,
            Blue,
        }
    "#
    .trim();

    let policy = parse_policy_str(text, Version::V2).unwrap_or_else(|e| panic!("{e}"));
    assert_eq!(
        policy.enums,
        vec![AstNode::new(
            ast::EnumDefinition {
                identifier: ident!("Color"),
                variants: vec![ident!("Red"), ident!("Green"), ident!("Blue")]
            },
            0
        )]
    );
}

#[test]
#[allow(clippy::result_large_err)]
fn parse_enum_reference() -> Result<(), PestError<Rule>> {
    let mut pair = PolicyParser::parse(Rule::enum_reference, "Color::Red")?;
    let token: Pair<'_, Rule> = pair.next().unwrap();
    assert_eq!(token.as_rule(), Rule::enum_reference);

    let mut parts = token.into_inner();
    let enum_name = parts.next().unwrap().as_str();
    assert_eq!(enum_name, "Color");
    let enum_value = parts.next().unwrap().as_str();
    assert_eq!(enum_value, "Red");

    Ok(())
}

#[test]
fn parse_ffi_decl() {
    let text = "function foo(x int, y struct bar) bool";
    let decl = super::parse_ffi_decl(text).expect("parse");
    assert_eq!(
        decl,
        ast::FunctionDecl {
            identifier: ident!("foo"),
            arguments: vec![
                ast::FieldDefinition {
                    identifier: ident!("x"),
                    field_type: ast::VType::Int,
                },
                ast::FieldDefinition {
                    identifier: ident!("y"),
                    field_type: ast::VType::Struct(ident!("bar")),
                }
            ],
            return_type: Some(ast::VType::Bool)
        }
    )
}

#[test]
fn parse_ffi_structs_enums() {
    let text = r#"
        struct A {
            x int,
            y bool
        }

        struct B {}

        enum Color { Red, White, Blue }
    "#
    .trim();
    let FfiTypes { structs, enums } = super::parse_ffi_structs_enums(text).expect("parse");
    assert_eq!(
        structs,
        vec![
            AstNode {
                inner: ast::StructDefinition {
                    identifier: ident!("A"),
                    items: vec![
                        ast::StructItem::Field(ast::FieldDefinition {
                            identifier: ident!("x"),
                            field_type: ast::VType::Int
                        }),
                        ast::StructItem::Field(ast::FieldDefinition {
                            identifier: ident!("y"),
                            field_type: ast::VType::Bool
                        })
                    ]
                },
                locator: 0,
            },
            AstNode {
                inner: ast::StructDefinition {
                    identifier: ident!("B"),
                    items: vec![],
                },
                locator: 68,
            }
        ],
    );

    assert_eq!(
        enums,
        vec![AstNode {
            inner: ast::EnumDefinition {
                identifier: ident!("Color"),
                variants: vec![ident!("Red"), ident!("White"), ident!("Blue")]
            },
            locator: 89
        }]
    );
}

#[test]
fn parse_seal_open() {
    let text = r#"
        command Foo {
            seal {
                return bar(this)
            }

            open {
                return baz(envelope)
            }
        }
    "#
    .trim();
    let policy = parse_policy_str(text, Version::V2).unwrap_or_else(|e| panic!("{e}"));
    assert_eq!(
        policy.commands,
        vec![AstNode::new(
            ast::CommandDefinition {
                attributes: vec![],
                identifier: ident!("Foo"),
                fields: vec![],
                policy: vec![],
                recall: vec![],
                seal: vec![AstNode::new(
                    ast::Statement::Return(ast::ReturnStatement {
                        expression: Expression::FunctionCall(ast::FunctionCall {
                            identifier: ident!("bar"),
                            arguments: vec![Expression::Identifier(ident!("this"))]
                        })
                    }),
                    49
                )],
                open: vec![AstNode::new(
                    ast::Statement::Return(ast::ReturnStatement {
                        expression: Expression::FunctionCall(ast::FunctionCall {
                            identifier: ident!("baz"),
                            arguments: vec![Expression::Identifier(ident!("envelope"))]
                        })
                    }),
                    116
                )],
            },
            0
        )]
    );
}

#[test]
fn parse_serialize_deserialize() {
    let text = r#"
        command Foo {
            seal {
                return serialize(this)
            }

            open {
                return deserialize(envelope)
            }
        }
    "#
    .trim();
    let policy = parse_policy_str(text, Version::V2).unwrap_or_else(|e| panic!("{e}"));
    assert_eq!(
        policy.commands,
        vec![AstNode::new(
            ast::CommandDefinition {
                attributes: vec![],
                identifier: ident!("Foo"),
                fields: vec![],
                policy: vec![],
                recall: vec![],
                seal: vec![AstNode::new(
                    ast::Statement::Return(ast::ReturnStatement {
                        expression: Expression::InternalFunction(ast::InternalFunction::Serialize(
                            Box::new(Expression::Identifier(ident!("this")))
                        ))
                    }),
                    49
                )],
                open: vec![AstNode::new(
                    ast::Statement::Return(ast::ReturnStatement {
                        expression: Expression::InternalFunction(
                            ast::InternalFunction::Deserialize(Box::new(Expression::Identifier(
                                ident!("envelope")
                            )))
                        )
                    }),
                    122
                )],
            },
            0
        )]
    );
}

#[test]
fn parse_keyword_collision() -> anyhow::Result<()> {
    let texts = &[
        r#"
            struct int {
            }
        "#,
        r#"
            struct foo {
                int int
            }
        "#,
        r#"
            function int(x int) int {
                publish Bar{}
            }
        "#,
        r#"
            fact int[]=>{}
        "#,
        r#"
            fact x[int int]=>{}
        "#,
        r#"
            fact x[]=>{int int}
        "#,
        r#"
            action foo() {
                let int = 3
            }
        "#,
        r#"
            action int() {
            }
        "#,
        r#"
            effect int {
            }
        "#,
    ];

    for text in texts {
        let policy = parse_policy_str(text, Version::V2);
        assert!(policy.is_err_and(|result| result.kind == ParseErrorKind::ReservedIdentifier))
    }
    Ok(())
}

#[test]
fn parse_global_let_statements() -> Result<(), ParseError> {
    let policy_str = r#"
        let x = 42
        let y = "hello"
        let z = true

        action foo() {
            let a = x + 1
            let b = y + " world"
            let c = !z
            emit Bar {
                a: a,
                b: b,
                c: c,
            }
        }
    "#;

    let policy = parse_policy_str(policy_str, Version::V2)?;

    assert_eq!(
        policy.global_lets,
        vec![
            AstNode::new(
                ast::GlobalLetStatement {
                    identifier: ident!("x"),
                    expression: Expression::Int(42),
                },
                9,
            ),
            AstNode::new(
                ast::GlobalLetStatement {
                    identifier: ident!("y"),
                    expression: Expression::String(text!("hello")),
                },
                28,
            ),
            AstNode::new(
                ast::GlobalLetStatement {
                    identifier: ident!("z"),
                    expression: Expression::Bool(true),
                },
                52,
            ),
        ]
    );

    assert_eq!(
        policy.actions,
        vec![AstNode::new(
            ast::ActionDefinition {
                identifier: ident!("foo"),
                arguments: vec![],
                statements: vec![
                    AstNode::new(
                        ast::Statement::Let(ast::LetStatement {
                            identifier: ident!("a"),
                            expression: Expression::Add(
                                Box::new(Expression::Identifier(ident!("x"))),
                                Box::new(Expression::Int(1)),
                            ),
                        }),
                        101,
                    ),
                    AstNode::new(
                        ast::Statement::Let(ast::LetStatement {
                            identifier: ident!("b"),
                            expression: Expression::Add(
                                Box::new(Expression::Identifier(ident!("y"))),
                                Box::new(Expression::String(text!(" world"))),
                            ),
                        }),
                        127,
                    ),
                    AstNode::new(
                        ast::Statement::Let(ast::LetStatement {
                            identifier: ident!("c"),
                            expression: Expression::Not(Box::new(Expression::Identifier(ident!(
                                "z"
                            )),)),
                        }),
                        160,
                    ),
                    AstNode::new(
                        ast::Statement::Emit(Expression::NamedStruct(ast::NamedStruct {
                            identifier: ident!("Bar"),
                            fields: vec![
                                (ident!("a"), Expression::Identifier(ident!("a")),),
                                (ident!("b"), Expression::Identifier(ident!("b")),),
                                (ident!("c"), Expression::Identifier(ident!("c")),),
                            ],
                            sources: vec![],
                        })),
                        183,
                    ),
                ],
            },
            74,
        )]
    );
    Ok(())
}

#[test]
fn test_fact_key_can_have_bind_value() -> anyhow::Result<()> {
    let text = r#"
        action test() {
            let x = query A[i:1, j:?]
        }
    "#;
    parse_policy_str(text, Version::V2)?;
    Ok(())
}

#[test]
fn test_ffi_use() -> anyhow::Result<()> {
    let text = r#"
        use crypto
        use perspective
    "#;

    let policy = parse_policy_str(text, Version::V2)?;
    assert_eq!(policy.ffi_imports.len(), 2);
    assert_eq!(policy.ffi_imports[0], "crypto");
    assert_eq!(policy.ffi_imports[1], "perspective");
    Ok(())
}

#[test]
fn test_ffi_use_bad_identifier() -> anyhow::Result<()> {
    let texts = vec!["use one, two", "use _"];

    for text in texts {
        let err = parse_policy_str(text, Version::V2).unwrap_err().kind;
        assert_eq!(err, ParseErrorKind::Syntax);
    }

    Ok(())
}

#[test]
fn test_if_statement() -> anyhow::Result<()> {
    let text = r#"
        action test() {
            if 0 {
                check 1
            }

            if 0 {
                check 1
            } else {
                check 2
            }

            if 0 {
                check 1
                check 1 + 1
            } else if 2 {
                check 3
            } else if 4 {
                check 5
            } else {
                check 6
            }
        }
    "#;
    parse_policy_str(text, Version::V2)?;
    Ok(())
}

#[test]
fn if_expression() {
    let text = r#"
        action test() {
            let b = if true { :1 } else { :0 }
        }
    "#;
    parse_policy_str(text, Version::V2).expect("should parse");
}

#[test]
fn test_action_call() -> anyhow::Result<()> {
    let text = r#"
    action ping() {}
    action pong() {
        action ping()
    }
    "#;

    let policy = parse_policy_str(text, Version::V2)?;
    assert_eq!(
        policy.actions[1],
        AstNode {
            inner: ast::ActionDefinition {
                identifier: ident!("pong"),
                arguments: vec![],
                statements: vec![AstNode {
                    inner: ast::Statement::ActionCall(ast::FunctionCall {
                        identifier: ident!("ping"),
                        arguments: vec![]
                    }),
                    locator: 50
                }]
            },
            locator: 26
        }
    );

    Ok(())
}

#[test]
fn test_map_statement() {
    let text = r#"
        fact Foo[i int]=>{n int}
        action foo() {
            map Foo[i:1] as f {
            }
        }
    "#;

    let policy = parse_policy_str(text, Version::V2).expect("should parse");
    assert_eq!(
        policy.actions[0].statements,
        vec![AstNode {
            inner: ast::Statement::Map(ast::MapStatement {
                fact: ast::FactLiteral {
                    identifier: ident!("Foo"),
                    key_fields: vec![(ident!("i"), FactField::Expression(Expression::Int(1)))],
                    value_fields: None,
                },
                identifier: ident!("f"),
                statements: vec![]
            }),
            locator: 69
        }]
    );
}

#[test]
fn test_block_expression() {
    let text = r#"
    action foo() {
        let x = {
            let a = 3
            let b = 4
            : a + b
        }
    }
    "#;

    let policy = parse_policy_str(text, Version::V2).expect("should parse");
    assert_eq!(
        policy.actions[0].statements,
        vec![AstNode {
            inner: ast::Statement::Let(ast::LetStatement {
                identifier: ident!("x"),
                expression: Expression::Block(
                    vec![
                        AstNode::new(
                            ast::Statement::Let(ast::LetStatement {
                                identifier: ident!("a"),
                                expression: Expression::Int(3),
                            }),
                            50
                        ),
                        AstNode::new(
                            ast::Statement::Let(ast::LetStatement {
                                identifier: ident!("b"),
                                expression: Expression::Int(4),
                            }),
                            72
                        ),
                    ],
                    Box::new(Expression::Add(
                        Box::new(Expression::Identifier(ident!("a"))),
                        Box::new(Expression::Identifier(ident!("b"))),
                    ))
                )
            }),
            locator: 28
        }]
    );
}

#[test]
fn parse_match_expression() {
    let src = r#"
        action foo(n int) {
            let x = match n {
                0 => {
                    let x = true
                    : x
                }
                _ => false
            }
        }
    "#;

    let policy = parse_policy_str(src, Version::V2).expect("should parse");
    assert_eq!(
        policy.actions[0].statements,
        vec![AstNode {
            inner: ast::Statement::Let(ast::LetStatement {
                identifier: ident!("x"),
                expression: Expression::Match(Box::new(ast::MatchExpression {
                    scrutinee: Expression::Identifier(ident!("n")),
                    arms: vec![
                        AstNode::new(
                            ast::MatchExpressionArm {
                                pattern: MatchPattern::Values(vec![Expression::Int(0)]),
                                expression: Expression::Block(
                                    vec![AstNode::new(
                                        ast::Statement::Let(ast::LetStatement {
                                            identifier: ident!("x"),
                                            expression: Expression::Bool(true)
                                        }),
                                        102
                                    )],
                                    Box::new(Expression::Identifier(ident!("x")))
                                )
                            },
                            75
                        ),
                        AstNode::new(
                            ast::MatchExpressionArm {
                                pattern: MatchPattern::Default,
                                expression: Expression::Bool(false)
                            },
                            173
                        )
                    ]
                }))
            }),
            locator: 41
        }]
    );
}

#[test]
fn test_match_expression() {
    let invalid = vec![
        (
            // block without subexpression (`:value`)
            r#"action foo(status string) {
                let x = match a {
                    "ready" => {
                        1
                    }
                    _ => {
                        0
                    }
                }
            }"#,
            ParseErrorKind::Syntax,
        ),
        (
            // expression not assigned
            r#"function f(n int) bool {
                match n {
                    0 => {
                        :true
                    }
                    1 => {
                        : false
                    }
                }
            }"#,
            ParseErrorKind::Syntax,
        ),
        (
            // empty match
            r#"function f(n int) bool {
                return match n {}
            }"#,
            ParseErrorKind::Syntax,
        ),
    ];

    for (src, expected) in invalid {
        let err_kind = parse_policy_str(src, Version::V2).unwrap_err().kind;
        assert_eq!(err_kind, expected);
    }
}

#[test]
fn test_invalid_this() {
    let cases = [
        "action this() { }",
        "function this() int {}",
        "struct this {}",
        "enum this { A }",
        "enum A { this }",
        "let this = 42",
        "use this",
        "fact this[]=>{}",
    ];

    for src in cases {
        let err_kind = parse_policy_str(src, Version::V2).unwrap_err().kind;
        assert_eq!(err_kind, ParseErrorKind::ReservedIdentifier, "{src}");
    }
}

#[test]
fn test_invalid_text() {
    let cases = [
        // real nul byte
        "let x = \"a\0b\"",
        // \x00 escaped nul byte
        r#"let x = "a\x00b""#,
    ];

    for src in cases {
        let err = parse_policy_str(src, Version::V2).unwrap_err();
        assert_eq!(err.kind, ParseErrorKind::InvalidString, "{src:?}");
    }
}<|MERGE_RESOLUTION|>--- conflicted
+++ resolved
@@ -1236,7 +1236,6 @@
 }
 
 #[test]
-<<<<<<< HEAD
 #[allow(clippy::result_large_err)]
 fn parse_struct_composition() -> Result<(), PestError<Rule>> {
     let input = "{ c: false, ...x }";
@@ -1261,7 +1260,9 @@
     }
 
     Ok(())
-=======
+}
+
+#[test]
 fn parse_struct_with_field_insertion() {
     let cases = [(
         r#"struct Foo { x int }
@@ -1285,7 +1286,6 @@
             "case: {case:?} => {expected:?}"
         );
     }
->>>>>>> a16c5a29
 }
 
 #[test]
