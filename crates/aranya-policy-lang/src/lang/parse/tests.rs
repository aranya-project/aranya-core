--- conflicted
+++ resolved
@@ -608,32 +608,6 @@
     );
     assert_eq!(
         policy.actions,
-<<<<<<< HEAD
-        vec![AstNode::new(
-            ast::ActionDefinition {
-                identifier: ident!("add"),
-                arguments: vec![
-                    ast::FieldDefinition {
-                        identifier: ident!("x"),
-                        field_type: ast::VType::Int,
-                    },
-                    ast::FieldDefinition {
-                        identifier: ident!("y"),
-                        field_type: ast::VType::Int,
-                    },
-                ],
-                statements: vec![
-                    AstNode::new(
-                        ast::Statement::Let(ast::LetStatement {
-                            identifier: ident!("obj"),
-                            expression: Expression::NamedStruct(ast::NamedStruct {
-                                identifier: ident!("Add"),
-                                fields: vec![(
-                                    ident!("count"),
-                                    Expression::Identifier(ident!("x")),
-                                )],
-                                sources: vec![],
-=======
         vec![
             AstNode::new(
                 ast::ActionDefinition {
@@ -659,8 +633,8 @@
                                         ident!("count"),
                                         Expression::Identifier(ident!("x")),
                                     )],
+                                    sources: vec![],
                                 }),
->>>>>>> 16cffc9f
                             }),
                             227,
                         ),
@@ -896,75 +870,6 @@
                                                 "new_x"
                                             )),)
                                         )],
-<<<<<<< HEAD
-                                        value_fields: None,
-                                    },
-                                }),
-                                1288
-                            ),
-                            AstNode::new(
-                                ast::Statement::Emit(Expression::NamedStruct(ast::NamedStruct {
-                                    identifier: ident!("Added"),
-                                    fields: vec![
-                                        (ident!("x"), Expression::Identifier(ident!("new_x")),),
-                                        (ident!("y"), Expression::Identifier(ident!("count")),),
-                                    ],
-                                    sources: vec![],
-                                },)),
-                                1329
-                            ),
-                        ]),
-                        1150,
-                    ),
-                ],
-                recall: vec![
-                    AstNode::new(
-                        ast::Statement::Let(ast::LetStatement {
-                            identifier: ident!("envelope_id"),
-                            expression: Expression::ForeignFunctionCall(ForeignFunctionCall {
-                                module: ident!("envelope"),
-                                identifier: ident!("command_id"),
-                                arguments: vec![Expression::Identifier(ident!("envelope"))]
-                            },),
-                        }),
-                        1501,
-                    ),
-                    AstNode::new(
-                        ast::Statement::Let(ast::LetStatement {
-                            identifier: ident!("author"),
-                            expression: Expression::ForeignFunctionCall(ForeignFunctionCall {
-                                module: ident!("envelope"),
-                                identifier: ident!("author_id"),
-                                arguments: vec![Expression::Identifier(ident!("envelope"))]
-                            },),
-                        }),
-                        1566,
-                    ),
-                    AstNode::new(
-                        ast::Statement::Let(ast::LetStatement {
-                            identifier: ident!("new_x"),
-                            expression: Expression::Add(
-                                Box::new(Expression::Identifier(ident!("x"))),
-                                Box::new(Expression::Identifier(ident!("count"))),
-                            ),
-                        }),
-                        1625,
-                    ),
-                    AstNode::new(
-                        ast::Statement::Finish(vec![
-                            AstNode::new(
-                                ast::Statement::Create(ast::CreateStatement {
-                                    fact: ast::FactLiteral {
-                                        identifier: ident!("F"),
-                                        key_fields: vec![(
-                                            ident!("v"),
-                                            FactField::Expression(Expression::String(text!(
-                                                "hello"
-                                            ))),
-                                        )],
-                                        value_fields: Some(vec![
-                                            (
-=======
                                     }),
                                     1235
                                 ),
@@ -997,6 +902,7 @@
                                                     Expression::Identifier(ident!("count")),
                                                 ),
                                             ],
+                                            sources: vec![],
                                         },
                                     )),
                                     1329
@@ -1076,7 +982,6 @@
                                             identifier: ident!("F"),
                                             key_fields: vec![],
                                             value_fields: Some(vec![(
->>>>>>> 16cffc9f
                                                 ident!("x"),
                                                 FactField::Expression(Expression::Identifier(
                                                     ident!("x")
@@ -1089,31 +994,6 @@
                                                 "new_x"
                                             )),)
                                         )],
-<<<<<<< HEAD
-                                        value_fields: None,
-                                    },
-                                }),
-                                1801
-                            ),
-                            AstNode::new(
-                                ast::Statement::Emit(Expression::NamedStruct(ast::NamedStruct {
-                                    identifier: ident!("Added"),
-                                    fields: vec![
-                                        (ident!("x"), Expression::Identifier(ident!("new_x")),),
-                                        (ident!("y"), Expression::Identifier(ident!("count")),),
-                                    ],
-                                    sources: vec![],
-                                },)),
-                                1842
-                            ),
-                        ]),
-                        1663,
-                    ),
-                ],
-            },
-            406,
-        )]
-=======
                                     }),
                                     1748
                                 ),
@@ -1146,6 +1026,7 @@
                                                     Expression::Identifier(ident!("count")),
                                                 ),
                                             ],
+                                            sources: vec![],
                                         },
                                     )),
                                     1842
@@ -1174,7 +1055,6 @@
                 2241,
             )
         ]
->>>>>>> 16cffc9f
     );
     assert_eq!(
         policy.functions,
