#![allow(clippy::panic)]

use std::{fs::OpenOptions, io::Read};

use aranya_policy_ast::{ExprKind, Ident, Identifier, Span, StmtKind, TypeKind, ident, text};
use ast::{Expression, FactField, ForeignFunctionCall, MatchPattern};
use pest::{Parser, error::Error as PestError, iterators::Pair};

use super::{
    ParseError, PolicyParser, Rule, Version, ast, get_pratt_parser, parse_policy_document,
    parse_policy_str,
};
use crate::lang::{ChunkParser, FfiTypes, ParseErrorKind};

trait Spanned {
    type Type;
    fn at(self, span: impl Into<Span>) -> Self::Type;
}

impl Spanned for Identifier {
    type Type = Ident;
    fn at(self, span: impl Into<Span>) -> Self::Type {
        Ident {
            name: self,
            span: span.into(),
        }
    }
}

impl Spanned for TypeKind {
    type Type = ast::VType;
    fn at(self, span: impl Into<Span>) -> Self::Type {
        ast::VType {
            kind: self,
            span: span.into(),
        }
    }
}

impl Spanned for ExprKind {
    type Type = Expression;
    fn at(self, span: impl Into<Span>) -> Self::Type {
        Expression {
            kind: self,
            span: span.into(),
        }
    }
}

impl Spanned for StmtKind {
    type Type = ast::Statement;
    fn at(self, span: impl Into<Span>) -> Self::Type {
        ast::Statement {
            kind: self,
            span: span.into(),
        }
    }
}

#[test]
#[allow(clippy::result_large_err)]
#[allow(deprecated)]
fn accept_only_latest_lang_version() -> Result<(), PestError<Rule>> {
    // parse string literal
    let src = "function f() int { return 0 }";
    assert_eq!(
        parse_policy_str(src, Version::V1)
            .expect_err("should not accept V1")
            .kind,
        ParseErrorKind::InvalidVersion {
            found: "1".to_string(),
            required: Version::V2
        }
    );
    parse_policy_str(src, Version::V2).expect("should accept V2");

    // parse markdown (v1)
    let policy_v1_md = r#"---
policy-version: 1
---

```policy
```
"#;
    assert!(parse_policy_document(policy_v1_md).is_err_and(|r| r.kind
        == ParseErrorKind::InvalidVersion {
            found: "1".to_string(),
            required: Version::V2
        }));

    // parse markdown (v2)
    let policy_v2_md = r#"---
policy-version: 2
---

```policy
```
"#;
    assert!(parse_policy_document(policy_v2_md).is_ok());

    Ok(())
}

#[test]
#[allow(clippy::result_large_err)]
fn parse_atom_number() -> Result<(), PestError<Rule>> {
    let mut pair = PolicyParser::parse(Rule::atom, "12345")?;
    let token: Pair<'_, Rule> = pair.next().unwrap();
    assert_eq!(token.as_rule(), Rule::int_literal);

    Ok(())
}

#[test]
#[allow(clippy::result_large_err)]
fn parse_atom_string() -> Result<(), PestError<Rule>> {
    // basic string
    let mut pair = PolicyParser::parse(Rule::atom, r#""foo bar""#)?;
    let token: Pair<'_, Rule> = pair.next().unwrap();
    assert_eq!(token.as_rule(), Rule::string_literal);

    // empty string
    let mut pair = PolicyParser::parse(Rule::atom, r#""""#)?;
    let token: Pair<'_, Rule> = pair.next().unwrap();
    assert_eq!(token.as_rule(), Rule::string_literal);

    // escapes
    let mut pair = PolicyParser::parse(Rule::atom, r#""\n\xf7\\""#)?;
    let token = pair.next().unwrap();
    assert_eq!(token.as_rule(), Rule::string_literal);

    // invalid escapes
    let cases = vec![r#""\b""#, r#""\xfg""#, r#""\x""#, r#""\""#];
    for c in cases {
        let result = PolicyParser::parse(Rule::atom, c);
        assert!(result.is_err());
    }
    Ok(())
}

#[test]
#[allow(clippy::result_large_err)]
fn parse_atom_fn() -> Result<(), PestError<Rule>> {
    // bare call
    let mut pair = PolicyParser::parse(Rule::atom, r#"call()"#)?;
    let token = pair.next().unwrap();
    assert_eq!(token.as_rule(), Rule::function_call);

    // arguments
    let mut pair = PolicyParser::parse(Rule::atom, r#"call(3, "foo")"#)?;
    let token = pair.next().unwrap();
    assert_eq!(token.as_rule(), Rule::function_call);

    // terminal comma
    let mut pair = PolicyParser::parse(
        Rule::atom,
        r#"call(
            3,
            4,
        )"#,
    )?;
    let token = pair.next().unwrap();
    assert_eq!(token.as_rule(), Rule::function_call);

    // calls within calls
    let mut pair = PolicyParser::parse(Rule::atom, r#"call(foo(), bar())"#)?;
    let token = pair.next().unwrap();
    assert_eq!(token.as_rule(), Rule::function_call);
    let mut pair = token.into_inner();
    let token = pair.next().unwrap();
    assert_eq!(token.as_rule(), Rule::identifier);
    assert_eq!(token.as_str(), "call");
    let token = pair.next().unwrap();
    assert_eq!(token.as_rule(), Rule::expression);
    let mut pair = token.into_inner();
    let token = pair.next().unwrap();
    assert_eq!(token.as_rule(), Rule::function_call);
    assert_eq!(token.as_str(), "foo()");

    // bad calls
    let cases = vec!["call(,)", "call(a a)", "call(-)"];
    for c in cases {
        // We use Rule::function_call here directly as otherwise
        // these bad calls fall back to parsing as identifiers.
        let result = PolicyParser::parse(Rule::function_call, c);
        assert!(result.is_err());
    }

    Ok(())
}

#[test]
#[allow(clippy::result_large_err)]
fn parse_expression() -> Result<(), PestError<Rule>> {
    let mut pairs = PolicyParser::parse(Rule::expression, r#"unwrap call(3 + 7, -b, "foo\x7b")"#)?;

    let token = pairs.next().unwrap();
    assert_eq!(token.as_rule(), Rule::expression);

    let mut pair = token.into_inner();
    let token = pair.next().unwrap();
    assert_eq!(token.as_rule(), Rule::unwrap);

    let token = pair.next().unwrap();
    assert_eq!(token.as_rule(), Rule::function_call);

    let mut pair = token.into_inner();
    let token = pair.next().unwrap();
    assert_eq!(token.as_rule(), Rule::identifier);
    assert_eq!(token.as_str(), "call");

    let token = pair.next().unwrap();
    assert_eq!(token.as_rule(), Rule::expression);
    assert_eq!(token.as_str(), "3 + 7");

    let token = pair.next().unwrap();
    assert_eq!(token.as_rule(), Rule::expression);
    assert_eq!(token.as_str(), "-b");

    let token = pair.next().unwrap();
    assert_eq!(token.as_rule(), Rule::expression);
    assert_eq!(token.as_str(), "\"foo\\x7b\"");

    Ok(())
}

#[test]
fn parse_expression_pratt() -> Result<(), ParseError> {
    let source = r#"
        unwrap call(3 + 7, -b, "foo\x7b")
    "#
    .trim();
    let mut pairs = PolicyParser::parse(Rule::expression, source)?;
    let pratt = get_pratt_parser();
    let p = ChunkParser::new(0, &pratt, source.len());
    let expr_pair = pairs.next().unwrap();
    let expr_parsed = p.parse_expression(expr_pair)?;
    assert_eq!(
        expr_parsed,
        ExprKind::Unwrap(Box::new(
            ExprKind::FunctionCall(ast::FunctionCall {
                identifier: ident!("call").at(7..33),
                arguments: vec![
                    ExprKind::Add(
                        Box::new(ExprKind::Int(3).at(12..13)),
                        Box::new(ExprKind::Int(7).at(16..17))
                    )
                    .at(12..17),
                    ExprKind::Negative(Box::new(ExprKind::Identifier(ident!("b")).at(20..21)))
                        .at(19..21),
                    ExprKind::String(text!("foo\x7b")).at(23..32),
                ]
            })
            .at(7..33)
        ))
        .at(0..33)
    );
    Ok(())
}

struct ErrorInput {
    description: String,
    input: String,
    error_message: String,
    rule: Rule,
}

#[test]
fn parse_errors() -> Result<(), ParseError> {
    let cases = vec![ErrorInput {
        description: String::from("Invalid function body"),
        input: r#"function foo(x int) bool { invalid }"#.to_string(),
        error_message: String::from(
            " --> 1:28\n  |\n1 | function foo(x int) bool { invalid }\n  \
                |                            ^---\n  |\n  = expected function_call, \
                action_call, publish_statement, let_statement, check_statement, match_statement, \
                if_statement, finish_statement, map_statement, create_statement, update_statement, \
                delete_statement, emit_statement, return_statement, or debug_assert",
        ),
        rule: Rule::top_level_statement,
    }];
    for case in cases {
        match PolicyParser::parse(case.rule, &case.input) {
            Ok(_) => panic!("{}", case.description),
            Err(e) => assert_eq!(case.error_message, e.to_string(), "{}", case.description,),
        }
    }
    Ok(())
}

#[test]
fn parse_expression_errors() -> Result<(), ParseError> {
    let cases = vec![
        ErrorInput {
            description: String::from("Integer overflow"),
            input: r#"18446744073709551617"#.to_string(),
            error_message: String::from(
                "Invalid number: line 1 column 1: number too large to fit in target type",
            ),
            rule: Rule::expression,
        },
        ErrorInput {
            description: String::from("Integer overflow line 2"),
            input: r#"call(
                18446744073709551617
            )"#
            .to_string(),
            error_message: String::from(
                "Invalid number: line 2 column 17: number too large to fit in target type",
            ),
            rule: Rule::expression,
        },
        ErrorInput {
            description: String::from("Invalid string escape"),
            input: r#""\\""#.to_string(),
            error_message: String::from("Invalid string: line 1 column 1: invalid escape: \\"),
            rule: Rule::expression,
        },
        ErrorInput {
            description: String::from("Expect Invalid substruct operation"),
            input: r#"x substruct 4"#.to_string(),
            error_message: String::from(
                "Invalid substruct operation: line 1 column 3: Expression to the right of the substruct operator must be an identifier, got Int(4)",
            ),
            rule: Rule::expression,
        },
    ];
    let pratt = get_pratt_parser();
    for case in cases {
        let p = ChunkParser::new(0, &pratt, case.input.len());
        let mut pairs = PolicyParser::parse(case.rule, &case.input)?;
        let expr_pair = pairs.next().unwrap();
        match p.parse_expression(expr_pair.clone()) {
            Ok(parsed) => panic!("{}: {:?} - {expr_pair:?}", case.description, parsed),
            Err(e) => assert_eq!(case.error_message, e.to_string(), "{}", case.description,),
        }
    }
    Ok(())
}

#[test]
fn parse_optional() {
    let optional_types = &[
        // (case, is valid)
        ("optional string", true),
        ("optional bytes", true),
        ("optional int", true),
        ("optional bool", true),
        ("optional struct Foo", true),
        ("optional optional bytes", false),
        ("optional blargh", false),
    ];
    for (case, is_valid) in optional_types {
        let r = PolicyParser::parse(Rule::optional_t, case);
        assert!(*is_valid == r.is_ok(), "{}: {:?}", case, r)
    }
}

#[test]
#[allow(clippy::result_large_err)]
fn parse_field() -> Result<(), PestError<Rule>> {
    let mut pairs = PolicyParser::parse(Rule::field_definition, "bar int")?;

    let tokens: Vec<Pair<'_, Rule>> = pairs.next().unwrap().into_inner().collect();
    assert_eq!(tokens[0].as_rule(), Rule::identifier);
    assert_eq!(tokens[0].as_str(), "bar");
    assert_eq!(tokens[1].as_rule(), Rule::int_t);
    assert_eq!(tokens[1].as_str(), "int");
    Ok(())
}

#[test]
#[allow(clippy::result_large_err)]
fn parse_fact() -> Result<(), PestError<Rule>> {
    let src = r#"
        fact Foo[a int] => {b id, c string}
    "#
    .trim();

    let mut pairs = PolicyParser::parse(Rule::top_level_statement, src)?;
    let token = pairs.next().unwrap();
    assert_eq!(token.as_rule(), Rule::fact_definition);

    Ok(())
}

#[test]
#[allow(clippy::result_large_err)]
fn parse_action() -> Result<(), PestError<Rule>> {
    let src = r#"
        action init(owner id) {
            publish Init{
                Owner: owner
            }
        }
    "#
    .trim();
    let mut pairs = PolicyParser::parse(Rule::top_level_statement, src)?;
    let token = pairs.next().unwrap();
    assert_eq!(token.as_rule(), Rule::action_definition);

    Ok(())
}

#[test]
#[allow(clippy::result_large_err)]
fn parse_effect() -> Result<(), PestError<Rule>> {
    let src = r#"
        effect Foo {
            owner id dynamic,
        }
    "#
    .trim();
    let mut pairs = PolicyParser::parse(Rule::top_level_statement, src)?;
    let token = pairs.next().unwrap();
    assert_eq!(token.as_rule(), Rule::effect_definition);

    Ok(())
}

#[test]
fn test_parse_effect_with_field_insertion() {
    let cases = [(
        r#"struct Foo { x int }
        effect Bar {
            +Foo,
            y int
        }
        "#,
        vec![
            ast::StructItem::StructRef(ident!("Foo")),
            ast::StructItem::Field(ast::EffectFieldDefinition {
                identifier: ident!("y").at(72..86),
                field_type: TypeKind::Int.at(74..77),
                dynamic: false,
            }),
        ],
    )];
    for (case, expected) in cases {
        let policy = parse_policy_str(case, Version::V2).expect("should parse");
        assert_eq!(
            policy.effects[0].items, expected,
            "case: {case:?} => {expected:?}"
        );
    }
}

#[test]
#[allow(clippy::result_large_err)]
fn parse_command() -> Result<(), PestError<Rule>> {
    let src = r#"
        command Foo {
            fields {
                owner id,
            }

            policy {
                finish {
                    create Foo[]=>{}
                }
            }
        }
    "#
    .trim();
    let mut pairs = PolicyParser::parse(Rule::top_level_statement, src)?;
    let token = pairs.next().unwrap();
    assert_eq!(token.as_rule(), Rule::command_definition);

    Ok(())
}

#[test]
fn parse_command_attributes() {
    let src = r#"
        command Foo {
            attributes {
                priority: "high",
            }
        }
    "#;
    let policy = parse_policy_str(src, Version::V2).expect("should parse");
    let command_def = &policy.commands[0];

    let (id, value) = &command_def.attributes[0];
    assert_eq!(id, "priority");
    assert_eq!(value, &ExprKind::String(text!("high")).at(74..80));
}

#[test]
#[allow(clippy::result_large_err)]
fn parse_function() -> Result<(), PestError<Rule>> {
    let src = r#"
    function foo(x int) bool {
        return true
    }
    "#
    .trim();
    let mut pairs = PolicyParser::parse(Rule::top_level_statement, src)?;
    let token = pairs.next().unwrap();
    assert_eq!(token.as_rule(), Rule::function_definition);

    Ok(())
}

#[test]
#[allow(clippy::result_large_err)]
fn parse_foreign_function_call() -> Result<(), PestError<Rule>> {
    let src = r#"
        let x = foo::bar(5, "baz")
    "#
    .trim();

    let mut pairs = PolicyParser::parse(Rule::let_statement, src)?;
    let let_expr = pairs.next().unwrap();

    let mut let_parts = let_expr.into_inner();
    let_parts.next().unwrap(); // skip 'x' identifier
    let ffi_expr = let_parts.next().unwrap().into_inner().next().unwrap();
    println!("> {}", ffi_expr);
    assert_eq!(ffi_expr.as_rule(), Rule::foreign_function_call);

    let mut f = ffi_expr.into_inner();
    f.next().unwrap(); // skip function_call identifier

    // list of argument expressions
    let mut args = f.next().unwrap().into_inner();
    args.next().unwrap(); // skip identifier
    println!("arg_expr {}", args);

    // verify number and type of args
    assert_eq!(args.len(), 2);
    let arg1 = args.next().unwrap().into_inner().next().unwrap();
    assert_eq!(arg1.as_rule(), Rule::int_literal);
    let arg2 = args.next().unwrap().into_inner().next().unwrap();
    assert_eq!(arg2.as_rule(), Rule::string_literal);

    Ok(())
}

#[test]
fn parse_policy_test() -> Result<(), ParseError> {
    let policy_str = r#"
        // This is not a valid policy. It is just meant to exercise
        // every feature of the parser.
        /* block comment */
        fact F[v string]=>{x int, y bool}

        action add(x int, y int) {
            let obj = Add {
                count: x,
            }
            publish obj
        }

        effect Added {
            x int dynamic,
            y int,
        }

        command Add {
            fields {
                count int
            }

            policy {
                let envelope_id = envelope::command_id(envelope)
                let author = envelope::author_id(envelope)
                let new_x = x + count
                check exists TestFact[v: "test"]=>{}
                match x {
                    0 => {
                        check positive(Some(new_x))
                    }
                    1 => {
                        check positive(None)
                    }
                    _ => {

                    }
                }

                if x == 3 {
                    check new_x < 10
                }

                let a = foo::ext_func(x)

                finish {
                    create F[v: "hello"]=>{x: x, y: -x}
                    update F[]=>{x: x} to {x: new_x}
                    delete F[v: "hello"]
                    emit Added {
                        x: new_x,
                        y: count,
                    }
                }
            }
            recall {
                let envelope_id = envelope::command_id(envelope)
                let author = envelope::author_id(envelope)
                let new_x = x + count
                finish {
                    create F[v: "hello"]=>{x: x, y: -x}
                    update F[]=>{x: x} to {x: new_x}
                    delete F[v: "hello"]
                    emit Added {
                        x: new_x,
                        y: count,
                    }
                }
            }
        }

        function positive(v optional int) bool {
            let x = unwrap v
            return x > 0
        }

        finish function next(x int) {
            create Next[]=>{}
        }


        // ephemeral commands and actions

        ephemeral command C {
            fields {
                x int
            }
        }

        ephemeral action a() {}
    "#;

    let policy = parse_policy_str(policy_str, Version::V2)?;

    assert_eq!(
        policy.facts,
        vec![ast::FactDefinition {
            immutable: false,
            identifier: ident!("F").at(150..151),
            key: vec![ast::FieldDefinition {
                identifier: ident!("v").at(152..160),
                field_type: TypeKind::String.at(154..160),
            }],
            value: vec![
                ast::FieldDefinition {
                    identifier: ident!("x").at(164..169),
                    field_type: TypeKind::Int.at(166..169),
                },
                ast::FieldDefinition {
                    identifier: ident!("y").at(171..177),
                    field_type: TypeKind::Bool.at(173..177),
                },
            ],
            span: Span::new(145, 178),
        }]
    );
    assert_eq!(
        policy.actions,
        vec![
            ast::ActionDefinition {
                persistence: ast::Persistence::Persistent,
                identifier: ident!("add").at(195..198),
                arguments: vec![
                    ast::FieldDefinition {
                        identifier: ident!("x").at(199..204),
                        field_type: TypeKind::Int.at(201..204),
                    },
                    ast::FieldDefinition {
                        identifier: ident!("y").at(206..211),
                        field_type: TypeKind::Int.at(208..211),
                    },
                ],
                statements: vec![
                    StmtKind::Let(ast::LetStatement {
                        identifier: ident!("obj").at(231..234),
                        expression: ExprKind::NamedStruct(ast::NamedStruct {
                            identifier: ident!("Add").at(237..282),
                            fields: vec![(
                                ident!("count").at(259..267),
                                ExprKind::Identifier(ident!("x")).at(266..267)
                            )],
                        })
                        .at(237..282)
                    })
                    .at(227..295),
                    StmtKind::Publish(ExprKind::Identifier(ident!("obj")).at(303..306))
                        .at(295..315),
                ],
                span: Span::new(188, 316),
            },
<<<<<<< HEAD
            ast::ActionDefinition {
                persistence: ast::Persistence::Ephemeral,
                identifier: ident!("a").at(2348..2349),
                arguments: vec![],
                statements: vec![],
                span: Span::new(2331, 2354),
            }
=======
            145,
        )]
    );
    assert_eq!(
        policy.actions,
        vec![
            AstNode::new(
                ast::ActionDefinition {
                    persistence: ast::Persistence::Persistent,
                    identifier: ident!("add"),
                    arguments: vec![
                        ast::FieldDefinition {
                            identifier: ident!("x"),
                            field_type: ast::VType::Int,
                        },
                        ast::FieldDefinition {
                            identifier: ident!("y"),
                            field_type: ast::VType::Int,
                        },
                    ],
                    statements: vec![
                        AstNode::new(
                            ast::Statement::Let(ast::LetStatement {
                                identifier: ident!("obj"),
                                expression: Expression::NamedStruct(ast::NamedStruct {
                                    identifier: ident!("Add"),
                                    fields: vec![(
                                        ident!("count"),
                                        Expression::Identifier(ident!("x")),
                                    )],
                                    sources: vec![],
                                }),
                            }),
                            227,
                        ),
                        AstNode::new(
                            ast::Statement::Publish(Expression::Identifier(ident!("obj"))),
                            295,
                        ),
                    ],
                },
                188,
            ),
            AstNode::new(
                ast::ActionDefinition {
                    persistence: ast::Persistence::Ephemeral,
                    identifier: ident!("a"),
                    arguments: vec![],
                    statements: vec![],
                },
                2339,
            )
>>>>>>> 9ae01236
        ]
    );
    assert_eq!(
        policy.effects,
        vec![ast::EffectDefinition {
            identifier: ident!("Added").at(333..338),
            items: vec![
                ast::StructItem::Field(ast::EffectFieldDefinition {
                    identifier: ident!("x").at(353..366),
                    field_type: TypeKind::Int.at(355..358),
                    dynamic: true,
                }),
                ast::StructItem::Field(ast::EffectFieldDefinition {
                    identifier: ident!("y").at(380..385),
                    field_type: TypeKind::Int.at(382..385),
                    dynamic: false,
                }),
            ],
            span: Span::new(326, 396),
        }]
    );
    assert_eq!(
        policy.commands,
        vec![
            ast::CommandDefinition {
                persistence: ast::Persistence::Persistent,
                attributes: vec![],
                identifier: ident!("Add").at(414..417),
                fields: vec![ast::StructItem::Field(ast::FieldDefinition {
                    identifier: ident!("count").at(457..466),
                    field_type: TypeKind::Int.at(463..466),
                })],
                seal: vec![],
                open: vec![],
                policy: vec![
                    StmtKind::Let(ast::LetStatement {
                        identifier: ident!("envelope_id").at(523..534),
                        expression: ExprKind::ForeignFunctionCall(ForeignFunctionCall {
                            module: ident!("envelope").at(537..567),
                            identifier: ident!("command_id").at(547..567),
                            arguments: vec![ExprKind::Identifier(ident!("envelope")).at(558..566)]
                        })
                        .at(537..567),
                    })
                    .at(519..584),
                    StmtKind::Let(ast::LetStatement {
                        identifier: ident!("author").at(588..594),
                        expression: ExprKind::ForeignFunctionCall(ForeignFunctionCall {
                            module: ident!("envelope").at(597..626),
                            identifier: ident!("author_id").at(607..626),
                            arguments: vec![ExprKind::Identifier(ident!("envelope")).at(617..625)]
                        })
                        .at(597..626),
                    })
                    .at(584..643),
                    StmtKind::Let(ast::LetStatement {
                        identifier: ident!("new_x").at(647..652),
                        expression: ExprKind::Add(
                            Box::new(ExprKind::Identifier(ident!("x")).at(655..656)),
                            Box::new(ExprKind::Identifier(ident!("count")).at(659..664))
                        )
                        .at(655..664)
                    })
                    .at(643..681),
                    StmtKind::Check(ast::CheckStatement {
                        expression: ExprKind::InternalFunction(ast::InternalFunction::Exists(
                            ast::FactLiteral {
                                identifier: ident!("TestFact").at(694..717),
                                key_fields: vec![(
                                    ident!("v").at(703..712),
                                    FactField::Expression(
                                        ExprKind::String(text!("test")).at(706..712)
                                    )
                                )],
                                value_fields: Some(vec![]),
                            }
                        ))
                        .at(687..717)
                    })
                    .at(681..734),
                    StmtKind::Match(ast::MatchStatement {
                        expression: ExprKind::Identifier(ident!("x")).at(740..741),
                        arms: vec![
                            ast::MatchArm {
                                pattern: MatchPattern::Values(vec![ExprKind::Int(0).at(764..765)]),
                                statements: vec![
                                    StmtKind::Check(ast::CheckStatement {
                                        expression: ExprKind::FunctionCall(ast::FunctionCall {
                                            identifier: ident!("positive").at(801..822),
                                            arguments: vec![
                                                ExprKind::Optional(Some(Box::new(
                                                    ExprKind::Identifier(ident!("new_x"))
                                                        .at(815..820)
                                                )))
                                                .at(810..821)
                                            ],
                                        })
                                        .at(801..822)
                                    })
                                    .at(795..843)
                                ],
                            },
                            ast::MatchArm {
                                pattern: MatchPattern::Values(vec![ExprKind::Int(1).at(865..866)]),
                                statements: vec![
                                    StmtKind::Check(ast::CheckStatement {
                                        expression: ExprKind::FunctionCall(ast::FunctionCall {
                                            identifier: ident!("positive").at(902..916),
                                            arguments: vec![ExprKind::Optional(None).at(911..915)],
                                        })
                                        .at(902..916)
                                    })
                                    .at(896..937)
                                ],
                            },
                            ast::MatchArm {
                                pattern: MatchPattern::Default,
                                statements: vec![],
                            },
                        ],
                    })
                    .at(734..1006),
                    StmtKind::If(ast::IfStatement {
                        branches: vec![(
                            ExprKind::Equal(
                                Box::new(ExprKind::Identifier(ident!("x")).at(1027..1028)),
                                Box::new(ExprKind::Int(3).at(1032..1033))
                            )
                            .at(1027..1033),
                            vec![
                                StmtKind::Check(ast::CheckStatement {
                                    expression: ExprKind::LessThan(
                                        Box::new(
                                            ExprKind::Identifier(ident!("new_x")).at(1062..1067)
                                        ),
                                        Box::new(ExprKind::Int(10).at(1070..1072))
                                    )
                                    .at(1062..1072)
                                })
                                .at(1056..1089)
                            ],
                        )],
                        fallback: None
                    })
                    .at(1024..1108),
                    StmtKind::Let(ast::LetStatement {
                        identifier: ident!("a").at(1112..1113),
                        expression: ExprKind::ForeignFunctionCall(ForeignFunctionCall {
                            module: ident!("foo").at(1116..1132),
                            identifier: ident!("ext_func").at(1121..1132),
                            arguments: vec![ExprKind::Identifier(ident!("x")).at(1130..1131)]
                        })
                        .at(1116..1132)
                    })
                    .at(1108..1150),
                    StmtKind::Finish(vec![
                        StmtKind::Create(ast::CreateStatement {
                            fact: ast::FactLiteral {
                                identifier: ident!("F").at(1186..1214),
                                key_fields: vec![(
                                    ident!("v").at(1188..1198),
                                    FactField::Expression(
                                        ExprKind::String(text!("hello")).at(1191..1198)
                                    )
                                )],
                                value_fields: Some(vec![
                                    (
                                        ident!("x").at(1202..1206),
                                        FactField::Expression(
                                            ExprKind::Identifier(ident!("x")).at(1205..1206)
                                        )
                                    ),
                                    (
                                        ident!("y").at(1208..1213),
                                        FactField::Expression(
                                            ExprKind::Negative(Box::new(
                                                ExprKind::Identifier(ident!("x")).at(1212..1213)
                                            ))
                                            .at(1211..1213)
                                        )
                                    ),
                                ]),
                            },
                        })
                        .at(1179..1214),
                        StmtKind::Update(ast::UpdateStatement {
                            fact: ast::FactLiteral {
                                identifier: ident!("F").at(1242..1253),
                                key_fields: vec![],
                                value_fields: Some(vec![(
                                    ident!("x").at(1248..1252),
                                    FactField::Expression(
                                        ExprKind::Identifier(ident!("x")).at(1251..1252)
                                    )
                                )]),
                            },
                            to: vec![(
                                ident!("x").at(1242..1253),
                                FactField::Expression(
                                    ExprKind::Identifier(ident!("new_x")).at(1261..1266)
                                )
                            )],
                        })
                        .at(1235..1267),
                        StmtKind::Delete(ast::DeleteStatement {
                            fact: ast::FactLiteral {
                                identifier: ident!("F").at(1295..1329),
                                key_fields: vec![(
                                    ident!("v").at(1297..1307),
                                    FactField::Expression(
                                        ExprKind::String(text!("hello")).at(1300..1307)
                                    )
                                )],
<<<<<<< HEAD
                                value_fields: None,
                            },
                        })
                        .at(1288..1329),
                        StmtKind::Emit(
                            ExprKind::NamedStruct(ast::NamedStruct {
                                identifier: ident!("Added").at(1334..1431),
                                fields: vec![
                                    (
                                        ident!("x").at(1366..1374),
                                        ExprKind::Identifier(ident!("new_x")).at(1369..1374)
                                    ),
                                    (
                                        ident!("y").at(1400..1408),
                                        ExprKind::Identifier(ident!("count")).at(1403..1408)
                                    ),
                                ],
                            })
                            .at(1334..1431)
                        )
                        .at(1329..1448),
                    ])
                    .at(1150..1449),
                ],
                recall: vec![
                    StmtKind::Let(ast::LetStatement {
                        identifier: ident!("envelope_id").at(1505..1516),
                        expression: ExprKind::ForeignFunctionCall(ForeignFunctionCall {
                            module: ident!("envelope").at(1519..1549),
                            identifier: ident!("command_id").at(1529..1549),
                            arguments: vec![
                                ExprKind::Identifier(ident!("envelope")).at(1540..1548)
                            ]
                        })
                        .at(1519..1549),
                    })
                    .at(1501..1566),
                    StmtKind::Let(ast::LetStatement {
                        identifier: ident!("author").at(1570..1576),
                        expression: ExprKind::ForeignFunctionCall(ForeignFunctionCall {
                            module: ident!("envelope").at(1579..1608),
                            identifier: ident!("author_id").at(1589..1608),
                            arguments: vec![
                                ExprKind::Identifier(ident!("envelope")).at(1599..1607)
                            ]
                        })
                        .at(1579..1608),
                    })
                    .at(1566..1625),
                    StmtKind::Let(ast::LetStatement {
                        identifier: ident!("new_x").at(1629..1634),
                        expression: ExprKind::Add(
                            Box::new(ExprKind::Identifier(ident!("x")).at(1637..1638)),
                            Box::new(ExprKind::Identifier(ident!("count")).at(1641..1646))
                        )
                        .at(1637..1646),
                    })
                    .at(1625..1663),
                    StmtKind::Finish(vec![
                        StmtKind::Create(ast::CreateStatement {
                            fact: ast::FactLiteral {
                                identifier: ident!("F").at(1699..1727),
                                key_fields: vec![(
                                    ident!("v").at(1701..1711),
                                    FactField::Expression(
                                        ExprKind::String(text!("hello")).at(1704..1711)
                                    )
                                )],
                                value_fields: Some(vec![
                                    (
                                        ident!("x").at(1715..1719),
                                        FactField::Expression(
                                            ExprKind::Identifier(ident!("x")).at(1718..1719)
                                        ),
                                    ),
                                    (
                                        ident!("y").at(1721..1726),
                                        FactField::Expression(
                                            ExprKind::Negative(Box::new(
                                                ExprKind::Identifier(ident!("x")).at(1725..1726)
                                            ))
                                            .at(1724..1726)
                                        )
                                    ),
                                ]),
                            },
                        })
                        .at(1692..1727),
                        StmtKind::Update(ast::UpdateStatement {
                            fact: ast::FactLiteral {
                                identifier: ident!("F").at(1755..1766),
                                key_fields: vec![],
                                value_fields: Some(vec![(
                                    ident!("x").at(1761..1765),
                                    FactField::Expression(
                                        ExprKind::Identifier(ident!("x")).at(1764..1765)
                                    )
                                )]),
                            },
                            to: vec![(
                                ident!("x").at(1755..1766),
                                FactField::Expression(
                                    ExprKind::Identifier(ident!("new_x")).at(1774..1779)
                                )
                            )],
                        })
                        .at(1748..1780),
                        StmtKind::Delete(ast::DeleteStatement {
                            fact: ast::FactLiteral {
                                identifier: ident!("F").at(1808..1842),
                                key_fields: vec![(
                                    ident!("v").at(1810..1820),
                                    FactField::Expression(
                                        ExprKind::String(text!("hello")).at(1813..1820)
                                    )
                                )],
                                value_fields: None,
                            },
                        })
                        .at(1801..1842),
                        StmtKind::Emit(
                            ExprKind::NamedStruct(ast::NamedStruct {
                                identifier: ident!("Added").at(1847..1944),
                                fields: vec![
                                    (
                                        ident!("x").at(1879..1887),
                                        ExprKind::Identifier(ident!("new_x")).at(1882..1887)
                                    ),
                                    (
                                        ident!("y").at(1913..1921),
                                        ExprKind::Identifier(ident!("count")).at(1916..1921)
                                    ),
                                ],
                            })
                            .at(1847..1944)
                        )
                        .at(1842..1961),
                    ])
                    .at(1663..1962),
                ],
                span: Span::new(406, 1986),
            },
            ast::CommandDefinition {
                persistence: ast::Persistence::Ephemeral,
                attributes: vec![],
                identifier: ident!("C").at(2251..2252),
                fields: vec![ast::StructItem::Field(ast::FieldDefinition {
                    identifier: ident!("x").at(2292..2297),
                    field_type: TypeKind::Int.at(2294..2297),
                })],
                policy: vec![],
                seal: vec![],
                open: vec![],
                recall: vec![],
                span: Span::new(2233, 2321),
            }
=======
                                fallback: None
                            }),
                            1024
                        ),
                        AstNode::new(
                            ast::Statement::Let(ast::LetStatement {
                                identifier: ident!("a"),
                                expression: Expression::ForeignFunctionCall(ForeignFunctionCall {
                                    module: ident!("foo"),
                                    identifier: ident!("ext_func"),
                                    arguments: vec![Expression::Identifier(ident!("x"))],
                                }),
                            }),
                            1108
                        ),
                        AstNode::new(
                            ast::Statement::Finish(vec![
                                AstNode::new(
                                    ast::Statement::Create(ast::CreateStatement {
                                        fact: ast::FactLiteral {
                                            identifier: ident!("F"),
                                            key_fields: vec![(
                                                ident!("v"),
                                                FactField::Expression(Expression::String(text!(
                                                    "hello"
                                                )),)
                                            )],
                                            value_fields: Some(vec![
                                                (
                                                    ident!("x"),
                                                    FactField::Expression(Expression::Identifier(
                                                        ident!("x")
                                                    ),)
                                                ),
                                                (
                                                    ident!("y"),
                                                    FactField::Expression(Expression::Negative(
                                                        Box::new(Expression::Identifier(ident!(
                                                            "x"
                                                        )),)
                                                    )),
                                                ),
                                            ]),
                                        },
                                    }),
                                    1179
                                ),
                                AstNode::new(
                                    ast::Statement::Update(ast::UpdateStatement {
                                        fact: ast::FactLiteral {
                                            identifier: ident!("F"),
                                            key_fields: vec![],
                                            value_fields: Some(vec![(
                                                ident!("x"),
                                                FactField::Expression(Expression::Identifier(
                                                    ident!("x")
                                                ),)
                                            )]),
                                        },
                                        to: vec![(
                                            ident!("x"),
                                            FactField::Expression(Expression::Identifier(ident!(
                                                "new_x"
                                            )),)
                                        )],
                                    }),
                                    1235
                                ),
                                AstNode::new(
                                    ast::Statement::Delete(ast::DeleteStatement {
                                        fact: ast::FactLiteral {
                                            identifier: ident!("F"),
                                            key_fields: vec![(
                                                ident!("v"),
                                                FactField::Expression(Expression::String(text!(
                                                    "hello"
                                                )),)
                                            )],
                                            value_fields: None,
                                        },
                                    }),
                                    1288
                                ),
                                AstNode::new(
                                    ast::Statement::Emit(Expression::NamedStruct(
                                        ast::NamedStruct {
                                            identifier: ident!("Added"),
                                            fields: vec![
                                                (
                                                    ident!("x"),
                                                    Expression::Identifier(ident!("new_x")),
                                                ),
                                                (
                                                    ident!("y"),
                                                    Expression::Identifier(ident!("count")),
                                                ),
                                            ],
                                            sources: vec![],
                                        },
                                    )),
                                    1329
                                ),
                            ]),
                            1150,
                        ),
                    ],
                    recall: vec![
                        AstNode::new(
                            ast::Statement::Let(ast::LetStatement {
                                identifier: ident!("envelope_id"),
                                expression: Expression::ForeignFunctionCall(ForeignFunctionCall {
                                    module: ident!("envelope"),
                                    identifier: ident!("command_id"),
                                    arguments: vec![Expression::Identifier(ident!("envelope"))]
                                },),
                            }),
                            1501,
                        ),
                        AstNode::new(
                            ast::Statement::Let(ast::LetStatement {
                                identifier: ident!("author"),
                                expression: Expression::ForeignFunctionCall(ForeignFunctionCall {
                                    module: ident!("envelope"),
                                    identifier: ident!("author_id"),
                                    arguments: vec![Expression::Identifier(ident!("envelope"))]
                                },),
                            }),
                            1566,
                        ),
                        AstNode::new(
                            ast::Statement::Let(ast::LetStatement {
                                identifier: ident!("new_x"),
                                expression: Expression::Add(
                                    Box::new(Expression::Identifier(ident!("x"))),
                                    Box::new(Expression::Identifier(ident!("count"))),
                                ),
                            }),
                            1625,
                        ),
                        AstNode::new(
                            ast::Statement::Finish(vec![
                                AstNode::new(
                                    ast::Statement::Create(ast::CreateStatement {
                                        fact: ast::FactLiteral {
                                            identifier: ident!("F"),
                                            key_fields: vec![(
                                                ident!("v"),
                                                FactField::Expression(Expression::String(text!(
                                                    "hello"
                                                ))),
                                            )],
                                            value_fields: Some(vec![
                                                (
                                                    ident!("x"),
                                                    FactField::Expression(Expression::Identifier(
                                                        ident!("x")
                                                    )),
                                                ),
                                                (
                                                    ident!("y"),
                                                    FactField::Expression(Expression::Negative(
                                                        Box::new(Expression::Identifier(ident!(
                                                            "x"
                                                        )),)
                                                    )),
                                                ),
                                            ]),
                                        },
                                    }),
                                    1692
                                ),
                                AstNode::new(
                                    ast::Statement::Update(ast::UpdateStatement {
                                        fact: ast::FactLiteral {
                                            identifier: ident!("F"),
                                            key_fields: vec![],
                                            value_fields: Some(vec![(
                                                ident!("x"),
                                                FactField::Expression(Expression::Identifier(
                                                    ident!("x")
                                                ),)
                                            )]),
                                        },
                                        to: vec![(
                                            ident!("x"),
                                            FactField::Expression(Expression::Identifier(ident!(
                                                "new_x"
                                            )),)
                                        )],
                                    }),
                                    1748
                                ),
                                AstNode::new(
                                    ast::Statement::Delete(ast::DeleteStatement {
                                        fact: ast::FactLiteral {
                                            identifier: ident!("F"),
                                            key_fields: vec![(
                                                ident!("v"),
                                                FactField::Expression(Expression::String(text!(
                                                    "hello"
                                                )),)
                                            )],
                                            value_fields: None,
                                        },
                                    }),
                                    1801
                                ),
                                AstNode::new(
                                    ast::Statement::Emit(Expression::NamedStruct(
                                        ast::NamedStruct {
                                            identifier: ident!("Added"),
                                            fields: vec![
                                                (
                                                    ident!("x"),
                                                    Expression::Identifier(ident!("new_x")),
                                                ),
                                                (
                                                    ident!("y"),
                                                    Expression::Identifier(ident!("count")),
                                                ),
                                            ],
                                            sources: vec![],
                                        },
                                    )),
                                    1842
                                ),
                            ]),
                            1663,
                        ),
                    ],
                },
                406,
            ),
            AstNode::new(
                ast::CommandDefinition {
                    persistence: ast::Persistence::Ephemeral,
                    attributes: vec![],
                    identifier: ident!("C"),
                    fields: vec![ast::StructItem::Field(ast::FieldDefinition {
                        identifier: ident!("x"),
                        field_type: ast::VType::Int,
                    })],
                    policy: vec![],
                    seal: vec![],
                    open: vec![],
                    recall: vec![],
                },
                2241,
            )
>>>>>>> 9ae01236
        ]
    );
    assert_eq!(
        policy.functions,
        vec![ast::FunctionDefinition {
            identifier: ident!("positive").at(2005..2013),
            arguments: vec![ast::FieldDefinition {
                identifier: ident!("v").at(2014..2028),
                field_type: TypeKind::Optional(Box::new(TypeKind::Int.at(2025..2028)))
                    .at(2016..2028),
            }],
            return_type: TypeKind::Bool.at(2030..2034),
            statements: vec![
                StmtKind::Let(ast::LetStatement {
                    identifier: ident!("x").at(2053..2054),
                    expression: ExprKind::Unwrap(Box::new(
                        ExprKind::Identifier(ident!("v")).at(2064..2065)
                    ))
                    .at(2057..2065),
                })
                .at(2049..2078),
                StmtKind::Return(ast::ReturnStatement {
                    expression: ExprKind::GreaterThan(
                        Box::new(ExprKind::Identifier(ident!("x")).at(2085..2086)),
                        Box::new(ExprKind::Int(0).at(2089..2090))
                    )
                    .at(2085..2090),
                })
                .at(2078..2099),
            ],
            span: Span::new(1996, 2100),
        }]
    );
    assert_eq!(
        policy.finish_functions,
        vec![ast::FinishFunctionDefinition {
            identifier: ident!("next").at(2126..2130),
            arguments: vec![ast::FieldDefinition {
                identifier: ident!("x").at(2131..2136),
                field_type: TypeKind::Int.at(2133..2136),
            }],
            statements: vec![
                StmtKind::Create(ast::CreateStatement {
                    fact: ast::FactLiteral {
                        identifier: ident!("Next").at(2159..2169),
                        key_fields: vec![],
                        value_fields: Some(vec![]),
                    },
                })
                .at(2152..2169)
            ],
            span: Span::new(2110, 2179),
        }]
    );

    Ok(())
}

// NB: this test depends on the external file tictactoe.policy,
// which must be kept up-to-date with this test.
#[test]
fn parse_tictactoe() {
    let text = {
        let mut buf = vec![];
        let mut f = OpenOptions::new()
            .read(true)
            .open("src/lang/tictactoe-policy.md")
            .expect("could not open policy");
        f.read_to_end(&mut buf).expect("could not read policy file");
        String::from_utf8(buf).expect("File is not valid UTF-8")
    };

    let policy = parse_policy_document(&text).unwrap_or_else(|e| panic!("{e}"));
    assert_eq!(policy.facts.len(), 4);
    assert_eq!(policy.actions.len(), 2);
    assert_eq!(policy.actions.len(), 2);
    assert_eq!(policy.commands.len(), 3);
    assert_eq!(policy.functions.len(), 2);
    assert_eq!(policy.finish_functions.len(), 1);
}

#[test]
fn parse_policy_immutable_facts() -> Result<(), ParseError> {
    let policy_str = r#"
        fact A[]=>{}
        immutable fact B[]=>{}
    "#;

    let policy = parse_policy_str(policy_str, Version::V2)?;
    assert_eq!(
        policy.facts,
        vec![
            ast::FactDefinition {
                immutable: false,
                identifier: ident!("A").at(14..15),
                key: vec![],
                value: vec![],
                span: Span::new(9, 21),
            },
            ast::FactDefinition {
                immutable: true,
                identifier: ident!("B").at(45..46),
                key: vec![],
                value: vec![],
                span: Span::new(30, 52),
            }
        ]
    );

    Ok(())
}

#[test]
fn empty_policy() -> Result<(), ParseError> {
    let policy = parse_policy_str("", Version::V2)?;
    assert!(policy.facts.is_empty());
    assert!(policy.actions.is_empty());
    assert!(policy.effects.is_empty());
    assert!(policy.commands.is_empty());
    assert!(policy.functions.is_empty());
    assert!(policy.finish_functions.is_empty());
    Ok(())
}

#[test]
fn parse_markdown() {
    let md = r#"---
policy-version: 2
---

# A fact

```policy
fact Markdown[]=>{}
```

```
fact NotAPolicyBlock[]=>{}
```

```policy
action foo() {
    publish SomeCommand{}
}
```
"#;

    let policy = parse_policy_document(md).unwrap_or_else(|e| panic!("{e}"));

    assert!(policy.version == Version::V2);
    assert!(policy.facts.len() == 1);
    assert!(policy.actions.len() == 1);
}

#[test]
fn parse_bytes() {
    let text = r#"
        function foo(x bytes) bytes {
            return x
        }
    "#
    .trim();

    parse_policy_str(text, Version::V2).unwrap_or_else(|e| panic!("{e}"));
}

#[test]
fn parse_struct() {
    let text = r#"
        struct Foo {
            x int
        }

        function convert(foo struct Foo) struct Bar {
            return Bar { y: foo.x, ...baz, ...thud }
        }
    "#
    .trim();

    let policy = parse_policy_str(text, Version::V2).unwrap_or_else(|e| panic!("{e}"));
    assert_eq!(
        policy.structs,
        vec![ast::StructDefinition {
            identifier: ident!("Foo").at(7..10),
            items: vec![ast::StructItem::Field(ast::FieldDefinition {
                identifier: ident!("x").at(25..30),
                field_type: TypeKind::Int.at(27..30),
            })],
            span: Span::new(0, 40),
        }]
    );
    assert_eq!(
        policy.functions,
<<<<<<< HEAD
        vec![ast::FunctionDefinition {
            identifier: ident!("convert").at(59..66),
            arguments: vec![ast::FieldDefinition {
                identifier: ident!("foo").at(67..81),
                field_type: TypeKind::Struct(ident!("Foo")).at(71..81),
            }],
            return_type: TypeKind::Struct(ident!("Bar")).at(83..93),
            statements: vec![
                StmtKind::Return(ast::ReturnStatement {
                    expression: ExprKind::NamedStruct(ast::NamedStruct {
                        identifier: ident!("Bar").at(115..129),
                        fields: vec![(
                            ident!("y").at(120..128),
                            ExprKind::Dot(
                                Box::new(ExprKind::Identifier(ident!("foo")).at(123..126)),
                                ident!("x").at(127..128)
                            )
                            .at(123..128)
                        )],
                    })
                    .at(115..129)
                })
                .at(108..138)
            ],
            span: Span::new(50, 139),
        }]
=======
        vec![AstNode::new(
            ast::FunctionDefinition {
                identifier: ident!("convert"),
                arguments: vec![ast::FieldDefinition {
                    identifier: ident!("foo"),
                    field_type: ast::VType::Struct(ident!("Foo")),
                }],
                return_type: ast::VType::Struct(ident!("Bar")),
                statements: vec![AstNode::new(
                    ast::Statement::Return(ast::ReturnStatement {
                        expression: Expression::NamedStruct(ast::NamedStruct {
                            identifier: ident!("Bar"),
                            fields: vec![(
                                ident!("y"),
                                Expression::Dot(
                                    Box::new(Expression::Identifier(ident!("foo"))),
                                    ident!("x")
                                )
                            )],
                            sources: vec![ident!("baz"), ident!("thud")],
                        })
                    }),
                    108
                )]
            },
            50
        )]
>>>>>>> 9ae01236
    );
}

#[test]
#[allow(clippy::result_large_err)]
fn parse_struct_composition() -> Result<(), PestError<Rule>> {
    let input = "{ c: false, ...x }";

    let struct_literal = PolicyParser::parse(Rule::struct_literal, input)?;

    for field in struct_literal {
        match field.as_rule() {
            Rule::struct_literal_field => {
                let mut parts = field.into_inner();
                let field_name = parts.next().unwrap().as_str();
                assert_eq!(field_name, "c");
                let field_value = parts.next().unwrap().as_str();
                assert_eq!(field_value, "false");
            }
            Rule::struct_composition => {
                let identifer = field.into_inner().next().unwrap().as_str();
                assert_eq!(identifer, "x");
            }
            _ => unreachable!(),
        }
    }

    Ok(())
}

#[test]
fn parse_struct_with_field_insertion() {
    let cases = [(
        r#"struct Foo { x int }
        struct Bar {
            +Foo,
            y int
        }
        "#,
        vec![
            ast::StructItem::StructRef(ident!("Foo")),
            ast::StructItem::Field(ast::FieldDefinition {
                identifier: ident!("y").at(72..77),
                field_type: TypeKind::Int.at(74..77),
            }),
        ],
    )];
    for (case, expected) in cases {
        let policy = parse_policy_str(case, Version::V2).expect("should parse");
        assert_eq!(
            policy.structs[1].items, expected,
            "case: {case:?} => {expected:?}"
        );
    }
}

#[test]
fn parse_enum_definition() {
    let text = r#"
        enum Color {
            Red,
            Green,
            Blue,
        }
    "#
    .trim();

    let policy = parse_policy_str(text, Version::V2).unwrap_or_else(|e| panic!("{e}"));
    assert_eq!(
        policy.enums,
        vec![ast::EnumDefinition {
            identifier: Ident {
                name: "Color".parse().unwrap(),
                span: Span::new(0, 76)
            },
            variants: vec![
                Ident {
                    name: "Red".parse().unwrap(),
                    span: Span::new(0, 76)
                },
                Ident {
                    name: "Green".parse().unwrap(),
                    span: Span::new(0, 76)
                },
                Ident {
                    name: "Blue".parse().unwrap(),
                    span: Span::new(0, 76)
                }
            ],
            span: Span::new(0, 76)
        }]
    );
}

#[test]
#[allow(clippy::result_large_err)]
fn parse_enum_reference() -> Result<(), PestError<Rule>> {
    let mut pair = PolicyParser::parse(Rule::enum_reference, "Color::Red")?;
    let token: Pair<'_, Rule> = pair.next().unwrap();
    assert_eq!(token.as_rule(), Rule::enum_reference);

    let mut parts = token.into_inner();
    let enum_name = parts.next().unwrap().as_str();
    assert_eq!(enum_name, "Color");
    let enum_value = parts.next().unwrap().as_str();
    assert_eq!(enum_value, "Red");

    Ok(())
}

#[test]
fn parse_ffi_decl() {
    let text = "function foo(x int, y struct bar) bool";
    let decl = super::parse_ffi_decl(text).expect("parse");
    assert_eq!(
        decl,
        ast::FunctionDecl {
            identifier: ident!("foo").at(9..12),
            arguments: vec![
                ast::FieldDefinition {
                    identifier: ident!("x").at(13..18),
                    field_type: TypeKind::Int.at(15..18),
                },
                ast::FieldDefinition {
                    identifier: ident!("y").at(20..32),
                    field_type: TypeKind::Struct(ident!("bar")).at(22..32),
                }
            ],
            return_type: Some(TypeKind::Bool.at(34..38))
        }
    )
}

#[test]
fn parse_ffi_structs_enums() {
    let text = r#"
        struct A {
            x int,
            y bool
        }

        struct B {}

        enum Color { Red, White, Blue }
    "#
    .trim();
    let FfiTypes { structs, enums } = super::parse_ffi_structs_enums(text).expect("parse");
    assert_eq!(
        structs,
        vec![
            ast::StructDefinition {
                identifier: ident!("A").at(7..8),
                items: vec![
                    ast::StructItem::Field(ast::FieldDefinition {
                        identifier: ident!("x").at(23..28),
                        field_type: TypeKind::Int.at(25..28)
                    }),
                    ast::StructItem::Field(ast::FieldDefinition {
                        identifier: ident!("y").at(42..48),
                        field_type: TypeKind::Bool.at(44..48)
                    })
                ],
                span: Span::new(0, 58),
            },
            ast::StructDefinition {
                identifier: ident!("B").at(75..76),
                items: vec![],
                span: Span::new(68, 79),
            }
        ],
    );

    assert_eq!(
        enums,
        vec![ast::EnumDefinition {
            identifier: ident!("Color").at(89..120),
            variants: vec![
                ident!("Red").at(89..120),
                ident!("White").at(89..120),
                ident!("Blue").at(89..120)
            ],
            span: Span::new(89, 120),
        }]
    );
}

#[test]
fn parse_seal_open() {
    let text = r#"
        command Foo {
            seal {
                return bar(this)
            }

            open {
                return baz(envelope)
            }
        }
    "#
    .trim();
    let policy = parse_policy_str(text, Version::V2).unwrap_or_else(|e| panic!("{e}"));
    assert_eq!(
        policy.commands,
        vec![ast::CommandDefinition {
            persistence: ast::Persistence::Persistent,
            attributes: vec![],
            identifier: ident!("Foo").at(8..11),
            fields: vec![],
            policy: vec![],
            recall: vec![],
            seal: vec![
                StmtKind::Return(ast::ReturnStatement {
                    expression: ExprKind::FunctionCall(ast::FunctionCall {
                        identifier: ident!("bar").at(56..65),
                        arguments: vec![ExprKind::Identifier(ident!("this")).at(60..64)]
                    })
                    .at(56..65)
                })
                .at(49..78)
            ],
            open: vec![
                StmtKind::Return(ast::ReturnStatement {
                    expression: ExprKind::FunctionCall(ast::FunctionCall {
                        identifier: ident!("baz").at(123..136),
                        arguments: vec![ExprKind::Identifier(ident!("envelope")).at(127..135)]
                    })
                    .at(123..136)
                })
                .at(116..149)
            ],
            span: Span::new(0, 160),
        }]
    );
}

#[test]
fn parse_serialize_deserialize() {
    let text = r#"
        command Foo {
            seal {
                return serialize(this)
            }

            open {
                return deserialize(envelope)
            }
        }
    "#
    .trim();
    let policy = parse_policy_str(text, Version::V2).unwrap_or_else(|e| panic!("{e}"));
    assert_eq!(
        policy.commands,
        vec![ast::CommandDefinition {
            persistence: ast::Persistence::Persistent,
            attributes: vec![],
            identifier: ident!("Foo").at(8..11),
            fields: vec![],
            policy: vec![],
            recall: vec![],
            seal: vec![
                StmtKind::Return(ast::ReturnStatement {
                    expression: ExprKind::InternalFunction(ast::InternalFunction::Serialize(
                        Box::new(ExprKind::Identifier(ident!("this")).at(66..70))
                    ))
                    .at(56..71)
                })
                .at(49..84)
            ],
            open: vec![
                StmtKind::Return(ast::ReturnStatement {
                    expression: ExprKind::InternalFunction(ast::InternalFunction::Deserialize(
                        Box::new(ExprKind::Identifier(ident!("envelope")).at(141..149))
                    ))
                    .at(129..150)
                })
                .at(122..163)
            ],
            span: Span::new(0, 174),
        }]
    );
}

#[test]
fn parse_keyword_collision() -> anyhow::Result<()> {
    let texts = &[
        r#"
            struct int {
            }
        "#,
        r#"
            struct foo {
                int int
            }
        "#,
        r#"
            function int(x int) int {
                publish Bar{}
            }
        "#,
        r#"
            fact int[]=>{}
        "#,
        r#"
            fact x[int int]=>{}
        "#,
        r#"
            fact x[]=>{int int}
        "#,
        r#"
            action foo() {
                let int = 3
            }
        "#,
        r#"
            action int() {
            }
        "#,
        r#"
            effect int {
            }
        "#,
    ];

    for text in texts {
        let policy = parse_policy_str(text, Version::V2);
        assert!(policy.is_err_and(|result| result.kind == ParseErrorKind::ReservedIdentifier))
    }
    Ok(())
}

#[test]
fn parse_global_let_statements() -> Result<(), ParseError> {
    let policy_str = r#"
        let x = 42
        let y = "hello"
        let z = true

        action foo() {
            let a = x + 1
            let b = y + " world"
            let c = !z
            emit Bar {
                a: a,
                b: b,
                c: c,
            }
        }
    "#;

    let policy = parse_policy_str(policy_str, Version::V2)?;

    assert_eq!(
        policy.global_lets,
        vec![
            ast::GlobalLetStatement {
                identifier: ident!("x").at(13..14),
                expression: ExprKind::Int(42).at(17..19),
                span: Span::new(9, 28),
            },
            ast::GlobalLetStatement {
                identifier: ident!("y").at(32..33),
                expression: ExprKind::String(text!("hello")).at(36..43),
                span: Span::new(28, 52),
            },
            ast::GlobalLetStatement {
                identifier: ident!("z").at(56..57),
                expression: ExprKind::Bool(true).at(60..64),
                span: Span::new(52, 74),
            },
        ]
    );

    assert_eq!(
        policy.actions,
        vec![ast::ActionDefinition {
            persistence: ast::Persistence::Persistent,
            identifier: ident!("foo").at(81..84),
            arguments: vec![],
            statements: vec![
                StmtKind::Let(ast::LetStatement {
                    identifier: ident!("a").at(105..106),
                    expression: ExprKind::Add(
                        Box::new(ExprKind::Identifier(ident!("x")).at(109..110)),
                        Box::new(ExprKind::Int(1).at(113..114))
                    )
                    .at(109..114),
                })
                .at(101..127),
                StmtKind::Let(ast::LetStatement {
                    identifier: ident!("b").at(131..132),
                    expression: ExprKind::Add(
                        Box::new(ExprKind::Identifier(ident!("y")).at(135..136)),
                        Box::new(ExprKind::String(text!(" world")).at(139..147))
                    )
                    .at(135..147),
                })
                .at(127..160),
                StmtKind::Let(ast::LetStatement {
                    identifier: ident!("c").at(164..165),
                    expression: ExprKind::Not(Box::new(
                        ExprKind::Identifier(ident!("z")).at(169..170)
                    ))
                    .at(168..170),
                })
                .at(160..183),
                StmtKind::Emit(
                    ExprKind::NamedStruct(ast::NamedStruct {
                        identifier: ident!("Bar").at(188..273),
                        fields: vec![
                            (
                                ident!("a").at(210..214),
                                ExprKind::Identifier(ident!("a")).at(213..214)
                            ),
                            (
                                ident!("b").at(232..236),
                                ExprKind::Identifier(ident!("b")).at(235..236)
                            ),
<<<<<<< HEAD
                            (
                                ident!("c").at(254..258),
                                ExprKind::Identifier(ident!("c")).at(257..258)
                            ),
                        ],
                    })
                    .at(188..273)
                )
                .at(183..282),
            ],
            span: Span::new(74, 283),
        }]
=======
                        }),
                        127,
                    ),
                    AstNode::new(
                        ast::Statement::Let(ast::LetStatement {
                            identifier: ident!("c"),
                            expression: Expression::Not(Box::new(Expression::Identifier(ident!(
                                "z"
                            )),)),
                        }),
                        160,
                    ),
                    AstNode::new(
                        ast::Statement::Emit(Expression::NamedStruct(ast::NamedStruct {
                            identifier: ident!("Bar"),
                            fields: vec![
                                (ident!("a"), Expression::Identifier(ident!("a")),),
                                (ident!("b"), Expression::Identifier(ident!("b")),),
                                (ident!("c"), Expression::Identifier(ident!("c")),),
                            ],
                            sources: vec![],
                        })),
                        183,
                    ),
                ],
            },
            74,
        )]
>>>>>>> 9ae01236
    );
    Ok(())
}

#[test]
fn test_fact_key_can_have_bind_value() -> anyhow::Result<()> {
    let text = r#"
        action test() {
            let x = query A[i:1, j:?]
        }
    "#;
    parse_policy_str(text, Version::V2)?;
    Ok(())
}

#[test]
fn test_ffi_use() -> anyhow::Result<()> {
    let text = r#"
        use crypto
        use perspective
    "#;

    let policy = parse_policy_str(text, Version::V2)?;
    assert_eq!(policy.ffi_imports.len(), 2);
    assert_eq!(policy.ffi_imports[0], "crypto");
    assert_eq!(policy.ffi_imports[1], "perspective");
    Ok(())
}

#[test]
fn test_ffi_use_bad_identifier() -> anyhow::Result<()> {
    let texts = vec!["use one, two", "use _"];

    for text in texts {
        let err = parse_policy_str(text, Version::V2).unwrap_err().kind;
        assert_eq!(err, ParseErrorKind::Syntax);
    }

    Ok(())
}

#[test]
fn test_if_statement() -> anyhow::Result<()> {
    let text = r#"
        action test() {
            if 0 {
                check 1
            }

            if 0 {
                check 1
            } else {
                check 2
            }

            if 0 {
                check 1
                check 1 + 1
            } else if 2 {
                check 3
            } else if 4 {
                check 5
            } else {
                check 6
            }
        }
    "#;
    parse_policy_str(text, Version::V2)?;
    Ok(())
}

#[test]
fn if_expression() {
    let text = r#"
        action test() {
            let b = if true { :1 } else { :0 }
        }
    "#;
    parse_policy_str(text, Version::V2).expect("should parse");
}

#[test]
fn test_action_call() -> anyhow::Result<()> {
    let text = r#"
    action ping() {}
    action pong() {
        action ping()
    }
    "#;

    let policy = parse_policy_str(text, Version::V2)?;
    assert_eq!(
        policy.actions[1],
        ast::ActionDefinition {
            persistence: ast::Persistence::Persistent,
            identifier: ident!("pong").at(33..37),
            arguments: vec![],
            statements: vec![
                StmtKind::ActionCall(ast::FunctionCall {
                    identifier: ident!("ping").at(57..63),
                    arguments: vec![]
                })
                .at(50..63)
            ],
            span: Span::new(26, 69),
        }
    );

    Ok(())
}

#[test]
fn test_map_statement() {
    let text = r#"
        fact Foo[i int]=>{n int}
        action foo() {
            map Foo[i:1] as f {
            }
        }
    "#;

    let policy = parse_policy_str(text, Version::V2).expect("should parse");
    assert_eq!(
        policy.actions[0].statements,
        vec![
            StmtKind::Map(ast::MapStatement {
                fact: ast::FactLiteral {
                    identifier: ident!("Foo").at(73..82),
                    key_fields: vec![(
                        ident!("i").at(77..80),
                        FactField::Expression(ExprKind::Int(1).at(79..80))
                    )],
                    value_fields: None,
                },
                identifier: ident!("f").at(85..86),
                statements: vec![]
            })
            .at(69..102)
        ]
    );
}

#[test]
fn test_block_expression() {
    let text = r#"
    action foo() {
        let x = {
            let a = 3
            let b = 4
            : a + b
        }
    }
    "#;

    let policy = parse_policy_str(text, Version::V2).expect("should parse");
    assert_eq!(
        policy.actions[0].statements,
        vec![
            StmtKind::Let(ast::LetStatement {
                identifier: ident!("x").at(32..33),
                expression: ExprKind::Block(
                    vec![
                        StmtKind::Let(ast::LetStatement {
                            identifier: ident!("a").at(54..55),
                            expression: ExprKind::Int(3).at(58..59)
                        })
                        .at(50..72),
                        StmtKind::Let(ast::LetStatement {
                            identifier: ident!("b").at(76..77),
                            expression: ExprKind::Int(4).at(80..81)
                        })
                        .at(72..94),
                    ],
                    Box::new(
                        ExprKind::Add(
                            Box::new(ExprKind::Identifier(ident!("a")).at(96..97)),
                            Box::new(ExprKind::Identifier(ident!("b")).at(100..101))
                        )
                        .at(96..101)
                    )
                )
                .at(36..111)
            })
            .at(28..116)
        ]
    );
}

#[test]
fn parse_match_expression() {
    let src = r#"
        action foo(n int) {
            let x = match n {
                0 => {
                    let x = true
                    : x
                }
                _ => false
            }
        }
    "#;

    let policy = parse_policy_str(src, Version::V2).expect("should parse");
    assert_eq!(
        policy.actions[0].statements,
        vec![
            StmtKind::Let(ast::LetStatement {
                identifier: ident!("x").at(45..46),
                expression: ExprKind::Match(Box::new(ast::MatchExpression {
                    scrutinee: ExprKind::Identifier(ident!("n")).at(55..56),
                    arms: vec![
                        ast::MatchExpressionArm {
                            pattern: MatchPattern::Values(vec![ExprKind::Int(0).at(75..76)]),
                            expression: ExprKind::Block(
                                vec![
                                    StmtKind::Let(ast::LetStatement {
                                        identifier: ident!("x").at(106..107),
                                        expression: ExprKind::Bool(true).at(110..114)
                                    })
                                    .at(102..135)
                                ],
                                Box::new(ExprKind::Identifier(ident!("x")).at(137..138))
                            )
                            .at(80..156),
                            span: Span::new(75, 173)
                        },
                        ast::MatchExpressionArm {
                            pattern: MatchPattern::Default,
                            expression: ExprKind::Bool(false).at(178..183),
                            span: Span::new(173, 196)
                        }
                    ]
                }))
                .at(49..197)
            })
            .at(41..206)
        ]
    );
}

#[test]
fn test_match_expression() {
    let invalid = vec![
        (
            // block without subexpression (`:value`)
            r#"action foo(status string) {
                let x = match a {
                    "ready" => {
                        1
                    }
                    _ => {
                        0
                    }
                }
            }"#,
            ParseErrorKind::Syntax,
        ),
        (
            // expression not assigned
            r#"function f(n int) bool {
                match n {
                    0 => {
                        :true
                    }
                    1 => {
                        : false
                    }
                }
            }"#,
            ParseErrorKind::Syntax,
        ),
        (
            // empty match
            r#"function f(n int) bool {
                return match n {}
            }"#,
            ParseErrorKind::Syntax,
        ),
    ];

    for (src, expected) in invalid {
        let err_kind = parse_policy_str(src, Version::V2).unwrap_err().kind;
        assert_eq!(err_kind, expected);
    }
}

#[test]
fn test_invalid_this() {
    let cases = [
        "action this() { }",
        "function this() int {}",
        "struct this {}",
        "enum this { A }",
        "enum A { this }",
        "let this = 42",
        "use this",
        "fact this[]=>{}",
    ];

    for src in cases {
        let err_kind = parse_policy_str(src, Version::V2).unwrap_err().kind;
        assert_eq!(err_kind, ParseErrorKind::ReservedIdentifier, "{src}");
    }
}

#[test]
fn test_invalid_text() {
    let cases = [
        // real nul byte
        "let x = \"a\0b\"",
        // \x00 escaped nul byte
        r#"let x = "a\x00b""#,
    ];

    for src in cases {
        let err = parse_policy_str(src, Version::V2).unwrap_err();
        assert_eq!(err.kind, ParseErrorKind::InvalidString, "{src:?}");
    }
}

#[test]
fn test_error_line_number_in_chunks() {
    let cases = [
        (
            r#"---
policy-version: 2
---

```policy
    let int = 0
```
"#,
            "Reserved identifier: line 6 column 9: int",
        ),
        (
            r#"---
policy-version: 2
---

```policy
    let x = 0
```
Next chunk:
```policy
    let x = 0
    let y = "a\\0b"
```
        "#,
            "Invalid string: line 11 column 13: invalid escape: \\",
        ),
        (
            r#"---
policy-version: 2
---

```policy
    let x = 0
```
Next chunk:
```policy
    let x = 0
    let = 2
```
        "#,
            r#"Syntax error: line 11 column 9:   --> 11:9
   |
11 |     let = 2
   |         ^---
   |
   = expected identifier"#,
        ),
    ];

    for (policy, expected) in cases {
        let err = parse_policy_document(policy).unwrap_err();
        assert_eq!(err.to_string(), expected);
    }
}<|MERGE_RESOLUTION|>--- conflicted
+++ resolved
@@ -2,13 +2,13 @@
 
 use std::{fs::OpenOptions, io::Read};
 
-use aranya_policy_ast::{ExprKind, Ident, Identifier, Span, StmtKind, TypeKind, ident, text};
+use aranya_policy_ast::{ident, text, ExprKind, Ident, Identifier, Span, StmtKind, TypeKind};
 use ast::{Expression, FactField, ForeignFunctionCall, MatchPattern};
-use pest::{Parser, error::Error as PestError, iterators::Pair};
+use pest::{error::Error as PestError, iterators::Pair, Parser};
 
 use super::{
-    ParseError, PolicyParser, Rule, Version, ast, get_pratt_parser, parse_policy_document,
-    parse_policy_str,
+    ast, get_pratt_parser, parse_policy_document, parse_policy_str, ParseError, PolicyParser, Rule,
+    Version,
 };
 use crate::lang::{ChunkParser, FfiTypes, ParseErrorKind};
 
@@ -690,7 +690,6 @@
                 ],
                 span: Span::new(188, 316),
             },
-<<<<<<< HEAD
             ast::ActionDefinition {
                 persistence: ast::Persistence::Ephemeral,
                 identifier: ident!("a").at(2348..2349),
@@ -698,60 +697,6 @@
                 statements: vec![],
                 span: Span::new(2331, 2354),
             }
-=======
-            145,
-        )]
-    );
-    assert_eq!(
-        policy.actions,
-        vec![
-            AstNode::new(
-                ast::ActionDefinition {
-                    persistence: ast::Persistence::Persistent,
-                    identifier: ident!("add"),
-                    arguments: vec![
-                        ast::FieldDefinition {
-                            identifier: ident!("x"),
-                            field_type: ast::VType::Int,
-                        },
-                        ast::FieldDefinition {
-                            identifier: ident!("y"),
-                            field_type: ast::VType::Int,
-                        },
-                    ],
-                    statements: vec![
-                        AstNode::new(
-                            ast::Statement::Let(ast::LetStatement {
-                                identifier: ident!("obj"),
-                                expression: Expression::NamedStruct(ast::NamedStruct {
-                                    identifier: ident!("Add"),
-                                    fields: vec![(
-                                        ident!("count"),
-                                        Expression::Identifier(ident!("x")),
-                                    )],
-                                    sources: vec![],
-                                }),
-                            }),
-                            227,
-                        ),
-                        AstNode::new(
-                            ast::Statement::Publish(Expression::Identifier(ident!("obj"))),
-                            295,
-                        ),
-                    ],
-                },
-                188,
-            ),
-            AstNode::new(
-                ast::ActionDefinition {
-                    persistence: ast::Persistence::Ephemeral,
-                    identifier: ident!("a"),
-                    arguments: vec![],
-                    statements: vec![],
-                },
-                2339,
-            )
->>>>>>> 9ae01236
         ]
     );
     assert_eq!(
@@ -837,35 +782,28 @@
                         arms: vec![
                             ast::MatchArm {
                                 pattern: MatchPattern::Values(vec![ExprKind::Int(0).at(764..765)]),
-                                statements: vec![
-                                    StmtKind::Check(ast::CheckStatement {
-                                        expression: ExprKind::FunctionCall(ast::FunctionCall {
-                                            identifier: ident!("positive").at(801..822),
-                                            arguments: vec![
-                                                ExprKind::Optional(Some(Box::new(
-                                                    ExprKind::Identifier(ident!("new_x"))
-                                                        .at(815..820)
-                                                )))
-                                                .at(810..821)
-                                            ],
-                                        })
-                                        .at(801..822)
+                                statements: vec![StmtKind::Check(ast::CheckStatement {
+                                    expression: ExprKind::FunctionCall(ast::FunctionCall {
+                                        identifier: ident!("positive").at(801..822),
+                                        arguments: vec![ExprKind::Optional(Some(Box::new(
+                                            ExprKind::Identifier(ident!("new_x")).at(815..820)
+                                        )))
+                                        .at(810..821)],
                                     })
-                                    .at(795..843)
-                                ],
+                                    .at(801..822)
+                                })
+                                .at(795..843)],
                             },
                             ast::MatchArm {
                                 pattern: MatchPattern::Values(vec![ExprKind::Int(1).at(865..866)]),
-                                statements: vec![
-                                    StmtKind::Check(ast::CheckStatement {
-                                        expression: ExprKind::FunctionCall(ast::FunctionCall {
-                                            identifier: ident!("positive").at(902..916),
-                                            arguments: vec![ExprKind::Optional(None).at(911..915)],
-                                        })
-                                        .at(902..916)
+                                statements: vec![StmtKind::Check(ast::CheckStatement {
+                                    expression: ExprKind::FunctionCall(ast::FunctionCall {
+                                        identifier: ident!("positive").at(902..916),
+                                        arguments: vec![ExprKind::Optional(None).at(911..915)],
                                     })
-                                    .at(896..937)
-                                ],
+                                    .at(902..916)
+                                })
+                                .at(896..937)],
                             },
                             ast::MatchArm {
                                 pattern: MatchPattern::Default,
@@ -881,18 +819,14 @@
                                 Box::new(ExprKind::Int(3).at(1032..1033))
                             )
                             .at(1027..1033),
-                            vec![
-                                StmtKind::Check(ast::CheckStatement {
-                                    expression: ExprKind::LessThan(
-                                        Box::new(
-                                            ExprKind::Identifier(ident!("new_x")).at(1062..1067)
-                                        ),
-                                        Box::new(ExprKind::Int(10).at(1070..1072))
-                                    )
-                                    .at(1062..1072)
-                                })
-                                .at(1056..1089)
-                            ],
+                            vec![StmtKind::Check(ast::CheckStatement {
+                                expression: ExprKind::LessThan(
+                                    Box::new(ExprKind::Identifier(ident!("new_x")).at(1062..1067)),
+                                    Box::new(ExprKind::Int(10).at(1070..1072))
+                                )
+                                .at(1062..1072)
+                            })
+                            .at(1056..1089)],
                         )],
                         fallback: None
                     })
@@ -965,7 +899,6 @@
                                         ExprKind::String(text!("hello")).at(1300..1307)
                                     )
                                 )],
-<<<<<<< HEAD
                                 value_fields: None,
                             },
                         })
@@ -996,9 +929,7 @@
                         expression: ExprKind::ForeignFunctionCall(ForeignFunctionCall {
                             module: ident!("envelope").at(1519..1549),
                             identifier: ident!("command_id").at(1529..1549),
-                            arguments: vec![
-                                ExprKind::Identifier(ident!("envelope")).at(1540..1548)
-                            ]
+                            arguments: vec![ExprKind::Identifier(ident!("envelope")).at(1540..1548)]
                         })
                         .at(1519..1549),
                     })
@@ -1008,9 +939,7 @@
                         expression: ExprKind::ForeignFunctionCall(ForeignFunctionCall {
                             module: ident!("envelope").at(1579..1608),
                             identifier: ident!("author_id").at(1589..1608),
-                            arguments: vec![
-                                ExprKind::Identifier(ident!("envelope")).at(1599..1607)
-                            ]
+                            arguments: vec![ExprKind::Identifier(ident!("envelope")).at(1599..1607)]
                         })
                         .at(1579..1608),
                     })
@@ -1122,257 +1051,6 @@
                 recall: vec![],
                 span: Span::new(2233, 2321),
             }
-=======
-                                fallback: None
-                            }),
-                            1024
-                        ),
-                        AstNode::new(
-                            ast::Statement::Let(ast::LetStatement {
-                                identifier: ident!("a"),
-                                expression: Expression::ForeignFunctionCall(ForeignFunctionCall {
-                                    module: ident!("foo"),
-                                    identifier: ident!("ext_func"),
-                                    arguments: vec![Expression::Identifier(ident!("x"))],
-                                }),
-                            }),
-                            1108
-                        ),
-                        AstNode::new(
-                            ast::Statement::Finish(vec![
-                                AstNode::new(
-                                    ast::Statement::Create(ast::CreateStatement {
-                                        fact: ast::FactLiteral {
-                                            identifier: ident!("F"),
-                                            key_fields: vec![(
-                                                ident!("v"),
-                                                FactField::Expression(Expression::String(text!(
-                                                    "hello"
-                                                )),)
-                                            )],
-                                            value_fields: Some(vec![
-                                                (
-                                                    ident!("x"),
-                                                    FactField::Expression(Expression::Identifier(
-                                                        ident!("x")
-                                                    ),)
-                                                ),
-                                                (
-                                                    ident!("y"),
-                                                    FactField::Expression(Expression::Negative(
-                                                        Box::new(Expression::Identifier(ident!(
-                                                            "x"
-                                                        )),)
-                                                    )),
-                                                ),
-                                            ]),
-                                        },
-                                    }),
-                                    1179
-                                ),
-                                AstNode::new(
-                                    ast::Statement::Update(ast::UpdateStatement {
-                                        fact: ast::FactLiteral {
-                                            identifier: ident!("F"),
-                                            key_fields: vec![],
-                                            value_fields: Some(vec![(
-                                                ident!("x"),
-                                                FactField::Expression(Expression::Identifier(
-                                                    ident!("x")
-                                                ),)
-                                            )]),
-                                        },
-                                        to: vec![(
-                                            ident!("x"),
-                                            FactField::Expression(Expression::Identifier(ident!(
-                                                "new_x"
-                                            )),)
-                                        )],
-                                    }),
-                                    1235
-                                ),
-                                AstNode::new(
-                                    ast::Statement::Delete(ast::DeleteStatement {
-                                        fact: ast::FactLiteral {
-                                            identifier: ident!("F"),
-                                            key_fields: vec![(
-                                                ident!("v"),
-                                                FactField::Expression(Expression::String(text!(
-                                                    "hello"
-                                                )),)
-                                            )],
-                                            value_fields: None,
-                                        },
-                                    }),
-                                    1288
-                                ),
-                                AstNode::new(
-                                    ast::Statement::Emit(Expression::NamedStruct(
-                                        ast::NamedStruct {
-                                            identifier: ident!("Added"),
-                                            fields: vec![
-                                                (
-                                                    ident!("x"),
-                                                    Expression::Identifier(ident!("new_x")),
-                                                ),
-                                                (
-                                                    ident!("y"),
-                                                    Expression::Identifier(ident!("count")),
-                                                ),
-                                            ],
-                                            sources: vec![],
-                                        },
-                                    )),
-                                    1329
-                                ),
-                            ]),
-                            1150,
-                        ),
-                    ],
-                    recall: vec![
-                        AstNode::new(
-                            ast::Statement::Let(ast::LetStatement {
-                                identifier: ident!("envelope_id"),
-                                expression: Expression::ForeignFunctionCall(ForeignFunctionCall {
-                                    module: ident!("envelope"),
-                                    identifier: ident!("command_id"),
-                                    arguments: vec![Expression::Identifier(ident!("envelope"))]
-                                },),
-                            }),
-                            1501,
-                        ),
-                        AstNode::new(
-                            ast::Statement::Let(ast::LetStatement {
-                                identifier: ident!("author"),
-                                expression: Expression::ForeignFunctionCall(ForeignFunctionCall {
-                                    module: ident!("envelope"),
-                                    identifier: ident!("author_id"),
-                                    arguments: vec![Expression::Identifier(ident!("envelope"))]
-                                },),
-                            }),
-                            1566,
-                        ),
-                        AstNode::new(
-                            ast::Statement::Let(ast::LetStatement {
-                                identifier: ident!("new_x"),
-                                expression: Expression::Add(
-                                    Box::new(Expression::Identifier(ident!("x"))),
-                                    Box::new(Expression::Identifier(ident!("count"))),
-                                ),
-                            }),
-                            1625,
-                        ),
-                        AstNode::new(
-                            ast::Statement::Finish(vec![
-                                AstNode::new(
-                                    ast::Statement::Create(ast::CreateStatement {
-                                        fact: ast::FactLiteral {
-                                            identifier: ident!("F"),
-                                            key_fields: vec![(
-                                                ident!("v"),
-                                                FactField::Expression(Expression::String(text!(
-                                                    "hello"
-                                                ))),
-                                            )],
-                                            value_fields: Some(vec![
-                                                (
-                                                    ident!("x"),
-                                                    FactField::Expression(Expression::Identifier(
-                                                        ident!("x")
-                                                    )),
-                                                ),
-                                                (
-                                                    ident!("y"),
-                                                    FactField::Expression(Expression::Negative(
-                                                        Box::new(Expression::Identifier(ident!(
-                                                            "x"
-                                                        )),)
-                                                    )),
-                                                ),
-                                            ]),
-                                        },
-                                    }),
-                                    1692
-                                ),
-                                AstNode::new(
-                                    ast::Statement::Update(ast::UpdateStatement {
-                                        fact: ast::FactLiteral {
-                                            identifier: ident!("F"),
-                                            key_fields: vec![],
-                                            value_fields: Some(vec![(
-                                                ident!("x"),
-                                                FactField::Expression(Expression::Identifier(
-                                                    ident!("x")
-                                                ),)
-                                            )]),
-                                        },
-                                        to: vec![(
-                                            ident!("x"),
-                                            FactField::Expression(Expression::Identifier(ident!(
-                                                "new_x"
-                                            )),)
-                                        )],
-                                    }),
-                                    1748
-                                ),
-                                AstNode::new(
-                                    ast::Statement::Delete(ast::DeleteStatement {
-                                        fact: ast::FactLiteral {
-                                            identifier: ident!("F"),
-                                            key_fields: vec![(
-                                                ident!("v"),
-                                                FactField::Expression(Expression::String(text!(
-                                                    "hello"
-                                                )),)
-                                            )],
-                                            value_fields: None,
-                                        },
-                                    }),
-                                    1801
-                                ),
-                                AstNode::new(
-                                    ast::Statement::Emit(Expression::NamedStruct(
-                                        ast::NamedStruct {
-                                            identifier: ident!("Added"),
-                                            fields: vec![
-                                                (
-                                                    ident!("x"),
-                                                    Expression::Identifier(ident!("new_x")),
-                                                ),
-                                                (
-                                                    ident!("y"),
-                                                    Expression::Identifier(ident!("count")),
-                                                ),
-                                            ],
-                                            sources: vec![],
-                                        },
-                                    )),
-                                    1842
-                                ),
-                            ]),
-                            1663,
-                        ),
-                    ],
-                },
-                406,
-            ),
-            AstNode::new(
-                ast::CommandDefinition {
-                    persistence: ast::Persistence::Ephemeral,
-                    attributes: vec![],
-                    identifier: ident!("C"),
-                    fields: vec![ast::StructItem::Field(ast::FieldDefinition {
-                        identifier: ident!("x"),
-                        field_type: ast::VType::Int,
-                    })],
-                    policy: vec![],
-                    seal: vec![],
-                    open: vec![],
-                    recall: vec![],
-                },
-                2241,
-            )
->>>>>>> 9ae01236
         ]
     );
     assert_eq!(
@@ -1414,16 +1092,14 @@
                 identifier: ident!("x").at(2131..2136),
                 field_type: TypeKind::Int.at(2133..2136),
             }],
-            statements: vec![
-                StmtKind::Create(ast::CreateStatement {
-                    fact: ast::FactLiteral {
-                        identifier: ident!("Next").at(2159..2169),
-                        key_fields: vec![],
-                        value_fields: Some(vec![]),
-                    },
-                })
-                .at(2152..2169)
-            ],
+            statements: vec![StmtKind::Create(ast::CreateStatement {
+                fact: ast::FactLiteral {
+                    identifier: ident!("Next").at(2159..2169),
+                    key_fields: vec![],
+                    value_fields: Some(vec![]),
+                },
+            })
+            .at(2152..2169)],
             span: Span::new(2110, 2179),
         }]
     );
@@ -1566,7 +1242,6 @@
     );
     assert_eq!(
         policy.functions,
-<<<<<<< HEAD
         vec![ast::FunctionDefinition {
             identifier: ident!("convert").at(59..66),
             arguments: vec![ast::FieldDefinition {
@@ -1574,54 +1249,23 @@
                 field_type: TypeKind::Struct(ident!("Foo")).at(71..81),
             }],
             return_type: TypeKind::Struct(ident!("Bar")).at(83..93),
-            statements: vec![
-                StmtKind::Return(ast::ReturnStatement {
-                    expression: ExprKind::NamedStruct(ast::NamedStruct {
-                        identifier: ident!("Bar").at(115..129),
-                        fields: vec![(
-                            ident!("y").at(120..128),
-                            ExprKind::Dot(
-                                Box::new(ExprKind::Identifier(ident!("foo")).at(123..126)),
-                                ident!("x").at(127..128)
-                            )
-                            .at(123..128)
-                        )],
-                    })
-                    .at(115..129)
+            statements: vec![StmtKind::Return(ast::ReturnStatement {
+                expression: ExprKind::NamedStruct(ast::NamedStruct {
+                    identifier: ident!("Bar").at(115..129),
+                    fields: vec![(
+                        ident!("y").at(120..128),
+                        ExprKind::Dot(
+                            Box::new(ExprKind::Identifier(ident!("foo")).at(123..126)),
+                            ident!("x").at(127..128)
+                        )
+                        .at(123..128)
+                    )],
                 })
-                .at(108..138)
-            ],
+                .at(115..129)
+            })
+            .at(108..138)],
             span: Span::new(50, 139),
         }]
-=======
-        vec![AstNode::new(
-            ast::FunctionDefinition {
-                identifier: ident!("convert"),
-                arguments: vec![ast::FieldDefinition {
-                    identifier: ident!("foo"),
-                    field_type: ast::VType::Struct(ident!("Foo")),
-                }],
-                return_type: ast::VType::Struct(ident!("Bar")),
-                statements: vec![AstNode::new(
-                    ast::Statement::Return(ast::ReturnStatement {
-                        expression: Expression::NamedStruct(ast::NamedStruct {
-                            identifier: ident!("Bar"),
-                            fields: vec![(
-                                ident!("y"),
-                                Expression::Dot(
-                                    Box::new(Expression::Identifier(ident!("foo"))),
-                                    ident!("x")
-                                )
-                            )],
-                            sources: vec![ident!("baz"), ident!("thud")],
-                        })
-                    }),
-                    108
-                )]
-            },
-            50
-        )]
->>>>>>> 9ae01236
     );
 }
 
@@ -1832,26 +1476,22 @@
             fields: vec![],
             policy: vec![],
             recall: vec![],
-            seal: vec![
-                StmtKind::Return(ast::ReturnStatement {
-                    expression: ExprKind::FunctionCall(ast::FunctionCall {
-                        identifier: ident!("bar").at(56..65),
-                        arguments: vec![ExprKind::Identifier(ident!("this")).at(60..64)]
-                    })
-                    .at(56..65)
+            seal: vec![StmtKind::Return(ast::ReturnStatement {
+                expression: ExprKind::FunctionCall(ast::FunctionCall {
+                    identifier: ident!("bar").at(56..65),
+                    arguments: vec![ExprKind::Identifier(ident!("this")).at(60..64)]
                 })
-                .at(49..78)
-            ],
-            open: vec![
-                StmtKind::Return(ast::ReturnStatement {
-                    expression: ExprKind::FunctionCall(ast::FunctionCall {
-                        identifier: ident!("baz").at(123..136),
-                        arguments: vec![ExprKind::Identifier(ident!("envelope")).at(127..135)]
-                    })
-                    .at(123..136)
+                .at(56..65)
+            })
+            .at(49..78)],
+            open: vec![StmtKind::Return(ast::ReturnStatement {
+                expression: ExprKind::FunctionCall(ast::FunctionCall {
+                    identifier: ident!("baz").at(123..136),
+                    arguments: vec![ExprKind::Identifier(ident!("envelope")).at(127..135)]
                 })
-                .at(116..149)
-            ],
+                .at(123..136)
+            })
+            .at(116..149)],
             span: Span::new(0, 160),
         }]
     );
@@ -1881,24 +1521,20 @@
             fields: vec![],
             policy: vec![],
             recall: vec![],
-            seal: vec![
-                StmtKind::Return(ast::ReturnStatement {
-                    expression: ExprKind::InternalFunction(ast::InternalFunction::Serialize(
-                        Box::new(ExprKind::Identifier(ident!("this")).at(66..70))
-                    ))
-                    .at(56..71)
-                })
-                .at(49..84)
-            ],
-            open: vec![
-                StmtKind::Return(ast::ReturnStatement {
-                    expression: ExprKind::InternalFunction(ast::InternalFunction::Deserialize(
-                        Box::new(ExprKind::Identifier(ident!("envelope")).at(141..149))
-                    ))
-                    .at(129..150)
-                })
-                .at(122..163)
-            ],
+            seal: vec![StmtKind::Return(ast::ReturnStatement {
+                expression: ExprKind::InternalFunction(ast::InternalFunction::Serialize(Box::new(
+                    ExprKind::Identifier(ident!("this")).at(66..70)
+                )))
+                .at(56..71)
+            })
+            .at(49..84)],
+            open: vec![StmtKind::Return(ast::ReturnStatement {
+                expression: ExprKind::InternalFunction(ast::InternalFunction::Deserialize(
+                    Box::new(ExprKind::Identifier(ident!("envelope")).at(141..149))
+                ))
+                .at(129..150)
+            })
+            .at(122..163)],
             span: Span::new(0, 174),
         }]
     );
@@ -2039,7 +1675,6 @@
                                 ident!("b").at(232..236),
                                 ExprKind::Identifier(ident!("b")).at(235..236)
                             ),
-<<<<<<< HEAD
                             (
                                 ident!("c").at(254..258),
                                 ExprKind::Identifier(ident!("c")).at(257..258)
@@ -2052,36 +1687,6 @@
             ],
             span: Span::new(74, 283),
         }]
-=======
-                        }),
-                        127,
-                    ),
-                    AstNode::new(
-                        ast::Statement::Let(ast::LetStatement {
-                            identifier: ident!("c"),
-                            expression: Expression::Not(Box::new(Expression::Identifier(ident!(
-                                "z"
-                            )),)),
-                        }),
-                        160,
-                    ),
-                    AstNode::new(
-                        ast::Statement::Emit(Expression::NamedStruct(ast::NamedStruct {
-                            identifier: ident!("Bar"),
-                            fields: vec![
-                                (ident!("a"), Expression::Identifier(ident!("a")),),
-                                (ident!("b"), Expression::Identifier(ident!("b")),),
-                                (ident!("c"), Expression::Identifier(ident!("c")),),
-                            ],
-                            sources: vec![],
-                        })),
-                        183,
-                    ),
-                ],
-            },
-            74,
-        )]
->>>>>>> 9ae01236
     );
     Ok(())
 }
@@ -2179,13 +1784,11 @@
             persistence: ast::Persistence::Persistent,
             identifier: ident!("pong").at(33..37),
             arguments: vec![],
-            statements: vec![
-                StmtKind::ActionCall(ast::FunctionCall {
-                    identifier: ident!("ping").at(57..63),
-                    arguments: vec![]
-                })
-                .at(50..63)
-            ],
+            statements: vec![StmtKind::ActionCall(ast::FunctionCall {
+                identifier: ident!("ping").at(57..63),
+                arguments: vec![]
+            })
+            .at(50..63)],
             span: Span::new(26, 69),
         }
     );
@@ -2206,21 +1809,19 @@
     let policy = parse_policy_str(text, Version::V2).expect("should parse");
     assert_eq!(
         policy.actions[0].statements,
-        vec![
-            StmtKind::Map(ast::MapStatement {
-                fact: ast::FactLiteral {
-                    identifier: ident!("Foo").at(73..82),
-                    key_fields: vec![(
-                        ident!("i").at(77..80),
-                        FactField::Expression(ExprKind::Int(1).at(79..80))
-                    )],
-                    value_fields: None,
-                },
-                identifier: ident!("f").at(85..86),
-                statements: vec![]
-            })
-            .at(69..102)
-        ]
+        vec![StmtKind::Map(ast::MapStatement {
+            fact: ast::FactLiteral {
+                identifier: ident!("Foo").at(73..82),
+                key_fields: vec![(
+                    ident!("i").at(77..80),
+                    FactField::Expression(ExprKind::Int(1).at(79..80))
+                )],
+                value_fields: None,
+            },
+            identifier: ident!("f").at(85..86),
+            statements: vec![]
+        })
+        .at(69..102)]
     );
 }
 
@@ -2239,34 +1840,32 @@
     let policy = parse_policy_str(text, Version::V2).expect("should parse");
     assert_eq!(
         policy.actions[0].statements,
-        vec![
-            StmtKind::Let(ast::LetStatement {
-                identifier: ident!("x").at(32..33),
-                expression: ExprKind::Block(
-                    vec![
-                        StmtKind::Let(ast::LetStatement {
-                            identifier: ident!("a").at(54..55),
-                            expression: ExprKind::Int(3).at(58..59)
-                        })
-                        .at(50..72),
-                        StmtKind::Let(ast::LetStatement {
-                            identifier: ident!("b").at(76..77),
-                            expression: ExprKind::Int(4).at(80..81)
-                        })
-                        .at(72..94),
-                    ],
-                    Box::new(
-                        ExprKind::Add(
-                            Box::new(ExprKind::Identifier(ident!("a")).at(96..97)),
-                            Box::new(ExprKind::Identifier(ident!("b")).at(100..101))
-                        )
-                        .at(96..101)
+        vec![StmtKind::Let(ast::LetStatement {
+            identifier: ident!("x").at(32..33),
+            expression: ExprKind::Block(
+                vec![
+                    StmtKind::Let(ast::LetStatement {
+                        identifier: ident!("a").at(54..55),
+                        expression: ExprKind::Int(3).at(58..59)
+                    })
+                    .at(50..72),
+                    StmtKind::Let(ast::LetStatement {
+                        identifier: ident!("b").at(76..77),
+                        expression: ExprKind::Int(4).at(80..81)
+                    })
+                    .at(72..94),
+                ],
+                Box::new(
+                    ExprKind::Add(
+                        Box::new(ExprKind::Identifier(ident!("a")).at(96..97)),
+                        Box::new(ExprKind::Identifier(ident!("b")).at(100..101))
                     )
+                    .at(96..101)
                 )
-                .at(36..111)
-            })
-            .at(28..116)
-        ]
+            )
+            .at(36..111)
+        })
+        .at(28..116)]
     );
 }
 
@@ -2287,38 +1886,34 @@
     let policy = parse_policy_str(src, Version::V2).expect("should parse");
     assert_eq!(
         policy.actions[0].statements,
-        vec![
-            StmtKind::Let(ast::LetStatement {
-                identifier: ident!("x").at(45..46),
-                expression: ExprKind::Match(Box::new(ast::MatchExpression {
-                    scrutinee: ExprKind::Identifier(ident!("n")).at(55..56),
-                    arms: vec![
-                        ast::MatchExpressionArm {
-                            pattern: MatchPattern::Values(vec![ExprKind::Int(0).at(75..76)]),
-                            expression: ExprKind::Block(
-                                vec![
-                                    StmtKind::Let(ast::LetStatement {
-                                        identifier: ident!("x").at(106..107),
-                                        expression: ExprKind::Bool(true).at(110..114)
-                                    })
-                                    .at(102..135)
-                                ],
-                                Box::new(ExprKind::Identifier(ident!("x")).at(137..138))
-                            )
-                            .at(80..156),
-                            span: Span::new(75, 173)
-                        },
-                        ast::MatchExpressionArm {
-                            pattern: MatchPattern::Default,
-                            expression: ExprKind::Bool(false).at(178..183),
-                            span: Span::new(173, 196)
-                        }
-                    ]
-                }))
-                .at(49..197)
-            })
-            .at(41..206)
-        ]
+        vec![StmtKind::Let(ast::LetStatement {
+            identifier: ident!("x").at(45..46),
+            expression: ExprKind::Match(Box::new(ast::MatchExpression {
+                scrutinee: ExprKind::Identifier(ident!("n")).at(55..56),
+                arms: vec![
+                    ast::MatchExpressionArm {
+                        pattern: MatchPattern::Values(vec![ExprKind::Int(0).at(75..76)]),
+                        expression: ExprKind::Block(
+                            vec![StmtKind::Let(ast::LetStatement {
+                                identifier: ident!("x").at(106..107),
+                                expression: ExprKind::Bool(true).at(110..114)
+                            })
+                            .at(102..135)],
+                            Box::new(ExprKind::Identifier(ident!("x")).at(137..138))
+                        )
+                        .at(80..156),
+                        span: Span::new(75, 173)
+                    },
+                    ast::MatchExpressionArm {
+                        pattern: MatchPattern::Default,
+                        expression: ExprKind::Bool(false).at(178..183),
+                        span: Span::new(173, 196)
+                    }
+                ]
+            }))
+            .at(49..197)
+        })
+        .at(41..206)]
     );
 }
 
