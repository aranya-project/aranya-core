--- conflicted
+++ resolved
@@ -457,462 +457,4 @@
     assert_eq!(enum_value, "Red");
 
     Ok(())
-<<<<<<< HEAD
-}
-
-#[test]
-fn parse_ffi_decl() {
-    let text = "function foo(x int, y struct bar) bool";
-    let decl = super::parse_ffi_decl(text).expect("parse");
-    insta::assert_debug_snapshot!(decl);
-}
-
-#[test]
-fn parse_ffi_structs_enums() {
-    let text = r#"
-        struct A {
-            x int,
-            y bool
-        }
-
-        struct B {}
-
-        enum Color { Red, White, Blue }
-    "#
-    .trim();
-    let types = super::parse_ffi_structs_enums(text).expect("parse");
-    insta::assert_debug_snapshot!(types);
-}
-
-#[test]
-fn parse_seal_open() {
-    let text = r#"
-        command Foo {
-            seal {
-                return bar(this)
-            }
-
-            open {
-                return baz(envelope)
-            }
-        }
-    "#
-    .trim();
-    let policy = parse_policy_str(text, Version::V2).unwrap_or_else(|e| panic!("{e}"));
-    insta::assert_debug_snapshot!(policy);
-}
-
-#[test]
-fn parse_serialize_deserialize() {
-    let text = r#"
-        command Foo {
-            seal {
-                return serialize(this)
-            }
-
-            open {
-                return deserialize(envelope)
-            }
-        }
-    "#
-    .trim();
-    let policy = parse_policy_str(text, Version::V2).unwrap_or_else(|e| panic!("{e}"));
-    assert_eq!(
-        policy.commands,
-        vec![ast::CommandDefinition {
-            persistence: ast::Persistence::Persistent,
-            attributes: vec![],
-            identifier: ident!("Foo").at(8..11),
-            fields: vec![],
-            policy: vec![],
-            recall: vec![],
-            seal: vec![
-                StmtKind::Return(ast::ReturnStatement {
-                    expression: ExprKind::InternalFunction(ast::InternalFunction::Serialize(
-                        Box::new(ExprKind::Identifier(ident!("this").at(66..70)).at(66..70))
-                    ))
-                    .at(56..71)
-                })
-                .at(49..84)
-            ],
-            open: vec![
-                StmtKind::Return(ast::ReturnStatement {
-                    expression: ExprKind::InternalFunction(ast::InternalFunction::Deserialize(
-                        Box::new(
-                            ExprKind::Identifier(ident!("envelope").at(141..149)).at(141..149)
-                        )
-                    ))
-                    .at(129..150)
-                })
-                .at(122..163)
-            ],
-            span: Span::new(0, 174),
-        }]
-    );
-}
-
-#[test]
-fn parse_keyword_collision() -> anyhow::Result<()> {
-    let texts = &[
-        r#"
-            struct int {
-            }
-        "#,
-        r#"
-            struct foo {
-                int int
-            }
-        "#,
-        r#"
-            function int(x int) int {
-                publish Bar{}
-            }
-        "#,
-        r#"
-            fact int[]=>{}
-        "#,
-        r#"
-            fact x[int int]=>{}
-        "#,
-        r#"
-            fact x[]=>{int int}
-        "#,
-        r#"
-            action foo() {
-                let int = 3
-            }
-        "#,
-        r#"
-            action int() {
-            }
-        "#,
-        r#"
-            effect int {
-            }
-        "#,
-    ];
-
-    for text in texts {
-        let policy = parse_policy_str(text, Version::V2);
-        assert!(policy.is_err_and(|result| result.kind == ParseErrorKind::ReservedIdentifier));
-    }
-    Ok(())
-}
-
-#[test]
-fn parse_global_let_statements() -> Result<(), ParseError> {
-    let policy_str = r#"
-        let x = 42
-        let z = true
-
-        action foo() {
-            let a = unwrap add(x, 1)
-            let c = !z
-            emit Bar {
-                a: a,
-                c: c,
-            }
-        }
-    "#;
-
-    let policy = parse_policy_str(policy_str, Version::V2)?;
-    insta::assert_debug_snapshot!(policy);
-
-    Ok(())
-}
-
-#[test]
-fn test_fact_key_can_have_bind_value() -> anyhow::Result<()> {
-    let text = r#"
-        action test() {
-            let x = query A[i:1, j:?]
-        }
-    "#;
-    parse_policy_str(text, Version::V2)?;
-    Ok(())
-}
-
-#[test]
-fn test_ffi_use() -> anyhow::Result<()> {
-    let text = r#"
-        use crypto
-        use perspective
-    "#;
-
-    let policy = parse_policy_str(text, Version::V2)?;
-    assert_eq!(policy.ffi_imports.len(), 2);
-    assert_eq!(policy.ffi_imports[0], "crypto");
-    assert_eq!(policy.ffi_imports[1], "perspective");
-    Ok(())
-}
-
-#[test]
-fn test_ffi_use_bad_identifier() -> anyhow::Result<()> {
-    let texts = vec!["use one, two", "use _"];
-
-    for text in texts {
-        let err = parse_policy_str(text, Version::V2).unwrap_err().kind;
-        assert_eq!(err, ParseErrorKind::Syntax);
-    }
-
-    Ok(())
-}
-
-#[test]
-fn test_if_statement() -> anyhow::Result<()> {
-    let text = r#"
-        action test() {
-            if 0 {
-                check 1
-            }
-
-            if 0 {
-                check 1
-            } else {
-                check 2
-            }
-
-            if 0 {
-                check 1
-                let c = add(1, 1)
-            } else if 2 {
-                check 3
-            } else if 4 {
-                check 5
-            } else {
-                check 6
-            }
-        }
-    "#;
-    parse_policy_str(text, Version::V2)?;
-    Ok(())
-}
-
-#[test]
-fn if_expression() {
-    let text = r#"
-        action test() {
-            let b = if true { :1 } else { :0 }
-        }
-    "#;
-    let policy = parse_policy_str(text, Version::V2).expect("should parse");
-    insta::assert_debug_snapshot!(policy);
-}
-
-#[test]
-fn test_action_call() -> anyhow::Result<()> {
-    let text = r#"
-    action ping() {}
-    action pong() {
-        action ping()
-    }
-    "#;
-
-    let policy = parse_policy_str(text, Version::V2)?;
-    insta::assert_debug_snapshot!(policy);
-
-    Ok(())
-}
-
-#[test]
-fn test_map_statement() {
-    let text = r#"
-        fact Foo[i int]=>{n int}
-        action foo() {
-            map Foo[i:1] as f {
-            }
-        }
-    "#;
-
-    let policy = parse_policy_str(text, Version::V2).expect("should parse");
-    insta::assert_debug_snapshot!(policy);
-}
-
-#[test]
-fn test_block_expression() {
-    let text = r#"
-    action foo() {
-        let x = {
-            let a = 3
-            let b = 4
-            : unwrap saturating_add(a, b)
-        }
-    }
-    "#;
-
-    let policy = parse_policy_str(text, Version::V2).expect("should parse");
-    insta::assert_debug_snapshot!(policy);
-}
-
-#[test]
-fn parse_match_expression() {
-    let src = r#"
-        action foo(n int) {
-            let x = match n {
-                0 => {
-                    let x = true
-                    : x
-                }
-                _ => false
-            }
-        }
-    "#;
-
-    let policy = parse_policy_str(src, Version::V2).expect("should parse");
-    insta::assert_debug_snapshot!(policy);
-}
-
-#[test]
-fn test_match_expression() {
-    let invalid = vec![
-        (
-            // block without subexpression (`:value`)
-            r#"action foo(status string) {
-                let x = match a {
-                    "ready" => {
-                        1
-                    }
-                    _ => {
-                        0
-                    }
-                }
-            }"#,
-            ParseErrorKind::Syntax,
-        ),
-        (
-            // expression not assigned
-            r#"function f(n int) bool {
-                match n {
-                    0 => {
-                        :true
-                    }
-                    1 => {
-                        : false
-                    }
-                }
-            }"#,
-            ParseErrorKind::Syntax,
-        ),
-        (
-            // empty match
-            r#"function f(n int) bool {
-                return match n {}
-            }"#,
-            ParseErrorKind::Syntax,
-        ),
-    ];
-
-    for (src, expected) in invalid {
-        let err_kind = parse_policy_str(src, Version::V2).unwrap_err().kind;
-        assert_eq!(err_kind, expected);
-    }
-}
-
-#[test]
-fn test_invalid_this() {
-    let cases = [
-        "action this() { }",
-        "function this() int {}",
-        "struct this {}",
-        "enum this { A }",
-        "enum A { this }",
-        "let this = 42",
-        "use this",
-        "fact this[]=>{}",
-    ];
-
-    for src in cases {
-        let err_kind = parse_policy_str(src, Version::V2).unwrap_err().kind;
-        assert_eq!(err_kind, ParseErrorKind::ReservedIdentifier, "{src}");
-    }
-}
-
-#[test]
-fn test_invalid_text() {
-    let cases = [
-        // real nul byte
-        "let x = \"a\0b\"",
-        // \x00 escaped nul byte
-        r#"let x = "a\x00b""#,
-    ];
-
-    for src in cases {
-        let err = parse_policy_str(src, Version::V2).unwrap_err();
-        assert_eq!(err.kind, ParseErrorKind::InvalidString, "{src:?}");
-    }
-}
-
-#[test]
-fn test_error_line_number_in_chunks() {
-    let cases = [
-        (
-            r#"---
-policy-version: 2
----
-
-```policy
-    let int = 0
-```
-"#,
-            "Reserved identifier: line 6 column 9: int",
-        ),
-        (
-            r#"---
-policy-version: 2
----
-
-```policy
-    let x = 0
-```
-Next chunk:
-```policy
-    let x = 0
-    let y = "a\\0b"
-```
-        "#,
-            "Invalid string: line 11 column 13: invalid escape: \\",
-        ),
-        (
-            r#"---
-policy-version: 2
----
-
-```policy
-    let x = 0
-```
-Next chunk:
-```policy
-    let x = 0
-    let = 2
-```
-        "#,
-            r#"Syntax error: line 11 column 9:   --> 11:9
-   |
-11 |     let = 2
-   |         ^---
-   |
-   = expected identifier"#,
-        ),
-    ];
-
-    for (policy, expected) in cases {
-        let err = parse_policy_document(policy).unwrap_err();
-        assert_eq!(err.to_string(), expected);
-    }
-}
-
-#[test]
-fn test_math() {
-    let src = r#"
-        function foo() int {
-            return 3 - 4
-        }
-    "#;
-    let err = parse_policy_str(src, Version::V2).unwrap_err();
-    assert_eq!(
-        err.to_string(),
-        "Invalid operator: line 3 column 22: found `-`, subtraction now uses functions `sub` or `saturating_sub`",
-    );
-=======
->>>>>>> 1c33fc74
 }