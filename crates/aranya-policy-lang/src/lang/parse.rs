--- conflicted
+++ resolved
@@ -699,11 +699,6 @@
         ))
     }
 
-<<<<<<< HEAD
-    /// Parses a list of Rule::struct_data items into lists of (String,
-    /// Expression) pairs and Strings for literal fields and struct compositions, respectively.
-    fn parse_struct_data(
-=======
     fn parse_if_expression(&mut self, expr: Pair<'_, Rule>) -> Result<Expression, ParseError> {
         let mut pairs = expr.clone().into_inner();
         let token = pairs.next().ok_or_else(|| {
@@ -740,13 +735,9 @@
         )))
     }
 
-    /// Parses a list of Rule::struct_literal_field items into (String,
-    /// Expression) pairs.
-    ///
-    /// This is used any place where something looks like a struct literal -
-    /// fact key/values, publish, and effects.
-    fn parse_kv_literal_fields(
->>>>>>> c25dba3a
+    /// Parses a list of Rule::struct_data items into lists of (String,
+    /// Expression) pairs and Strings for literal fields and struct compositions, respectively.
+    fn parse_struct_data(
         &mut self,
         fields: Pairs<'_, Rule>,
     ) -> Result<FieldsAndSources, ParseError> {
