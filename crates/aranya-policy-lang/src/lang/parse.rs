--- conflicted
+++ resolved
@@ -389,17 +389,12 @@
         let identifier = Ident::new(identifier_str, identifier_span);
 
         // key/expression pairs follow the identifier
-<<<<<<< HEAD
-        let fields = self.parse_kv_literal_fields_new(pc.into_inner())?;
-        Ok(NamedStruct { identifier, fields })
-=======
         let (fields, sources) = self.parse_struct_data(pc.into_inner())?;
-        Ok(ast::NamedStruct {
+        Ok(NamedStruct {
             identifier,
             fields,
             sources,
         })
->>>>>>> 9ae01236
     }
 
     fn parse_function_call(&self, call: Pair<'_, Rule>) -> Result<FunctionCall, ParseError> {
@@ -660,7 +655,6 @@
                             _ => ExprKind::Negative(Box::new(rhs))
                         }
                     }
-<<<<<<< HEAD
                     Rule::not => ExprKind::Not(Box::new(rhs)),
                     Rule::unwrap => ExprKind::Unwrap(Box::new(rhs)),
                     Rule::check_unwrap => ExprKind::CheckUnwrap(Box::new(rhs)),
@@ -673,63 +667,6 @@
                     }
                 };
                 Ok(Expression::new(kind, combined_span))
-=======
-                }
-                Rule::not => Ok(Expression::Not(Box::new(rhs?))),
-                Rule::unwrap => Ok(Expression::Unwrap(Box::new(rhs?))),
-                Rule::check_unwrap => Ok(Expression::CheckUnwrap(Box::new(rhs?))),
-                _ => Err(ParseError::new(
-                    ParseErrorKind::Expression,
-                    format!("bad prefix: {:?}", op.as_rule()),
-                    Some(op.as_span()),
-                )),
-            })
-            .map_infix(|lhs, op, rhs| match op.as_rule() {
-                Rule::add => Ok(Expression::Add(Box::new(lhs?), Box::new(rhs?))),
-                Rule::subtract => Ok(Expression::Subtract(Box::new(lhs?), Box::new(rhs?))),
-                Rule::and => Ok(Expression::And(Box::new(lhs?), Box::new(rhs?))),
-                Rule::or => Ok(Expression::Or(Box::new(lhs?), Box::new(rhs?))),
-                Rule::equal => Ok(Expression::Equal(Box::new(lhs?), Box::new(rhs?))),
-                Rule::not_equal => Ok(Expression::NotEqual(Box::new(lhs?), Box::new(rhs?))),
-                Rule::greater_than => Ok(Expression::GreaterThan(Box::new(lhs?), Box::new(rhs?))),
-                Rule::less_than => Ok(Expression::LessThan(Box::new(lhs?), Box::new(rhs?))),
-                Rule::greater_than_or_equal => Ok(Expression::GreaterThanOrEqual(
-                    Box::new(lhs?),
-                    Box::new(rhs?),
-                )),
-                Rule::less_than_or_equal => {
-                    Ok(Expression::LessThanOrEqual(Box::new(lhs?), Box::new(rhs?)))
-                }
-                Rule::dot => match rhs? {
-                    Expression::Identifier(s) => Ok(Expression::Dot(Box::new(lhs?), s)),
-                    e => Err(ParseError::new(
-                        ParseErrorKind::InvalidMember,
-                        format!("{:?}", e),
-                        Some(op.as_span()),
-                    )),
-                },
-                Rule::substruct => match rhs? {
-                    Expression::Identifier(s) => Ok(Expression::Substruct(Box::new(lhs?), s)),
-                    e => Err(ParseError::new(
-                        ParseErrorKind::InvalidSubstruct,
-                        format!("Expression `{:?}` to the right of the substruct operator must be an identifier", e),
-                        Some(op.as_span()),
-                    )),
-                },
-                Rule::cast => match rhs? {
-                    Expression::Identifier(s) => Ok(Expression::Cast(Box::new(lhs?), s)),
-                    e => Err(ParseError::new(
-                        ParseErrorKind::InvalidSubstruct,
-                        format!("Expression `{:?}` to the right of the as operator must be an identifier", e),
-                        Some(op.as_span()),
-                    )),
-                },
-                _ => Err(ParseError::new(
-                    ParseErrorKind::Expression,
-                    format!("bad infix: {:?}", op.as_rule()),
-                    Some(op.as_span()),
-                )),
->>>>>>> 9ae01236
             })
             .map_infix(|lhs, op, rhs| {
                 let lhs = lhs?;
@@ -957,23 +894,9 @@
         ))
     }
 
-<<<<<<< HEAD
-    /// Parses a list of Rule::struct_literal_field items into (String,
-    /// Expression) pairs.
-    ///
-    /// This is used any place where something looks like a struct literal -
-    /// fact key/values, publish, and effects.
-    #[allow(dead_code)]
-    fn parse_kv_literal_fields(
-        &self,
-=======
     /// Parses a list of Rule::struct_data items into lists of (String,
     /// Expression) pairs and Strings for literal fields and struct compositions, respectively.
-    fn parse_struct_data(
-        &mut self,
->>>>>>> 9ae01236
-        fields: Pairs<'_, Rule>,
-    ) -> Result<FieldsAndSources, ParseError> {
+    fn parse_struct_data(&self, fields: Pairs<'_, Rule>) -> Result<FieldsAndSources, ParseError> {
         let mut field_expressions = vec![];
         let mut sources = vec![];
 
