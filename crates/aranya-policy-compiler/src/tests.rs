#![cfg(test)]

use std::collections::BTreeMap;

use aranya_policy_ast::{FieldDefinition, VType, Version, ident, text};
use aranya_policy_lang::lang::parse_policy_str;
use aranya_policy_module::{
<<<<<<< HEAD
    ffi::{self, ModuleSchema},
    Label, LabelType, Module, ModuleData, Struct, Value,
=======
    Label, LabelType, Module, ModuleData, Value,
    ffi::{self, ModuleSchema},
>>>>>>> bf69081a
};

use crate::{CompileErrorType, Compiler, InvalidCallColor, validate::validate};

// Helper function which parses and compiles policy expecting success.
#[track_caller]
fn compile_pass(text: &str) -> Module {
    let policy = match parse_policy_str(text, Version::V2) {
        Ok(p) => p,
        Err(err) => panic!("{err}"),
    };
    match Compiler::new(&policy).compile() {
        Ok(m) => m,
        Err(err) => panic!("{err}"),
    }
}

// Helper function which parses and compiles policy expecting compile failure.
#[track_caller]
fn compile_fail(text: &str) -> CompileErrorType {
    let policy = match parse_policy_str(text, Version::V2) {
        Ok(p) => p,
        Err(err) => panic!("{err}"),
    };
    match Compiler::new(&policy).compile() {
        Ok(_) => panic!("policy compilation should have failed"),
        Err(err) => err.err_type(),
    }
}

#[test]
fn test_compile() {
    let text = r#"
        command Foo {
            fields {
                a int,
                b int
            }
            seal { return None }
            open { return None }
            policy {
                finish {}
            }
        }
        action foo(b int) {
            let i = 4
            let x = if b == 0 { :4+i } else { :3 }
            let y = Foo{
                a: x,
                b: 4
            }
        }
    "#;

    compile_pass(text);
}

#[test]
fn test_undefined_struct() {
    let text = r#"
        action foo() {
            let v = Bar {}
        }
    "#;

    let err = compile_fail(text);
    assert_eq!(
        err,
        CompileErrorType::NotDefined(String::from("Struct `Bar` not defined")),
    );
}

#[test]
fn test_function_no_return() {
    let text = r#"
        function f(x int) int {
            let y = x + 1
            // no return value
        }
    "#;

    let err = compile_fail(text);
    assert_eq!(err, CompileErrorType::NoReturn);
}

#[test]
fn test_function_not_defined() {
    let text = r#"
        function f(x int) int {
            return g()
        }
    "#;

    let err = compile_fail(text);
    assert_eq!(err, CompileErrorType::NotDefined(String::from("g")));
}

#[test]
fn test_function_already_defined() {
    let text = r#"
        function f(x int) int {
            return 1
        }

        function f() int {}
    "#;

    let err = compile_fail(text);
    assert_eq!(err, CompileErrorType::AlreadyDefined(String::from("f")));
}

#[test]
fn test_function_wrong_number_arguments() {
    let text = r#"
        function f(x int) int {
            return 1
        }

        function g() int {
            return f()
        }
    "#;

    let err = compile_fail(text);
    assert_eq!(
        err,
        CompileErrorType::BadArgument(String::from(
            "call to `f` has 0 arguments and it should have 1"
        ))
    );
}

#[test]
fn test_function_duplicate_arg_names() {
    let text = r#"
        function f(x int, x int) int {
            return 1
        }

        function g() int {
            return f(1, 2)
        }
    "#;

    let err = compile_fail(text);
    assert!(matches!(err, CompileErrorType::AlreadyDefined(_)));
}

#[test]
fn test_function_wrong_color_pure() {
    let text = r#"
        function f(x int) int {
            return x
        }

        finish function g() {
            f()
        }
    "#;

    let err = compile_fail(text);
    assert_eq!(
        err,
        CompileErrorType::InvalidCallColor(InvalidCallColor::Pure)
    );
}

#[test]
fn test_function_wrong_color_finish() {
    let text = r#"
        finish function f(x int) {
            emit Foo {}
        }

        function g() int {
            return f()
        }
    "#;

    let err = compile_fail(text);
    assert_eq!(
        err,
        CompileErrorType::InvalidCallColor(InvalidCallColor::Finish)
    );
}

#[test]
fn test_seal_open_command() {
    let text = r#"
        command Foo {
            fields {}
            seal { return None }
            open { return None }
            policy {}
        }
    "#;

    let module = compile_pass(text);
    let ModuleData::V0(module) = module.data;

    assert!(
        module
            .labels
            .iter()
            .any(|l| *l.0 == Label::new(ident!("Foo"), LabelType::CommandSeal))
    );
    assert!(
        module
            .labels
            .iter()
            .any(|l| *l.0 == Label::new(ident!("Foo"), LabelType::CommandOpen))
    );
}

#[test]
fn test_command_without_seal_block() {
    let text = r#"
        command Foo {
            fields {}
            policy {}
        }
    "#;

    let err = compile_fail(text);
    assert_eq!(
        err,
        CompileErrorType::Unknown(String::from("Empty/missing seal block in command"))
    );
}

#[test]
fn test_command_without_open_block() {
    let text = r#"
        command Foo {
            fields {}
            seal { return None }
            policy {}
        }
    "#;

    let err = compile_fail(text);
    assert_eq!(
        err,
        CompileErrorType::Unknown(String::from("Empty/missing open block in command"))
    );
}

#[test]
fn test_command_with_no_return_in_seal_block() {
    let text = r#"
        command Foo {
            fields {}
            seal { let x = 3 }
            open { return None }
            policy {}
        }
    "#;

    let err = compile_fail(text);
    assert_eq!(err, CompileErrorType::NoReturn);
}

#[test]
fn test_command_with_no_return_in_open_block() {
    let text = r#"
        command Foo {
            fields {}
            seal { return None }
            open { let x = 3 }
            policy {}
        }
    "#;

    let err = compile_fail(text);
    assert_eq!(err, CompileErrorType::NoReturn);
}

#[test]
fn test_command_attributes() {
    let text = r#"
        enum Priority { Low, High }
        command A {
            attributes {
                i: 5,
                s: "abc",
                priority: Priority::High
            }
            seal { return None }
            open { return None }
        }
    "#;

    let m = compile_pass(text);
    match m.data {
        ModuleData::V0(m) => {
            let attrs = m
                .command_attributes
                .get("A")
                .expect("should find command attribute map");
            assert_eq!(attrs.len(), 3);
            assert_eq!(
                attrs.get("i").expect("should find 1st value"),
                &Value::Int(5)
            );
            assert_eq!(
                attrs.get("s").expect("should find 2nd value"),
                &Value::String(text!("abc"))
            );
            assert_eq!(
                attrs.get("priority").expect("should find 3nd value"),
                &Value::Enum(ident!("Priority"), 1)
            );
        }
    }
}

#[test]
fn test_command_attributes_should_be_unique() {
    let text = r#"
    command F {
        attributes {
            a: 5,
            a: "five"
        }
        open { return None }
        seal { return None }
    }
    "#;
    let err = compile_fail(text);
    assert_eq!(err, CompileErrorType::AlreadyDefined("a".to_string()));
}

#[test]
fn test_command_attributes_must_be_literals() {
    let texts = [
        r#"
        command A {
            attributes { i: 2 + 1 }
            seal { return None }
            open { return None }
        }"#,
        r#"
        function f() int { return 3 }
        command A {
            attributes { i: f() }
            seal { return None }
            open { return None }
        }
    "#,
    ];

    for text in texts {
        let err = compile_fail(text);
        assert!(matches!(err, CompileErrorType::InvalidExpression(_)))
    }
}

#[test]
fn test_command_with_struct_field_insertion() -> anyhow::Result<()> {
    let text = r#"
        struct Bar { a int }
        struct Baz { +Bar, b string }
        command Foo {
            fields {
                +Baz,
                c bool
            }
            seal { return None }
            open { return None }
            policy {}
        }
    "#;

    let policy = parse_policy_str(text, Version::V2)?;
    let module = Compiler::new(&policy).compile()?;
    let ModuleData::V0(module) = module.data;

    let want = BTreeMap::from([
        (ident!("a"), VType::Int),
        (ident!("b"), VType::String),
        (ident!("c"), VType::Bool),
    ]);
    let got = module.command_defs.get("Foo").unwrap();
    assert_eq!(got, &want);

    Ok(())
}

#[test]
fn test_invalid_command_field_insertion() -> anyhow::Result<()> {
    let cases = [
        (
            r#"
            command Foo {
                fields {
                    +Bar, // Bar is not defined
                    b string
                }
                seal { return None }
                open { return None }
                policy {}
            }
            "#,
            CompileErrorType::NotDefined(String::from("Bar")),
        ),
        (
            r#"
            struct Bar { a int }
            command Foo {
                fields {
                    +Bar,
                    a bool // Duplicate field `a`
                }
                seal { return None }
                open { return None }
                policy {}
            }
            "#,
            CompileErrorType::AlreadyDefined(String::from("a")),
        ),
    ];

    for (text, expected_error) in cases {
        let policy = parse_policy_str(text, Version::V2)?;
        let err = Compiler::new(&policy).compile().unwrap_err().err_type();
        assert_eq!(err, expected_error);
    }

    Ok(())
}

#[test]
fn test_command_duplicate_fields() -> anyhow::Result<()> {
    let cases = [
        (
            r#"
        command Foo {
            fields {
                a int,
                a string
            }
            seal { return None }
            open { return None }
            policy {}
        }
        "#,
            CompileErrorType::AlreadyDefined(String::from("a")),
        ),
        (
            r#"
        struct Bar { a int }
        command Foo {
            fields {
                +Bar,
                a string
            }
            seal { return None }
            open { return None }
            policy {}
        }
        "#,
            CompileErrorType::AlreadyDefined(String::from("a")),
        ),
    ];

    for (text, e) in cases {
        let policy = parse_policy_str(text, Version::V2)?;
        let err = Compiler::new(&policy).compile().unwrap_err().err_type();
        assert_eq!(err, e);
    }

    Ok(())
}

#[test]
fn test_autodefine_struct() {
    let text = r#"
        fact Foo[a int]=>{b int}

        function get_foo(a int) struct Foo {
            let foo = unwrap query Foo[a: a]=>{b: ?}

            return foo
        }
    "#;

    let module = compile_pass(text);
    let ModuleData::V0(module) = module.data;

    let want = vec![
        FieldDefinition {
            identifier: ident!("a"),
            field_type: VType::Int,
        },
        FieldDefinition {
            identifier: ident!("b"),
            field_type: VType::Int,
        },
    ];
    let got = module.struct_defs.get("Foo").unwrap();
    assert_eq!(got, &want);
}

#[test]
fn test_duplicate_struct_fact_names() {
    let texts = &[
        r#"
            // Should give an "already defined" error.
            struct Foo {}
            fact Foo[]=>{}
        "#,
        r#"
            fact Foo[]=>{}
            struct Foo {}
        "#,
    ];

    for text in texts {
        let err = compile_fail(text);
        assert!(matches!(err, CompileErrorType::AlreadyDefined(_)));
    }
}

#[test]
fn test_struct_field_insertion_errors() {
    let cases = [
        (
            "struct Foo { +Bar }",
            CompileErrorType::NotDefined("Bar".to_string()),
        ),
        (
            r#"struct Bar { a int }
            struct Foo { +Bar, a string }"#,
            CompileErrorType::AlreadyDefined("a".to_string()),
        ),
        (
            r#"struct Foo { +Foo }"#,
            CompileErrorType::NotDefined("Foo".to_string()),
        ),
    ];
    for (text, err_type) in cases {
        let err = compile_fail(text);
        assert_eq!(err, err_type);
    }
}

#[test]
fn test_struct_field_insertion() {
    let cases = vec![
        (
            r#"
            struct Bar { a int }
            struct Foo { +Bar, b string }
            "#,
            vec![
                FieldDefinition {
                    identifier: ident!("a"),
                    field_type: VType::Int,
                },
                FieldDefinition {
                    identifier: ident!("b"),
                    field_type: VType::String,
                },
            ],
        ),
        (
            r#"
            struct Bar { a int }
            struct Baz { c bool }
            struct Foo { +Bar, b string, +Baz }
            "#,
            vec![
                FieldDefinition {
                    identifier: ident!("a"),
                    field_type: VType::Int,
                },
                FieldDefinition {
                    identifier: ident!("b"),
                    field_type: VType::String,
                },
                FieldDefinition {
                    identifier: ident!("c"),
                    field_type: VType::Bool,
                },
            ],
        ),
    ];

    for (text, want) in cases {
        let policy = parse_policy_str(text, Version::V2).expect("should parse");
        let result = Compiler::new(&policy).compile().expect("should compile");
        let ModuleData::V0(module) = result.data;

        let got = module.struct_defs.get("Foo").unwrap();
        assert_eq!(got, &want);
    }
}

#[test]
fn test_effect_with_field_insertion() {
    let text = r#"
        struct Bar { b bool }
        effect Foo { +Bar, s string }
        effect Baz { i int, +Foo }
    "#;

    let policy = parse_policy_str(text, Version::V2).expect("should parse");
    let m = Compiler::new(&policy).compile().expect("should compile");
    let ModuleData::V0(module) = m.data;

    let foo_want = vec![
        FieldDefinition {
            identifier: ident!("b"),
            field_type: VType::Bool,
        },
        FieldDefinition {
            identifier: ident!("s"),
            field_type: VType::String,
        },
    ];
    let foo_got = module.struct_defs.get("Foo").unwrap();
    assert_eq!(foo_got, &foo_want);

    let baz_want = vec![
        FieldDefinition {
            identifier: ident!("i"),
            field_type: VType::Int,
        },
        FieldDefinition {
            identifier: ident!("b"),
            field_type: VType::Bool,
        },
        FieldDefinition {
            identifier: ident!("s"),
            field_type: VType::String,
        },
    ];
    let baz_got = module.struct_defs.get("Baz").unwrap();
    assert_eq!(baz_got, &baz_want);
}

#[test]
fn test_enum_identifiers_are_unique() {
    let text = r#"
        enum Drink {
            Water, Coffee
        }

        enum Drink {
            Coke
        }

    "#;

    let err = compile_fail(text);
    assert_eq!(err, CompileErrorType::AlreadyDefined(String::from("Drink")));
}

#[test]
fn test_enum_values_are_unique() {
    let text = r#"
        enum Drink {
            Water, Tea, Water
        }
    "#;

    let err = compile_fail(text);
    assert_eq!(
        err,
        CompileErrorType::AlreadyDefined(String::from("Drink::Water"))
    );
}

#[test]
fn test_enum_reference_undefined_enum() {
    let text = r#"
        action test() {
            let n = Drink::Coffee
        }
    "#;

    let err = compile_fail(text);
    assert_eq!(err, CompileErrorType::NotDefined(String::from("Drink")));
}

#[test]
fn test_enum_reference_undefined_value() {
    let text = r#"
        enum Drink { Water, Coffee }
        action test() {
            let n = Drink::Tea
        }
    "#;

    let err = compile_fail(text);
    assert_eq!(
        err,
        CompileErrorType::NotDefined(String::from("Drink::Tea"))
    );
}

#[test]
fn test_enum_reference() {
    let text = r#"
        enum Result { OK, Err }
        action test() {
            let ok = Result::OK
            check ok == Result::OK
            check ok != Result::Err

            match ok {
                Result::OK => {}
                Result::Err => {}
            }
        }
    "#;

    compile_pass(text);
}

#[test]
fn test_undefined_fact() {
    let text = r#"
        action test() {
            check exists Foo[]
        }
    "#;

    let err = compile_fail(text);
    assert_eq!(err, CompileErrorType::NotDefined(String::from("Foo")));
}

#[test]
fn test_fact_invalid_key_name() {
    let text = r#"
        fact Foo[i int] => {a string}
        action test() {
            check exists Foo[k: 1]
        }
    "#;

    let err = compile_fail(text);
    assert_eq!(
        err,
        CompileErrorType::InvalidFactLiteral(String::from("Invalid key: expected i, got k"))
    );
}

#[test]
fn test_fact_incomplete_key() {
    let text = r#"
        fact Foo[i int] => {a string}
        action test() {
            check exists Foo[]
        }
    "#;

    let err = compile_fail(text);
    assert_eq!(
        err,
        CompileErrorType::InvalidFactLiteral(String::from("Fact keys don't match definition"))
    );
}

#[test]
fn test_fact_nonexistent_key() {
    let text = r#"
        fact Foo[i int] => {a string}
        action test() {
            check exists Foo[i:0, j:1]
        }
    "#;

    let err = compile_fail(text);
    assert_eq!(
        err,
        CompileErrorType::InvalidFactLiteral(String::from("Fact keys don't match definition"))
    );
}

#[test]
fn test_fact_invalid_key_type() {
    let text = r#"
        fact Foo[i int] => {a string}
        action test() {
            check exists Foo[i: "1"]
        }
    "#;

    let err = compile_fail(text);
    assert!(matches!(err, CompileErrorType::InvalidType(_)));
}

#[test]
fn test_fact_duplicate_key() {
    let text = r#"
        fact Foo[i int, j int] => {a string}
        action test() {
            check exists Foo[i: 1, i: 2]
        }
    "#;

    let err = compile_fail(text);
    assert_eq!(
        err,
        CompileErrorType::InvalidFactLiteral(String::from("Invalid key: expected j, got i"))
    );
}

#[test]
fn test_fact_invalid_value_name() {
    let text = r#"
    fact Foo[k int]=>{x int}
    action test() {
        check exists Foo[k: 1 + 1]=>{y: 5}
    }
    "#;

    let err = compile_fail(text);
    assert_eq!(
        err,
        CompileErrorType::InvalidFactLiteral(String::from("Expected value x, got y"))
    );
}

#[test]
fn test_fact_invalid_value_type() {
    let text = r#"
        fact Foo[i int] => {a string}
        action test() {
            check exists Foo[i: 1] => {a: true}
        }
    "#;

    let err = compile_fail(text);
    assert!(matches!(err, CompileErrorType::InvalidType(_)));
}

#[test]
fn test_fact_bind_value_type() {
    let text = r#"
        fact Foo[i int] => {a string}
        action test() {
            check exists Foo[i: 1] => {a: ?}
        }
    "#;

    compile_pass(text);
}

#[test]
fn test_fact_expression_value_type() {
    let text = r#"
        fact Foo[i int] => {a int}
        action test() {
            check exists Foo[i: 1] => {a: 1+1}
        }
    "#;

    compile_pass(text);
}

#[test]
fn test_fact_update_invalid_to_type() {
    let text = r#"
        fact Foo[i int] => {a string}
        command test {
            fields {}
            seal { return None }
            open { return None }
            policy {
                finish {
                    update Foo[i: 1]=>{a: 1} to {a: 0}
                }
            }
        }
    "#;

    let err = compile_fail(text);
    assert!(matches!(err, CompileErrorType::InvalidType(_)));
}

#[test]
fn test_immutable_fact_can_be_created_and_deleted() {
    let text = r#"
        immutable fact Foo[i int] => {a string}
        command test {
            fields {}
            seal { return None }
            open { return None }
            policy {
                finish {
                    create Foo[i: 1]=>{a: ""}
                    delete Foo[i: 1]=>{a: ""}
                }
            }
        }
    "#;

    compile_pass(text);
}

#[test]
fn test_immutable_fact_cannot_be_updated() {
    let text = r#"
        immutable fact Foo[i int] => {a string}
        command test {
            fields {}
            seal { return None }
            open { return None }
            policy {
                finish {
                    update Foo[i: 1]=>{a: 1} to {a: 0}
                }
            }
        }
    "#;

    let err = compile_fail(text);
    assert_eq!(
        err,
        CompileErrorType::Unknown(String::from("fact is immutable"))
    );
}

#[test]
fn test_serialize_deserialize() {
    let text = r#"
        struct Envelope {
            payload bytes
        }
        command Foo {
            fields {}
            seal {
                return Envelope {
                    payload: serialize(this),
                }
            }
            open {
                return deserialize(envelope.payload)
            }
        }
    "#;

    compile_pass(text);
}

#[test]
fn finish_block_should_exit() {
    let text = r#"
        fact Blah[] => {}
        command Foo {
            fields {}
            seal { return None }
            open { return None }
            policy {
                check true
                finish {
                    delete Blah[]
                } // finish must be the last statement in policy
                finish {
                    delete Blah[]
                }
                let a = 5
            }
        }
    "#;

    let err = compile_fail(text);
    assert_eq!(
        err,
        CompileErrorType::Unknown("`finish` must be the last statement in the block".to_owned())
    );
}

#[test]
fn test_should_not_allow_bind_key_in_fact_creation() {
    let text = r#"
        fact F[i int] => {s string}

        command CreateBindKey {
            fields {}
            seal { return None }
            open { return None }
            policy {
                finish {
                    create F[i:?] => {s: "abc"}
                }
            }
        }
    "#;

    let err = compile_fail(text);
    assert_eq!(
        err,
        CompileErrorType::BadArgument("Cannot create fact with bind values".to_owned())
    );
}

#[test]
fn test_should_not_allow_bind_value_in_fact_creation() {
    let text = r#"
        fact F[i int] => {s string}

        command CreateBindValue {
            fields {}
            seal { return None }
            open { return None }
            policy {
                finish {
                    create F[i:1] => {s:?}
                }
            }
        }
    "#;

    let err = compile_fail(text);
    assert_eq!(
        err,
        CompileErrorType::BadArgument("Cannot create fact with bind values".to_owned())
    );
}

#[test]
fn test_should_not_allow_bind_key_in_fact_update() {
    let text = r#"
        fact F[i int] => {s string}

        command CreateBindValue {
            fields {}
            seal { return None }
            open { return None }
            policy {
                finish {
                    create F[i:1] => {s: ""}
                    update F[i:?] => {s: ""} to {s: ?}
                }
            }
        }
    "#;

    let err = compile_fail(text);
    assert_eq!(
        err,
        CompileErrorType::BadArgument("Cannot update fact to a bind value".to_owned())
    );
}

#[test]
fn test_fact_duplicate_field_names() {
    let cases = [
        ("i", "fact F[i int, i string] => {a string}"),
        ("a", "fact F[i int] => {a int, a bool}"),
        ("i", "fact F[i int] => {i int}"),
    ];
    for (identifier, case) in cases {
        let err = compile_fail(case);
        assert_eq!(
            err,
            CompileErrorType::AlreadyDefined(String::from(identifier))
        );
    }
}

#[test]
fn test_fact_create_too_few_values() {
    {
        let err = compile_fail(
            r#"
        fact Device[device_id int]=>{name string, email string}

        finish function too_few() {
            create Device[device_id:1]=>{name: "bob"}
        }
        "#,
        );

        assert_eq!(
            err,
            CompileErrorType::InvalidFactLiteral("incorrect number of values".to_owned())
        );
    }

    {
        let err = compile_fail(
            r#"
        fact Device[device_id int]=>{name string, email string}

        finish function too_few() {
            create Device[device_id:1]
        }
        "#,
        );

        assert_eq!(
            err,
            CompileErrorType::InvalidFactLiteral("fact literal requires value".to_owned())
        );
    }
}

#[test]
fn test_fact_create_too_many_values() {
    let text = r#"
        fact Device[device_id int]=>{name string}

        finish function too_many() {
            create Device[device_id:1]=>{name: "bob", email: "bob@email.com"}
        }
    "#;

    let err = compile_fail(text);
    assert_eq!(
        err,
        CompileErrorType::InvalidFactLiteral("incorrect number of values".to_owned())
    );
}

#[test]
fn test_match_duplicate() {
    let policy_str = [
        (r#"
            command Result {
                fields {
                    x int
                }
                seal { return None }
                open { return None }
            }

            action foo(x int) {
                match x {
                    5 => {
                        publish Result { x: x }
                    }
                    6 => {
                        publish Result { x: x }
                    }
                    5 => {
                        publish Result { x: x }
                    }
                }
            }
        "#),
        (r#"
            action foo(i int) {
                match i {
                    1 => {}
                    _ => {}
                    _ => {}
                }
            }
        "#),
    ];

    for str in policy_str {
        let err = compile_fail(str);
        assert!(matches!(err, CompileErrorType::AlreadyDefined(_)));
    }
}

#[test]
fn test_match_alternation_duplicates() {
    let policy_str = r#"
        command Result {
            fields {
                x int
            }
            seal { return None }
            open { return None }
        }

        action foo(x int) {
            match x {
                5 | 6 => {
                    publish Result { x: x }
                }
                1 | 5 | 3  => {
                    publish Result { x: x }
                }
            }
        }
    "#;
    let err = compile_fail(policy_str);
    assert_eq!(
        err,
        CompileErrorType::AlreadyDefined(String::from("duplicate match arm value"))
    );
}

#[test]
fn test_match_default_not_last() {
    let policy_str = r#"
        command Result {
            fields {
                x int
            }
            seal { return None }
            open { return None }
        }

        action foo(x int) {
            match x {
                5 => {
                    publish Result { x: x }
                }
                _ => {
                    publish Result { x: 0 }
                }
                6 => {
                    publish Result { x: x }
                }
            }
        }
    "#;
    let err = compile_fail(policy_str);
    assert!(matches!(err, CompileErrorType::Unknown(_)));
}

#[test]
fn test_match_arm_should_be_limited_to_literals() {
    let policies = vec![
        r#"
            action foo(x int) {
                match x {
                    0 + 1 => {}
                }
            }
        "#,
        r#"
        function f() int { return 0 }
        action foo(x int) {
            match x {
                f() => {}
            }
        }
        "#,
        r#"
            struct Foo {
                x int,
                y string,
            }
            struct Bar {
                y string
            }
            action foo(x struct Foo) {
                let b = Bar { y: "y" }
                match x {
                    Foo { x: 10, ...b } => {}
                    _ => {}
                }
            }
        "#,
    ];

    for text in policies {
        let err = compile_fail(text);
        assert_eq!(
            err,
            CompileErrorType::InvalidType(String::from("match arm is not a literal expression"))
        );
    }
}

#[test]
fn test_match_expression() {
    let invalid_cases = vec![(
        // arms expressions have different types
        r#"action foo(a int) {
                let x = match a {
                    1 => { :"one" }
                    _ => { :false }
                }
            }
            "#,
        CompileErrorType::InvalidType(
            "match arm expression type mismatch; expected string, got bool".to_string(),
        ),
    )];
    for (src, expected) in invalid_cases {
        let actual = compile_fail(src);
        assert_eq!(actual, expected);
    }

    let valid_cases = vec![
        // match expression type is that of first arm
        r#"action f(n int) {
            let b = match n {
                0 => false
                _ => true
            }
            check b
        }"#,
        // match expression type is indeterminate
        r#"action f(n int) {
            check match n {
                0 => None
                _ => 0
            }
        }"#,
        // TODO: this should fail
        r#"action f(n int) {
            check match n {
                0 => None
                1 => 1
                _ => false
            }
        }"#,
    ];
    for src in valid_cases {
        compile_pass(src);
    }
}

// Note: this test is not exhaustive
#[test]
fn test_bad_statements() {
    let texts = &[
        r#"
            action foo() {
                create Foo[]=>{}
            }
        "#,
        r#"
            finish function foo() {
                let x = 3
            }
        "#,
        r#"
            function foo(x int) int {
                publish Bar{}
            }
        "#,
    ];

    for text in texts {
        let err = compile_fail(text);
        assert!(matches!(err, CompileErrorType::InvalidStatement(_)));
    }
}

#[test]
fn test_global_let_invalid_expressions() {
    let texts = &[
        r#"
            struct Bar {
                a bool,
            }
            let x = serialize( Bar { a: true, } )
        "#,
        r#"
            fact Foo[]=>{x int}
            let x = Foo
        "#,
        r#"
            let x = envelope::author_id(envelope)
        "#,
        r#"
            let x = None
        "#,
        r#"
            // Globals cannot depend on other global variables
            let x = 42

            struct Far {
                a int,
            }

            let e = Far {
                a: x
            }
        "#,
    ];

    for text in texts {
        let err = compile_fail(text);
        assert!(matches!(err, CompileErrorType::InvalidExpression(_)));
    }
}

#[test]
fn test_global_let_duplicates() {
    let text = r#"
        let x = 10
        action foo() {
            let x = x + 15
        }
    "#;

    let err = compile_fail(text);
    assert_eq!(err, CompileErrorType::AlreadyDefined("x".into()));

    let text = r#"
        let x = 10
        let x = 5
    "#;

    let err = compile_fail(text);
    assert_eq!(err, CompileErrorType::AlreadyDefined("x".into()));
}

#[test]
fn test_field_collision() {
    let text = r#"
    struct Bar {
        x int,
        x int
    }
    "#;

    let err = compile_fail(text);
    assert_eq!(err, CompileErrorType::AlreadyDefined(String::from("x")));
}

#[test]
fn test_invalid_finish_expressions() {
    let invalid_expression = &r#"
            fact Foo[]=>{x int}
            command Test {
                policy {
                    finish {
                        create Foo[]=>{x:1+2}
                    }
                }
            }
        "#;
    let err = compile_fail(invalid_expression);
    assert!(matches!(err, CompileErrorType::InvalidExpression(_)));
}

#[test]
fn test_count_up_to() {
    let test = r#"
        fact Foo[i int]=>{}
        function f() int {
            let x = count_up_to 0 Foo[i:?]
            return 0
        }
    "#;

    let err = compile_fail(test);
    assert_eq!(
        err,
        CompileErrorType::BadArgument("count limit must be greater than zero".to_string())
    );
}

#[test]
fn test_map_valid_in_action() {
    // map is valid only in actions
    let test = r#"
        function pets() int {
            map Pet[name:?]=>{} as p {}
            return 0
        }
    "#;
    let err = compile_fail(test);
    assert!(matches!(err, CompileErrorType::InvalidStatement(..)));

    let test = r#"
        fact Pet[name string]=>{age int}
        action pets() {
            map Pet[name:?] as p {
                let age = p.age
            }
        }
    "#;

    compile_pass(test);
}

#[test]
fn test_map_identifier_scope() {
    // Var should be available inside the `map` block
    {
        let test = r#"
            fact Pet[name string]=>{age int}
            action pets() {
                let n = 42
                map Pet[name:?] as p {
                    check p.age > 0
                    check n == 42
                }
            }
        "#;
        compile_pass(test);
    }

    let failures = [
        // `as` var should not be available before `map` block
        (
            r#"
            fact Pet[name string]=>{age int}
            action pets() {
                check p == None
                map Pet[name:?] as p {}
            }
        "#,
            CompileErrorType::NotDefined(String::from("Unknown identifier `p`")),
        ),
        // `as` should not be available after `map` block
        (
            r#"
            fact Pet[name string]=>{age int}
            action pets() {
                map Pet[name:?] as p {}
                check p == None
            }
        "#,
            CompileErrorType::NotDefined(String::from("Unknown identifier `p`")),
        ),
        // vars defined inside map should not be accessible outside it
        (
            r#"
            fact Pet[name string]=>{age int}
            action pets() {
                map Pet[name:?] as p {
                    let n = 42
                }
                check n == 42 // should not be accessible outside the block
            }
        "#,
            CompileErrorType::NotDefined(String::from("Unknown identifier `n`")),
        ),
    ];

    for (test, expected) in failures {
        let actual = compile_fail(test);
        assert_eq!(actual, expected);
    }
}

#[test]
fn test_if_match_block_scope() {
    let cases = vec![
        (
            r#"
            function foo() int {
                if true { let x = 5 }
                return x // x should not exist in the outer scope
            }"#,
            CompileErrorType::NotDefined("Unknown identifier `x`".to_string()),
        ),
        (
            r#"
            function foo() int {
                if true {}
                else { let y = 0 }
                return y
            }"#,
            CompileErrorType::NotDefined("Unknown identifier `y`".to_string()),
        ),
        (
            r#"
            function foo(b bool) int {
                match b {
                    true => { let x = 0 }
                    false => { let y = 1 }
                }
                return y
            }"#,
            CompileErrorType::NotDefined("Unknown identifier `y`".to_string()),
        ),
        (
            r#"
            function foo(b bool) int {
                match b {
                    true => { let x = 0 }
                    _ => { let y = 1 }
                }
                return y
            }"#,
            CompileErrorType::NotDefined("Unknown identifier `y`".to_string()),
        ),
    ];
    for (text, expected) in cases {
        let actual = compile_fail(text);
        assert_eq!(actual, expected);
    }
}

const FAKE_SCHEMA: &[ModuleSchema<'static>] = &[ModuleSchema {
    name: ident!("test"),
    functions: &[ffi::Func {
        name: ident!("doit"),
        args: &[ffi::Arg {
            name: ident!("x"),
            vtype: ffi::Type::Int,
        }],
        return_type: ffi::Type::Bool,
    }],
    structs: &[],
    enums: &[],
}];

#[test]
fn test_type_errors() {
    struct Case {
        t: &'static str,
        e: &'static str,
    }
    let cases = [
        Case {
            t: r#"
                function f(x int) bool {
                    return x + "foo"
                }
            "#,
            e: "types do not match: int and string",
        },
        Case {
            t: r#"
                function f() int {
                    return if 0 { :3 } else { :4 }
                }
            "#,
            e: "if condition must be a boolean expression",
        },
        Case {
            t: r#"
                function g() int {
                    return "3" + "4"
                }
            "#,
            e: "Cannot do math on non-int types",
        },
        Case {
            t: r#"
                function g() bool {
                    return 3 || 4
                }
            "#,
            e: "Cannot use boolean operator on non-bool types",
        },
        Case {
            t: r#"
                function g(x int) bool {
                    return x.y
                }
            "#,
            e: "Expression left of `.` is not a struct",
        },
        Case {
            t: r#"
                struct Foo {}
                function g(x struct Foo) bool {
                    return x.y
                }
            "#,
            e: "Struct `Foo` has no member `y`",
        },
        Case {
            t: r#"
                struct Foo {a int}
                function g(x struct Foo) bool {
                    return Foo{a: false}
                }
            "#,
            e: "`Struct Foo` field `a` is not int",
        },
        Case {
            t: r#"
                function g(x string) bool {
                    return x < "test"
                }
            "#,
            e: "Cannot compare non-int expressions",
        },
        Case {
            t: r#"
                function g(x string) bool {
                    return -x
                }
            "#,
            e: "Cannot negate non-int expression",
        },
        Case {
            t: r#"
                function g(x int) bool {
                    return !x
                }
            "#,
            e: "Cannot invert non-boolean expression",
        },
        Case {
            t: r#"
                function g(x int) bool {
                    return x.y
                }
            "#,
            e: "Expression left of `.` is not a struct",
        },
        Case {
            t: r#"
                function g(x int) bool {
                    return unwrap x
                }
            "#,
            e: "Cannot unwrap non-option expression",
        },
        Case {
            t: r#"
                function g(x int) bool {
                    return x is None
                }
            "#,
            e: "`is` must operate on an optional expression",
        },
        Case {
            t: r#"
                command Foo {
                    policy {
                        check 0
                    }
                }
            "#,
            e: "check must have boolean expression",
        },
        Case {
            t: r#"
                function f() bool {
                    return 0
                }
            "#,
            e: "Return value of `f()` must be bool",
        },
        Case {
            t: r#"
                command Foo {
                    policy {
                        finish {
                            emit 0
                        }
                    }
                }
            "#,
            e: "Emit must be given a struct",
        },
        Case {
            t: r#"
                command Foo {
                    seal {
                      return serialize(3)
                    }
                }
            "#,
            e: "serializing int, expected struct Foo",
        },
        Case {
            t: r#"
                command Foo {
                    seal {
                        return None
                    }
                    open {
                      return deserialize(3)
                    }
                }
            "#,
            e: "Deserializing non-bytes",
        },
        Case {
            t: r#"
                function bar(x int) bool {
                    return false
                }
                function foo() bool {
                    return bar(Some(3))
                }
            "#,
            e: "Argument 1 (`x`) in call to `bar` found `optional int`, expected `int`",
        },
        Case {
            t: r#"
                use test
                function foo() bool {
                    return test::doit(Some(3))
                }
            "#,
            e: "Argument 1 (`x`) in FFI call to `test::doit` found `optional int`, not `int`",
        },
        Case {
            t: r#"
                function foo(x int) bool {
                    match x {
                        "foo" => {
                        }
                    }
                }
            "#,
            e: "match expression is `int` but arm expression 1 is `string`",
        },
        Case {
            t: r#"
                function foo(x int) bool {
                    if 3 {
                    }
                }
            "#,
            e: "if condition must be boolean",
        },
        Case {
            t: r#"
                function foo(x int) bool {
                    if 3 {
                    }
                }
            "#,
            e: "if condition must be boolean",
        },
        Case {
            t: r#"
                action foo() {
                    publish 3
                }
            "#,
            e: "Cannot publish `int`, must be a command struct",
        },
        Case {
            t: r#"
                struct Foo {}
                action foo() {
                    publish Foo {}
                }
            "#,
            e: "Struct `Foo` is not a Command struct",
        },
        Case {
            t: r#"
                fact Foo[x int]=>{y bool}
                command MangleFoo {
                    policy {
                        finish {
                            update Foo[x: 0]=>{y: ?} to {y: 3}
                        }
                    }
                }
            "#,
            e: "Fact `Foo` value field `y` found `int`, not `bool`",
        },
        Case {
            t: r#"
                action foo() {
                    debug_assert(3)
                }
            "#,
            e: "debug assertion must be a boolean expression",
        },
        Case {
            t: r#"
                struct Foo { x int, y bool }
                struct Bar { x string }
                function baz(b struct Bar) struct Foo {
                    let new_foo = Foo {
                        y: true,
                        ...b
                    }

                    return new_foo
                }
            "#,
            e: "Expected field `x` of `b` to be a `int`",
        },
        Case {
            t: r#"
                struct Foo { x int, y bool }
                function baz(b bool) struct Foo {
                    let new_foo = Foo {
                        y: true,
                        ...b
                    }

                    return new_foo
                }
            "#,
            e: "Expected `b` to be a struct, but it's a(n) bool",
        },
        Case {
            t: r#"
                struct Foo { x int, y bool }
                struct Bar { x string }
                function baz(b struct Bar) struct Foo {
                    let maybe_bar = if true {
                        :Some(b)
                    } else {
                        :None
                    }
                    

                    let new_foo = Foo {
                        y: true,
                        ...maybe_bar
                    }

                    return new_foo
                }
            "#,
            e: "Cannot perform struct composition on `maybe_bar` - type unknown\n\
                        \n\
                        The type resolver couldn't determine what `maybe_bar` is.\n\
                                    Common causes:\n\
                                    • Optional values returned from conditional expressions \n\
                                    • Using the return value of `deserialize`",
        },
        Case {
            t: r#"
                struct Baz {
                    y int,
                }
                action foo(x bool) {
                    let new_struct = x substruct Baz
                    publish new_struct
                }
            "#,
            e: "Expression to the left of the substruct operator is not a struct",
        },
    ];

    for (i, c) in cases.iter().enumerate() {
        let policy =
            parse_policy_str(c.t, Version::V2).unwrap_or_else(|err| panic!("parse error: {err}"));
        let err = Compiler::new(&policy)
            .ffi_modules(FAKE_SCHEMA)
            .debug(true) // forced on to enable debug_assert()
            .compile()
            .err()
            .unwrap_or_else(|| panic!("policy compilation should have failed"))
            .err_type();

        let CompileErrorType::InvalidType(s) = err else {
            panic!("Did not get InvalidType for case {i}: {err:?} ({err})");
        };
        assert_eq!(s, c.e);
    }
}

#[test]
fn test_struct_composition_errors() {
    struct Case {
        t: &'static str,
        e: &'static str,
    }
    let cases = [
        Case {
            t: r#"
                struct Foo { x int, y bool }
                struct Bar { x int, y bool, z string}
                function baz(b struct Bar) struct Foo {
                    let new_foo = Foo {
                        y: true,
                        ...b
                    }

                    return new_foo
                }
            "#,
            e: "Struct Bar must be a subset of Struct Foo",
        },
        Case {
            t: r#"
                struct Foo { x int, y bool }
                struct Bar { x int, y bool }
                struct Thud { x int }
                function baz(b struct Bar, t struct Thud) struct Foo {
                    let new_foo = Foo {
                        y: true,
                        ...b,
                        ...t
                    }

                    return new_foo
                }
            "#,
            e: "Struct Thud and Struct Bar have at least 1 field with the same name",
        },
        Case {
            t: r#"
                struct Foo { x int, y bool }
                function baz(f struct Foo) struct Foo {
                    let new_foo = Foo {
                        x: 3,
                        y: true,
                        ...f
                    }

                    return new_foo
                }
            "#,
            e: "A struct literal has all it's fields explicitly specified while also having 1 or more struct compositions",
        },
        Case {
            t: r#"
                struct Foo { x int, y bool }

                function baz() struct Foo {
                    let new_foo = Foo {
                        ...x
                    }

                    return new_foo
                }
            "#,
            e: "not defined: Unknown identifier `x`",
        },
    ];

    for (i, c) in cases.iter().enumerate() {
        let err = compile_fail(c.t);
        match compile_fail(c.t) {
            CompileErrorType::DuplicateSourceFields(_, _) => {}
            CompileErrorType::SourceStructNotSubsetOfBase(_, _) => {}
            CompileErrorType::NotDefined(_) => {}
            CompileErrorType::NoOpStructComp => {}
            err => {
                panic!(
                    "Did not get DuplicateSourceFields, SourceStructNotSubsetOfBase, NoOpStructComp, or NotDefined for case {i}: {err:?} ({err})"
                );
            }
        }

        assert_eq!(err.to_string(), c.e);
    }
}

#[test]
fn test_struct_composition_global_let_and_command_attributes() {
    let policy_str = r#"
        struct Foo {
            x int,
            y int
        }

        let foo = Foo { x: 10, y: 20 }
        let foo2 = Foo { x: 1000, ...foo }

        command Bar {
            attributes {
                foo_attr: Foo { ...foo2 },
            }
            seal { return None }
            open { return None }
            policy {
                finish {}
            }
        }
    "#;

    let ModuleData::V0(mod_data) = compile_pass(policy_str).data;

    let expected = Value::Struct(Struct {
        name: ident!("Foo"),
        fields: BTreeMap::from([
            (ident!("x"), Value::Int(1000)),
            (ident!("y"), Value::Int(20)),
        ]),
    });

    assert_eq!(*mod_data.globals.get("foo2").unwrap(), expected);
    assert_eq!(
        *mod_data
            .command_attributes
            .get("Bar")
            .unwrap()
            .get("foo_attr")
            .unwrap(),
        expected
    );
}

#[test]
fn test_optional_types() {
    let cases = [
        "42 == unwrap None",
        "42 == unwrap Some(42)",
        "None is Some",
        "None is None",
        "(Some(42)) is Some",
        "(Some(42)) is None",
    ];

    for c in cases {
        let policy_text = format!(
            r#"
            function f() bool {{
                return {c}
            }}"#
        );
        compile_pass(&policy_text);
    }
}

#[test]
fn test_duplicate_definitions() {
    struct Case {
        t: &'static str,
        e: Option<CompileErrorType>,
    }
    let cases = [
        Case {
            t: r#"
                function f(y int) bool {
                    match y {
                        1 => { let x = 3 }
                        2 => { let z = 4 }
                    }
                    return false
                }
            "#,
            e: None,
        },
        Case {
            t: r#"
                function f() bool {
                    // this will fail at runtime but is allowed by the
                    // compiler because they are the same type
                    let x = 3
                    let x = 4
                    return false
                }
            "#,
            e: None,
        },
        Case {
            t: r#"
                function f() bool {
                    // this is allowed because None is indeterminate
                    let x = 3
                    let x = None
                    return false
                }
            "#,
            e: None,
        },
        Case {
            t: r#"
                function f() bool {
                    // this, however, fails because they are definitely
                    // different types
                    let x = 3
                    let x = "foo"
                    return false
                }
        "#,
            e: Some(CompileErrorType::InvalidType(
                "Definitions of `x` do not have the same type: int != string".to_string(),
            )),
        },
    ];

    for c in cases {
        if let Some(expected) = c.e {
            let actual = compile_fail(c.t);
            assert_eq!(actual, expected);
        } else {
            compile_pass(c.t);
        }
    }
}

#[test]
fn test_action_duplicate_name() {
    let text = r#"
        action foo() {}
        action bar() {}
        action foo() {}
    "#;

    let err = compile_fail(text);
    assert_eq!(err, CompileErrorType::AlreadyDefined("foo".to_string()));
}

#[test]
fn test_action_call_invalid_name() {
    let text = r#"
        action foo() {
            action bad()
        }
    "#;

    let err = compile_fail(text);
    assert_eq!(err, CompileErrorType::NotDefined("bad".to_string()));
}

#[test]
fn test_action_call_without_action_keyword() {
    let text = r#"
        action bar() {}
        action foo() {
            bar()
        }
    "#;

    let err = compile_fail(text);
    assert!(matches!(err, CompileErrorType::InvalidStatement(_)));
}

#[test]
fn test_action_call_not_in_action_context() {
    let text = r#"
        action bar() {}
        function foo() int {
            action bar()
            return 0
        }
    "#;

    let err = compile_fail(text);
    assert!(matches!(err, CompileErrorType::InvalidStatement(_)));
}

#[test]
fn test_action_call_wrong_args() {
    let texts = [
        (
            r#"
        action bar(n int) {}
        action foo() {
            action bar()
        }
        "#,
            CompileErrorType::BadArgument(
                "call to `bar` has 0 arguments, but it should have 1".to_string(),
            ),
        ),
        (
            r#"
        action bar(n int) {}
        action foo() {
            action bar(false)
        }
        "#,
            CompileErrorType::BadArgument(
                "invalid argument type for `n`: expected `int`, but got `bool`".to_string(),
            ),
        ),
    ];

    for (text, expected) in texts {
        let err = compile_fail(text);
        assert_eq!(err, expected);
    }
}

#[test]
fn test_action_call() {
    let text = r#"
        action bar(n int, s string) {}
        action foo() {
            action bar(1, "abc")
        }
    "#;

    compile_pass(text);
}

#[test]
fn test_validate_return() {
    let valid = [
        r#"function a() int {
            return 0 // ok
        }"#,
        r#"function c() int {
            if true {
                // no return - ok
            }
            return 6
        }"#,
        r#"function d() int {
            let n = 0
            if n > 0 {
                // ok, return at end
            }
            else {
                return 0
            }
            return 1
        }"#,
        r#"function f() int {
            if true {
                return 1
            }
            else {
                return 0
            }
            // ok
        }"#,
    ];

    let invalid = [
        r#"function b() int {
            if false {
                return 0
            }
            // missing return - fail
        }"#,
        r#"function e() int {
            let n = 0
            if n > 0 {

            }
            else {
                return 0
            }
            // missing return - fail
        }"#,
    ];

    for p in valid {
        let m = compile_pass(p);
        assert!(!validate(&m));
    }

    for p in invalid {
        let m = compile_pass(p);
        assert!(validate(&m));
    }
}

#[test]
fn test_return_type_not_defined() {
    let cases = [
        (
            r#"
            struct Foo {}
            function get_foo() struct Nonexistent {
                return Foo {}
            }
            "#,
            CompileErrorType::NotDefined("struct Nonexistent".to_string()),
        ),
        (
            r#"
            function f() enum Blah {
                return Blah::Foo
            }
            "#,
            CompileErrorType::NotDefined("enum Blah".to_string()),
        ),
        (
            r#"
            function f() optional struct Foo {
                return Some(Foo {})
            }
            "#,
            CompileErrorType::NotDefined("struct Foo".to_string()),
        ),
    ];

    for (text, expected) in cases {
        let err = compile_fail(text);
        assert_eq!(err, expected);
    }
}

#[test]
fn test_function_arguments_with_undefined_types() {
    let cases = [
        (
            r#"
            function foo(x struct UndefinedStruct) int {
                return 0
            }
            "#,
            CompileErrorType::NotDefined("struct UndefinedStruct".to_string()),
        ),
        (
            r#"
            function bar(x enum UndefinedEnum) bool {
                return false
            }
            "#,
            CompileErrorType::NotDefined("enum UndefinedEnum".to_string()),
        ),
        (
            r#"
            function baz(x optional struct UndefinedStruct) bool {
                return true
            }
            "#,
            CompileErrorType::NotDefined("struct UndefinedStruct".to_string()),
        ),
    ];

    for (text, expected) in cases {
        let err = compile_fail(text);
        assert_eq!(err, expected);
    }
}

#[test]
fn test_substruct_errors() {
    struct Case {
        t: &'static str,
        e: &'static str,
    }

    let cases = [
        Case {
            t: r#"
                struct Baz {
                    x string,
                    y int,
                }
                action foo(x struct Baz) {
                    let new_struct = x substruct Bar
                    publish new_struct
                }
            "#,
            e: "not defined: Struct `Bar` not defined",
        },
        Case {
            t: r#"
                struct Baz {
                    x string,
                    y int,
                }
                action foo() {
                    let new_struct = Foo { x: "x", y: 0, z: false } substruct Baz
                    publish new_struct
                }
            "#,
            e: "not defined: Struct `Foo` not defined",
        },
        Case {
            t: r#"
                command Foo {
                    fields {
                        x int,
                        y bool,
                        z string,
                    }
                    seal { return None }
                    open { return None }
                }
                struct Bar {
                    x int,
                    y bool,
                }
                action baz(source struct Bar) {
                    publish source substruct Foo
                }
            "#,
            e: "invalid substruct operation: `Struct Foo` must be a strict subset of `Struct Bar`",
        },
    ];

    for (i, c) in cases.iter().enumerate() {
        let err = compile_fail(c.t);
        match err {
            CompileErrorType::NotDefined(_) | CompileErrorType::InvalidSubstruct(_, _) => {}
            err => {
                panic!("Did not get NotDefined or InvalidSubstruct for case {i}: {err:?} ({err})");
            }
        }

        assert_eq!(err.to_string(), c.e);
    }
}
#[test]
fn if_expression_block() {
    let text = r#"
        action f(n int) {
            let x = if n > 1 {
                let x = n + 1
                :x
            } else { :0 }
        }
    "#;

    compile_pass(text);
}

#[test]
fn test_ffi_fail_without_use() {
    let text = r#"
        function f(x int) bool {
            return test::doit(x)
        }
    "#;

    let policy =
        parse_policy_str(text, Version::V2).unwrap_or_else(|err| panic!("parse error: {err}"));
    let err = Compiler::new(&policy)
        .ffi_modules(FAKE_SCHEMA)
        .compile()
        .err()
        .unwrap_or_else(|| panic!("policy compilation should have failed"))
        .err_type();
    assert_eq!(err, CompileErrorType::NotDefined(String::from("test")));
}<|MERGE_RESOLUTION|>--- conflicted
+++ resolved
@@ -5,13 +5,8 @@
 use aranya_policy_ast::{FieldDefinition, VType, Version, ident, text};
 use aranya_policy_lang::lang::parse_policy_str;
 use aranya_policy_module::{
-<<<<<<< HEAD
+    Label, LabelType, Module, ModuleData, Struct, Value,
     ffi::{self, ModuleSchema},
-    Label, LabelType, Module, ModuleData, Struct, Value,
-=======
-    Label, LabelType, Module, ModuleData, Value,
-    ffi::{self, ModuleSchema},
->>>>>>> bf69081a
 };
 
 use crate::{CompileErrorType, Compiler, InvalidCallColor, validate::validate};
