#![cfg(test)]

<<<<<<< HEAD
use anyhow::anyhow;
use aranya_policy_ast::{ident, text, FieldDefinition, VType, Version};
=======
use aranya_policy_ast::{FieldDefinition, VType, Version};
>>>>>>> 947cdb5f
use aranya_policy_lang::lang::parse_policy_str;
use aranya_policy_module::{
    ffi::{self, ModuleSchema},
    Label, LabelType, Module, ModuleData, Value,
};

use crate::{validate::validate, CompileErrorType, Compiler, InvalidCallColor};

// Helper function which parses and compiles policy expecting success.
#[track_caller]
fn compile_pass(text: &str) -> Module {
    let policy = match parse_policy_str(text, Version::V2) {
        Ok(p) => p,
        Err(err) => panic!("{err}"),
    };
    match Compiler::new(&policy).compile() {
        Ok(m) => m,
        Err(err) => panic!("{err}"),
    }
}

// Helper function which parses and compiles policy expecting compile failure.
#[track_caller]
fn compile_fail(text: &str) -> CompileErrorType {
    let policy = match parse_policy_str(text, Version::V2) {
        Ok(p) => p,
        Err(err) => panic!("{err}"),
    };
    match Compiler::new(&policy).compile() {
        Ok(_) => panic!("policy compilation should have failed"),
        Err(err) => err.err_type(),
    }
}

#[test]
fn test_compile() {
    let text = r#"
        command Foo {
            fields {
                a int,
                b int
            }
            seal { return None }
            open { return None }
            policy {
                finish {}
            }
        }
        action foo(b int) {
            let i = 4
            let x = if b == 0 { :4+i } else { :3 }
            let y = Foo{
                a: x,
                b: 4
            }
        }
    "#;

    compile_pass(text);
}

#[test]
fn test_undefined_struct() {
    let text = r#"
        action foo() {
            let v = Bar {}
        }
    "#;

    let err = compile_fail(text);
    assert_eq!(
        err,
        CompileErrorType::NotDefined(String::from("Struct `Bar` not defined")),
    );
}

#[test]
fn test_function_no_return() {
    let text = r#"
        function f(x int) int {
            let y = x + 1
            // no return value
        }
    "#;

    let err = compile_fail(text);
    assert_eq!(err, CompileErrorType::NoReturn);
}

#[test]
fn test_function_not_defined() {
    let text = r#"
        function f(x int) int {
            return g()
        }
    "#;

    let err = compile_fail(text);
    assert_eq!(err, CompileErrorType::NotDefined(String::from("g")));
}

#[test]
fn test_function_already_defined() {
    let text = r#"
        function f(x int) int {
            return 1
        }

        function f() int {}
    "#;

    let err = compile_fail(text);
    assert_eq!(err, CompileErrorType::AlreadyDefined(String::from("f")));
}

#[test]
fn test_function_wrong_number_arguments() {
    let text = r#"
        function f(x int) int {
            return 1
        }

        function g() int {
            return f()
        }
    "#;

    let err = compile_fail(text);
    assert_eq!(
        err,
        CompileErrorType::BadArgument(String::from(
            "call to `f` has 0 arguments and it should have 1"
        ))
    );
}

#[test]
fn test_function_duplicate_arg_names() {
    let text = r#"
        function f(x int, x int) int {
            return 1
        }

        function g() int {
            return f(1, 2)
        }
    "#;

    let err = compile_fail(text);
    assert!(matches!(err, CompileErrorType::AlreadyDefined(_)));
}

#[test]
fn test_function_wrong_color_pure() {
    let text = r#"
        function f(x int) int {
            return x
        }

        finish function g() {
            f()
        }
    "#;

    let err = compile_fail(text);
    assert_eq!(
        err,
        CompileErrorType::InvalidCallColor(InvalidCallColor::Pure)
    );
}

#[test]
fn test_function_wrong_color_finish() {
    let text = r#"
        finish function f(x int) {
            emit Foo {}
        }

        function g() int {
            return f()
        }
    "#;

    let err = compile_fail(text);
    assert_eq!(
        err,
        CompileErrorType::InvalidCallColor(InvalidCallColor::Finish)
    );
}

#[test]
fn test_seal_open_command() {
    let text = r#"
        command Foo {
            fields {}
            seal { return None }
            open { return None }
            policy {}
        }
    "#;

    let module = compile_pass(text);
    let ModuleData::V0(module) = module.data;

    assert!(module
        .labels
        .iter()
        .any(|l| *l.0 == Label::new(ident!("Foo"), LabelType::CommandSeal)));
    assert!(module
        .labels
        .iter()
<<<<<<< HEAD
        .any(|l| *l.0 == Label::new(ident!("Foo"), LabelType::CommandOpen)));

    Ok(())
=======
        .any(|l| *l.0 == Label::new("Foo", LabelType::CommandOpen)));
>>>>>>> 947cdb5f
}

#[test]
fn test_command_without_seal_block() {
    let text = r#"
        command Foo {
            fields {}
            policy {}
        }
    "#;

    let err = compile_fail(text);
    assert_eq!(
        err,
        CompileErrorType::Unknown(String::from("Empty/missing seal block in command"))
    );
}

#[test]
fn test_command_without_open_block() {
    let text = r#"
        command Foo {
            fields {}
            seal { return None }
            policy {}
        }
    "#;

    let err = compile_fail(text);
    assert_eq!(
        err,
        CompileErrorType::Unknown(String::from("Empty/missing open block in command"))
    );
}

#[test]
fn test_command_with_no_return_in_seal_block() {
    let text = r#"
        command Foo {
            fields {}
            seal { let x = 3 }
            open { return None }
            policy {}
        }
    "#;

    let err = compile_fail(text);
    assert_eq!(err, CompileErrorType::NoReturn);
}

#[test]
fn test_command_with_no_return_in_open_block() {
    let text = r#"
        command Foo {
            fields {}
            seal { return None }
            open { let x = 3 }
            policy {}
        }
    "#;

    let err = compile_fail(text);
    assert_eq!(err, CompileErrorType::NoReturn);
}

#[test]
fn test_command_attributes() {
    let text = r#"
        enum Priority { Low, High }
        command A {
            attributes {
                i: 5,
                s: "abc",
                priority: Priority::High
            }
            seal { return None }
            open { return None }
        }
    "#;

    let m = compile_pass(text);
    match m.data {
        ModuleData::V0(m) => {
            let attrs = m
                .command_attributes
                .get("A")
                .expect("should find command attribute map");
            assert_eq!(attrs.len(), 3);
            assert_eq!(
                attrs.get("i").expect("should find 1st value"),
                &Value::Int(5)
            );
            assert_eq!(
                attrs.get("s").expect("should find 2nd value"),
                &Value::String(text!("abc"))
            );
            assert_eq!(
                attrs.get("priority").expect("should find 3nd value"),
                &Value::Enum(ident!("Priority"), 1)
            );
        }
    }
}

#[test]
fn test_command_attributes_should_be_unique() {
    let text = r#"
    command F {
        attributes {
            a: 5,
            a: "five"
        }
        open { return None }
        seal { return None }
    }
    "#;
    let err = compile_fail(text);
    assert_eq!(err, CompileErrorType::AlreadyDefined("a".to_string()));
}

#[test]
fn test_command_attributes_must_be_literals() {
    let texts = [
        r#"
        command A {
            attributes { i: 2 + 1 }
            seal { return None }
            open { return None }
        }"#,
        r#"
        function f() int { return 3 }
        command A {
            attributes { i: f() }
            seal { return None }
            open { return None }
        }
    "#,
    ];

    for text in texts {
        let err = compile_fail(text);
        assert!(matches!(err, CompileErrorType::InvalidExpression(_)))
    }
}

#[test]
fn test_autodefine_struct() {
    let text = r#"
        fact Foo[a int]=>{b int}

        function get_foo(a int) struct Foo {
            let foo = unwrap query Foo[a: a]=>{b: ?}

            return foo
        }
    "#;

    let module = compile_pass(text);
    let ModuleData::V0(module) = module.data;

    let want = vec![
        FieldDefinition {
            identifier: ident!("a"),
            field_type: VType::Int,
        },
        FieldDefinition {
            identifier: ident!("b"),
            field_type: VType::Int,
        },
    ];
    let got = module.struct_defs.get("Foo").unwrap();
    assert_eq!(got, &want);
}

#[test]
fn test_duplicate_struct_fact_names() {
    let texts = &[
        r#"
            // Should give an "already defined" error.
            struct Foo {}
            fact Foo[]=>{}
        "#,
        r#"
            fact Foo[]=>{}
            struct Foo {}
        "#,
    ];

    for text in texts {
        let err = compile_fail(text);
        assert!(matches!(err, CompileErrorType::AlreadyDefined(_)));
    }
}

#[test]
fn test_enum_identifiers_are_unique() {
    let text = r#"
        enum Drink {
            Water, Coffee
        }

        enum Drink {
            Coke
        }

    "#;

    let err = compile_fail(text);
    assert_eq!(err, CompileErrorType::AlreadyDefined(String::from("Drink")));
}

#[test]
fn test_enum_values_are_unique() {
    let text = r#"
        enum Drink {
            Water, Tea, Water
        }
    "#;

    let err = compile_fail(text);
    assert_eq!(
        err,
        CompileErrorType::AlreadyDefined(String::from("Drink::Water"))
    );
}

#[test]
fn test_enum_reference_undefined_enum() {
    let text = r#"
        action test() {
            let n = Drink::Coffee
        }
    "#;

    let err = compile_fail(text);
    assert_eq!(err, CompileErrorType::NotDefined(String::from("Drink")));
}

#[test]
fn test_enum_reference_undefined_value() {
    let text = r#"
        enum Drink { Water, Coffee }
        action test() {
            let n = Drink::Tea
        }
    "#;

    let err = compile_fail(text);
    assert_eq!(
        err,
        CompileErrorType::NotDefined(String::from("Drink::Tea"))
    );
}

#[test]
fn test_enum_reference() {
    let text = r#"
        enum Result { OK, Err }
        action test() {
            let ok = Result::OK
            check ok == Result::OK
            check ok != Result::Err

            match ok {
                Result::OK => {}
                Result::Err => {}
            }
        }
    "#;

    compile_pass(text);
}

#[test]
fn test_undefined_fact() {
    let text = r#"
        action test() {
            check exists Foo[]
        }
    "#;

    let err = compile_fail(text);
    assert_eq!(err, CompileErrorType::NotDefined(String::from("Foo")));
}

#[test]
fn test_fact_invalid_key_name() {
    let text = r#"
        fact Foo[i int] => {a string}
        action test() {
            check exists Foo[k: 1]
        }
    "#;

    let err = compile_fail(text);
    assert_eq!(
        err,
        CompileErrorType::InvalidFactLiteral(String::from("Invalid key: expected i, got k"))
    );
}

#[test]
fn test_fact_incomplete_key() {
    let text = r#"
        fact Foo[i int] => {a string}
        action test() {
            check exists Foo[]
        }
    "#;

    let err = compile_fail(text);
    assert_eq!(
        err,
        CompileErrorType::InvalidFactLiteral(String::from("Fact keys don't match definition"))
    );
}

#[test]
fn test_fact_nonexistent_key() {
    let text = r#"
        fact Foo[i int] => {a string}
        action test() {
            check exists Foo[i:0, j:1]
        }
    "#;

    let err = compile_fail(text);
    assert_eq!(
        err,
        CompileErrorType::InvalidFactLiteral(String::from("Fact keys don't match definition"))
    );
}

#[test]
fn test_fact_invalid_key_type() {
    let text = r#"
        fact Foo[i int] => {a string}
        action test() {
            check exists Foo[i: "1"]
        }
    "#;

    let err = compile_fail(text);
    assert!(matches!(err, CompileErrorType::InvalidType(_)));
}

#[test]
fn test_fact_duplicate_key() {
    let text = r#"
        fact Foo[i int, j int] => {a string}
        action test() {
            check exists Foo[i: 1, i: 2]
        }
    "#;

    let err = compile_fail(text);
    assert_eq!(
        err,
        CompileErrorType::InvalidFactLiteral(String::from("Invalid key: expected j, got i"))
    );
}

#[test]
fn test_fact_invalid_value_name() {
    let text = r#"
    fact Foo[k int]=>{x int}
    action test() {
        check exists Foo[k: 1 + 1]=>{y: 5}
    }
    "#;

    let err = compile_fail(text);
    assert_eq!(
        err,
        CompileErrorType::InvalidFactLiteral(String::from("Expected value x, got y"))
    );
}

#[test]
fn test_fact_invalid_value_type() {
    let text = r#"
        fact Foo[i int] => {a string}
        action test() {
            check exists Foo[i: 1] => {a: true}
        }
    "#;

    let err = compile_fail(text);
    assert!(matches!(err, CompileErrorType::InvalidType(_)));
}

#[test]
fn test_fact_bind_value_type() {
    let text = r#"
        fact Foo[i int] => {a string}
        action test() {
            check exists Foo[i: 1] => {a: ?}
        }
    "#;

    compile_pass(text);
}

#[test]
fn test_fact_expression_value_type() {
    let text = r#"
        fact Foo[i int] => {a int}
        action test() {
            check exists Foo[i: 1] => {a: 1+1}
        }
    "#;

    compile_pass(text);
}

#[test]
fn test_fact_update_invalid_to_type() {
    let text = r#"
        fact Foo[i int] => {a string}
        command test {
            fields {}
            seal { return None }
            open { return None }
            policy {
                finish {
                    update Foo[i: 1]=>{a: 1} to {a: 0}
                }
            }
        }
    "#;

    let err = compile_fail(text);
    assert!(matches!(err, CompileErrorType::InvalidType(_)));
}

#[test]
fn test_immutable_fact_can_be_created_and_deleted() {
    let text = r#"
        immutable fact Foo[i int] => {a string}
        command test {
            fields {}
            seal { return None }
            open { return None }
            policy {
                finish {
                    create Foo[i: 1]=>{a: ""}
                    delete Foo[i: 1]=>{a: ""}
                }
            }
        }
    "#;

    compile_pass(text);
}

#[test]
fn test_immutable_fact_cannot_be_updated() {
    let text = r#"
        immutable fact Foo[i int] => {a string}
        command test {
            fields {}
            seal { return None }
            open { return None }
            policy {
                finish {
                    update Foo[i: 1]=>{a: 1} to {a: 0}
                }
            }
        }
    "#;

    let err = compile_fail(text);
    assert_eq!(
        err,
        CompileErrorType::Unknown(String::from("fact is immutable"))
    );
}

#[test]
fn test_serialize_deserialize() {
    let text = r#"
        struct Foo {}
        function foo(input struct Foo) struct Foo {
            let b = serialize(input)
            return deserialize(b)
        }
    "#;

    compile_pass(text);
}

#[test]
fn finish_block_should_exit() {
    let text = r#"
        fact Blah[] => {}
        command Foo {
            fields {}
            seal { return None }
            open { return None }
            policy {
                check true
                finish {
                    delete Blah[]
                } // finish must be the last statement in policy
                finish {
                    delete Blah[]
                }
                let a = 5
            }
        }
    "#;

    let err = compile_fail(text);
    assert_eq!(
        err,
        CompileErrorType::Unknown("`finish` must be the last statement in the block".to_owned())
    );
}

#[test]
fn test_should_not_allow_bind_key_in_fact_creation() {
    let text = r#"
        fact F[i int] => {s string}

        command CreateBindKey {
            fields {}
            seal { return None }
            open { return None }
            policy {
                finish {
                    create F[i:?] => {s: "abc"}
                }
            }
        }
    "#;

    let err = compile_fail(text);
    assert_eq!(
        err,
        CompileErrorType::BadArgument("Cannot create fact with bind values".to_owned())
    );
}

#[test]
fn test_should_not_allow_bind_value_in_fact_creation() {
    let text = r#"
        fact F[i int] => {s string}

        command CreateBindValue {
            fields {}
            seal { return None }
            open { return None }
            policy {
                finish {
                    create F[i:1] => {s:?}
                }
            }
        }
    "#;

    let err = compile_fail(text);
    assert_eq!(
        err,
        CompileErrorType::BadArgument("Cannot create fact with bind values".to_owned())
    );
}

#[test]
fn test_should_not_allow_bind_key_in_fact_update() {
    let text = r#"
        fact F[i int] => {s string}

        command CreateBindValue {
            fields {}
            seal { return None }
            open { return None }
            policy {
                finish {
                    create F[i:1] => {s: ""}
                    update F[i:?] => {s: ""} to {s: ?}
                }
            }
        }
    "#;

    let err = compile_fail(text);
    assert_eq!(
        err,
        CompileErrorType::BadArgument("Cannot update fact to a bind value".to_owned())
    );
}

#[test]
fn test_fact_duplicate_field_names() {
    let cases = [
        ("i", "fact F[i int, i string] => {a string}"),
        ("a", "fact F[i int] => {a int, a bool}"),
        ("i", "fact F[i int] => {i int}"),
    ];
    for (identifier, case) in cases {
        let err = compile_fail(case);
        assert_eq!(
            err,
            CompileErrorType::AlreadyDefined(String::from(identifier))
        );
    }
}

#[test]
fn test_fact_create_too_few_values() {
    {
        let err = compile_fail(
            r#"
        fact Device[device_id int]=>{name string, email string}

        finish function too_few() {
            create Device[device_id:1]=>{name: "bob"}
        }
        "#,
        );

        assert_eq!(
            err,
            CompileErrorType::InvalidFactLiteral("incorrect number of values".to_owned())
        );
    }

    {
        let err = compile_fail(
            r#"
        fact Device[device_id int]=>{name string, email string}

        finish function too_few() {
            create Device[device_id:1]
        }
        "#,
        );

        assert_eq!(
            err,
            CompileErrorType::InvalidFactLiteral("fact literal requires value".to_owned())
        );
    }
}

#[test]
fn test_fact_create_too_many_values() {
    let text = r#"
        fact Device[device_id int]=>{name string}

        finish function too_many() {
            create Device[device_id:1]=>{name: "bob", email: "bob@email.com"}
        }
    "#;

    let err = compile_fail(text);
    assert_eq!(
        err,
        CompileErrorType::InvalidFactLiteral("incorrect number of values".to_owned())
    );
}

#[test]
fn test_match_duplicate() {
    let policy_str = [
        (r#"
            command Result {
                fields {
                    x int
                }
                seal { return None }
                open { return None }
            }

            action foo(x int) {
                match x {
                    5 => {
                        publish Result { x: x }
                    }
                    6 => {
                        publish Result { x: x }
                    }
                    5 => {
                        publish Result { x: x }
                    }
                }
            }
        "#),
        (r#"
            action foo(i int) {
                match i {
                    1 => {}
                    _ => {}
                    _ => {}
                }
            }
        "#),
    ];

    for str in policy_str {
        let err = compile_fail(str);
        assert!(matches!(err, CompileErrorType::AlreadyDefined(_)));
    }
}

#[test]
fn test_match_alternation_duplicates() {
    let policy_str = r#"
        command Result {
            fields {
                x int
            }
            seal { return None }
            open { return None }
        }

        action foo(x int) {
            match x {
                5 | 6 => {
                    publish Result { x: x }
                }
                1 | 5 | 3  => {
                    publish Result { x: x }
                }
            }
        }
    "#;
    let err = compile_fail(policy_str);
    assert_eq!(
        err,
        CompileErrorType::AlreadyDefined(String::from("duplicate match arm value"))
    );
}

#[test]
fn test_match_default_not_last() {
    let policy_str = r#"
        command Result {
            fields {
                x int
            }
            seal { return None }
            open { return None }
        }

        action foo(x int) {
            match x {
                5 => {
                    publish Result { x: x }
                }
                _ => {
                    publish Result { x: 0 }
                }
                6 => {
                    publish Result { x: x }
                }
            }
        }
    "#;
    let err = compile_fail(policy_str);
    assert!(matches!(err, CompileErrorType::Unknown(_)));
}

#[test]
fn test_match_arm_should_be_limited_to_literals() {
    let policies = vec![
        r#"
            action foo(x int) {
                match x {
                    0 + 1 => {}
                }
            }
        "#,
        r#"
        function f() int { return 0 }
        action foo(x int) {
            match x {
                f() => {}
            }
        }
        "#,
    ];

    for text in policies {
        let err = compile_fail(text);
        assert_eq!(
            err,
            CompileErrorType::InvalidType(String::from("match arm is not a literal expression"))
        );
    }
}

#[test]
fn test_match_expression() {
    let invalid_cases = vec![(
        // arms expressions have different types
        r#"action foo(a int) {
                let x = match a {
                    1 => { :"one" }
                    _ => { :false }
                }
            }
            "#,
        CompileErrorType::InvalidType(
            "match arm expression type mismatch; expected string, got bool".to_string(),
        ),
    )];
    for (src, expected) in invalid_cases {
        let actual = compile_fail(src);
        assert_eq!(actual, expected);
    }

    let valid_cases = vec![
        // match expression type is that of first arm
        r#"action f(n int) {
            let b = match n {
                0 => false
                _ => true
            }
            check b
        }"#,
        // match expression type is indeterminate
        r#"action f(n int) {
            check match n {
                0 => None
                _ => 0
            }
        }"#,
        // TODO: this should fail
        r#"action f(n int) {
            check match n {
                0 => None
                1 => 1
                _ => false
            }
        }"#,
    ];
    for src in valid_cases {
        compile_pass(src);
    }
}

// Note: this test is not exhaustive
#[test]
fn test_bad_statements() {
    let texts = &[
        r#"
            action foo() {
                create Foo[]=>{}
            }
        "#,
        r#"
            finish function foo() {
                let x = 3
            }
        "#,
        r#"
            function foo(x int) int {
                publish Bar{}
            }
        "#,
    ];

    for text in texts {
        let err = compile_fail(text);
        assert!(matches!(err, CompileErrorType::InvalidStatement(_)));
    }
}

#[test]
fn test_global_let_invalid_expressions() {
    let texts = &[
        r#"
            struct Bar {
                a bool,
            }
            let x = serialize( Bar { a: true, } )
        "#,
        r#"
            fact Foo[]=>{x int}
            let x = Foo
        "#,
        r#"
            let x = envelope::author_id(envelope)
        "#,
        r#"
            let x = None
        "#,
        r#"
            // Globals cannot depend on other global variables
            let x = 42

            struct Far {
                a int,
            }

            let e = Far {
                a: x
            }
        "#,
    ];

    for text in texts {
        let err = compile_fail(text);
        assert!(matches!(err, CompileErrorType::InvalidExpression(_)));
    }
}

#[test]
fn test_global_let_duplicates() {
    let text = r#"
        let x = 10
        action foo() {
            let x = x + 15
        }
    "#;

    let err = compile_fail(text);
    assert_eq!(err, CompileErrorType::AlreadyDefined("x".into()));

    let text = r#"
        let x = 10
        let x = 5
    "#;

    let err = compile_fail(text);
    assert_eq!(err, CompileErrorType::AlreadyDefined("x".into()));
}

#[test]
fn test_field_collision() {
    let text = r#"
    struct Bar {
        x int,
        x int
    }
    "#;

    let err = compile_fail(text);
    assert_eq!(err, CompileErrorType::AlreadyDefined(String::from("x")));
}

#[test]
fn test_invalid_finish_expressions() {
    let invalid_expression = &r#"
            fact Foo[]=>{x int}
            command Test {
                policy {
                    finish {
                        create Foo[]=>{x:1+2}
                    }
                }
            }
        "#;
    let err = compile_fail(invalid_expression);
    assert!(matches!(err, CompileErrorType::InvalidExpression(_)));
}

#[test]
fn test_count_up_to() {
    let test = r#"
        fact Foo[i int]=>{}
        function f() int {
            let x = count_up_to 0 Foo[i:?]
            return 0
        }
    "#;

    let err = compile_fail(test);
    assert_eq!(
        err,
        CompileErrorType::BadArgument("count limit must be greater than zero".to_string())
    );
}

#[test]
fn test_map_valid_in_action() {
    // map is valid only in actions
    let test = r#"
        function pets() int {
            map Pet[name:?]=>{} as p {}
            return 0
        }
    "#;
    let err = compile_fail(test);
    assert!(matches!(err, CompileErrorType::InvalidStatement(..)));

    let test = r#"
        fact Pet[name string]=>{age int}
        action pets() {
            map Pet[name:?] as p {
                let age = p.age
            }
        }
    "#;

    compile_pass(test);
}

#[test]
fn test_map_identifier_scope() {
    // Var should be available inside the `map` block
    {
        let test = r#"
            fact Pet[name string]=>{age int}
            action pets() {
                let n = 42
                map Pet[name:?] as p {
                    check p.age > 0
                    check n == 42
                }
            }
        "#;
        compile_pass(test);
    }

    let failures = [
        // `as` var should not be available before `map` block
        (
            r#"
            fact Pet[name string]=>{age int}
            action pets() {
                check p == None
                map Pet[name:?] as p {}
            }
        "#,
            CompileErrorType::NotDefined(String::from("Unknown identifier `p`")),
        ),
        // `as` should not be available after `map` block
        (
            r#"
            fact Pet[name string]=>{age int}
            action pets() {
                map Pet[name:?] as p {}
                check p == None
            }
        "#,
            CompileErrorType::NotDefined(String::from("Unknown identifier `p`")),
        ),
        // vars defined inside map should not be accessible outside it
        (
            r#"
            fact Pet[name string]=>{age int}
            action pets() {
                map Pet[name:?] as p {
                    let n = 42
                }
                check n == 42 // should not be accessible outside the block
            }
        "#,
            CompileErrorType::NotDefined(String::from("Unknown identifier `n`")),
        ),
    ];

    for (test, expected) in failures {
        let actual = compile_fail(test);
        assert_eq!(actual, expected);
    }
}

#[test]
fn test_if_match_block_scope() {
    let cases = vec![
        (
            r#"
            function foo() int {
                if true { let x = 5 }
                return x // x should not exist in the outer scope
            }"#,
            CompileErrorType::NotDefined("Unknown identifier `x`".to_string()),
        ),
        (
            r#"
            function foo() int {
                if true {}
                else { let y = 0 }
                return y
            }"#,
            CompileErrorType::NotDefined("Unknown identifier `y`".to_string()),
        ),
        (
            r#"
            function foo(b bool) int {
                match b {
                    true => { let x = 0 }
                    false => { let y = 1 }
                }
                return y
            }"#,
            CompileErrorType::NotDefined("Unknown identifier `y`".to_string()),
        ),
        (
            r#"
            function foo(b bool) int {
                match b {
                    true => { let x = 0 }
                    _ => { let y = 1 }
                }
                return y
            }"#,
            CompileErrorType::NotDefined("Unknown identifier `y`".to_string()),
        ),
    ];
    for (text, expected) in cases {
        let actual = compile_fail(text);
        assert_eq!(actual, expected);
    }
}

const FAKE_SCHEMA: &[ModuleSchema<'static>] = &[ModuleSchema {
    name: ident!("test"),
    functions: &[ffi::Func {
        name: ident!("doit"),
        args: &[ffi::Arg {
            name: ident!("x"),
            vtype: ffi::Type::Int,
        }],
        return_type: ffi::Type::Bool,
    }],
    structs: &[],
}];

#[test]
fn test_type_errors() {
    struct Case {
        t: &'static str,
        e: &'static str,
    }
    let cases = [
        Case {
            t: r#"
                function f(x int) bool {
                    return x + "foo"
                }
            "#,
            e: "types do not match: int and string",
        },
        Case {
            t: r#"
                function f() int {
                    return if 0 { :3 } else { :4 }
                }
            "#,
            e: "if condition must be a boolean expression",
        },
        Case {
            t: r#"
                function g() int {
                    return "3" + "4"
                }
            "#,
            e: "Cannot do math on non-int types",
        },
        Case {
            t: r#"
                function g() bool {
                    return 3 || 4
                }
            "#,
            e: "Cannot use boolean operator on non-bool types",
        },
        Case {
            t: r#"
                function g(x int) bool {
                    return x.y
                }
            "#,
            e: "Expression left of `.` is not a struct",
        },
        Case {
            t: r#"
                struct Foo {}
                function g(x struct Foo) bool {
                    return x.y
                }
            "#,
            e: "Struct `Foo` has no member `y`",
        },
        Case {
            t: r#"
                struct Foo {a int}
                function g(x struct Foo) bool {
                    return Foo{a: false}
                }
            "#,
            e: "`Struct Foo` field `a` is not int",
        },
        Case {
            t: r#"
                function g(x string) bool {
                    return x < "test"
                }
            "#,
            e: "Cannot compare non-int expressions",
        },
        Case {
            t: r#"
                function g(x string) bool {
                    return -x
                }
            "#,
            e: "Cannot negate non-int expression",
        },
        Case {
            t: r#"
                function g(x int) bool {
                    return !x
                }
            "#,
            e: "Cannot invert non-boolean expression",
        },
        Case {
            t: r#"
                function g(x int) bool {
                    return x.y
                }
            "#,
            e: "Expression left of `.` is not a struct",
        },
        Case {
            t: r#"
                function g(x int) bool {
                    return unwrap x
                }
            "#,
            e: "Cannot unwrap non-option expression",
        },
        Case {
            t: r#"
                function g(x int) bool {
                    return x is None
                }
            "#,
            e: "`is` must operate on an optional expression",
        },
        Case {
            t: r#"
                command Foo {
                    policy {
                        check 0
                    }
                }
            "#,
            e: "check must have boolean expression",
        },
        Case {
            t: r#"
                function f() bool {
                    return 0
                }
            "#,
            e: "Return value of `f()` must be bool",
        },
        Case {
            t: r#"
                command Foo {
                    policy {
                        finish {
                            emit 0
                        }
                    }
                }
            "#,
            e: "Emit must be given a struct",
        },
        Case {
            t: r#"
                command Foo {
                    seal {
                      return serialize(3)
                    }
                }
            "#,
            e: "Serializing non-struct",
        },
        Case {
            t: r#"
                command Foo {
                    seal {
                        return None
                    }
                    open {
                      return deserialize(3)
                    }
                }
            "#,
            e: "Deserializing non-bytes",
        },
        Case {
            t: r#"
                function bar(x int) bool {
                    return false
                }
                function foo() bool {
                    return bar(Some(3))
                }
            "#,
            e: "Argument 1 (`x`) in call to `bar` found `optional int`, expected `int`",
        },
        Case {
            t: r#"
                use test
                function foo() bool {
                    return test::doit(Some(3))
                }
            "#,
            e: "Argument 1 (`x`) in FFI call to `test::doit` found `optional int`, not `int`",
        },
        Case {
            t: r#"
                function foo(x int) bool {
                    match x {
                        "foo" => {
                        }
                    }
                }
            "#,
            e: "match expression is `int` but arm expression 1 is `string`",
        },
        Case {
            t: r#"
                function foo(x int) bool {
                    if 3 {
                    }
                }
            "#,
            e: "if condition must be boolean",
        },
        Case {
            t: r#"
                function foo(x int) bool {
                    if 3 {
                    }
                }
            "#,
            e: "if condition must be boolean",
        },
        Case {
            t: r#"
                action foo() {
                    publish 3
                }
            "#,
            e: "Cannot publish `int`, must be a command struct",
        },
        Case {
            t: r#"
                struct Foo {}
                action foo() {
                    publish Foo {}
                }
            "#,
            e: "Struct `Foo` is not a Command struct",
        },
        Case {
            t: r#"
                fact Foo[x int]=>{y bool}
                command MangleFoo {
                    policy {
                        finish {
                            update Foo[x: 0]=>{y: ?} to {y: 3}
                        }
                    }
                }
            "#,
            e: "Fact `Foo` value field `y` found `int`, not `bool`",
        },
        Case {
            t: r#"
                action foo() {
                    debug_assert(3)
                }
            "#,
            e: "debug assertion must be a boolean expression",
        },
        Case {
            t: r#"
                struct Baz {
                    y int,
                }
                action foo(x bool) {
                    let new_struct = x substruct Baz
                    publish new_struct
                }
            "#,
            e: "Expression to the left of the substruct operator is not a struct",
        },
    ];

    for (i, c) in cases.iter().enumerate() {
        let policy =
            parse_policy_str(c.t, Version::V2).unwrap_or_else(|err| panic!("parse error: {err}"));
        let err = Compiler::new(&policy)
            .ffi_modules(FAKE_SCHEMA)
            .debug(true) // forced on to enable debug_assert()
            .compile()
            .err()
            .unwrap_or_else(|| panic!("policy compilation should have failed"))
            .err_type();

        let CompileErrorType::InvalidType(s) = err else {
            panic!("Did not get InvalidType for case {i}: {err:?} ({err})");
        };
        assert_eq!(s, c.e);
    }
}

#[test]
fn test_optional_types() {
    let cases = [
        "42 == unwrap None",
        "42 == unwrap Some(42)",
        "None is Some",
        "None is None",
        "(Some(42)) is Some",
        "(Some(42)) is None",
    ];

    for c in cases {
        let policy_text = format!(
            r#"
            function f() bool {{
                return {c}
            }}"#
        );
        compile_pass(&policy_text);
    }
}

#[test]
fn test_duplicate_definitions() {
    struct Case {
        t: &'static str,
        e: Option<CompileErrorType>,
    }
    let cases = [
        Case {
            t: r#"
                function f(y int) bool {
                    match y {
                        1 => { let x = 3 }
                        2 => { let z = 4 }
                    }
                    return false
                }
            "#,
            e: None,
        },
        Case {
            t: r#"
                function f() bool {
                    // this will fail at runtime but is allowed by the
                    // compiler because they are the same type
                    let x = 3
                    let x = 4
                    return false
                }
            "#,
            e: None,
        },
        Case {
            t: r#"
                function f() bool {
                    // this is allowed because None is indeterminate
                    let x = 3
                    let x = None
                    return false
                }
            "#,
            e: None,
        },
        Case {
            t: r#"
                function f() bool {
                    // this, however, fails because they are definitely
                    // different types
                    let x = 3
                    let x = "foo"
                    return false
                }
        "#,
            e: Some(CompileErrorType::InvalidType(
                "Definitions of `x` do not have the same type: int != string".to_string(),
            )),
        },
    ];

    for c in cases {
        if let Some(expected) = c.e {
            let actual = compile_fail(c.t);
            assert_eq!(actual, expected);
        } else {
            compile_pass(c.t);
        }
    }
}

#[test]
fn test_action_duplicate_name() {
    let text = r#"
        action foo() {}
        action bar() {}
        action foo() {}
    "#;

    let err = compile_fail(text);
    assert_eq!(err, CompileErrorType::AlreadyDefined("foo".to_string()));
}

#[test]
fn test_action_call_invalid_name() {
    let text = r#"
        action foo() {
            action bad()
        }
    "#;

    let err = compile_fail(text);
    assert_eq!(err, CompileErrorType::NotDefined("bad".to_string()));
}

#[test]
fn test_action_call_without_action_keyword() {
    let text = r#"
        action bar() {}
        action foo() {
            bar()
        }
    "#;

    let err = compile_fail(text);
    assert!(matches!(err, CompileErrorType::InvalidStatement(_)));
}

#[test]
fn test_action_call_not_in_action_context() {
    let text = r#"
        action bar() {}
        function foo() int {
            action bar()
            return 0
        }
    "#;

    let err = compile_fail(text);
    assert!(matches!(err, CompileErrorType::InvalidStatement(_)));
}

#[test]
fn test_action_call_wrong_args() {
    let texts = [
        (
            r#"
        action bar(n int) {}
        action foo() {
            action bar()
        }
        "#,
            CompileErrorType::BadArgument(
                "call to `bar` has 0 arguments, but it should have 1".to_string(),
            ),
        ),
        (
            r#"
        action bar(n int) {}
        action foo() {
            action bar(false)
        }
        "#,
            CompileErrorType::BadArgument(
                "invalid argument type for `n`: expected `int`, but got `bool`".to_string(),
            ),
        ),
    ];

    for (text, expected) in texts {
        let err = compile_fail(text);
        assert_eq!(err, expected);
    }
}

#[test]
fn test_action_call() {
    let text = r#"
        action bar(n int, s string) {}
        action foo() {
            action bar(1, "abc")
        }
    "#;

    compile_pass(text);
}

#[test]
fn test_validate_return() {
    let valid = [
        r#"function a() int {
            return 0 // ok
        }"#,
        r#"function c() int {
            if true {
                // no return - ok
            }
            return 6
        }"#,
        r#"function d() int {
            let n = 0
            if n > 0 {
                // ok, return at end
            }
            else {
                return 0
            }
            return 1
        }"#,
        r#"function f() int {
            if true {
                return 1
            }
            else {
                return 0
            }
            // ok
        }"#,
    ];

    let invalid = [
        r#"function b() int {
            if false {
                return 0
            }
            // missing return - fail
        }"#,
        r#"function e() int {
            let n = 0
            if n > 0 {

            }
            else {
                return 0
            }
            // missing return - fail
        }"#,
    ];

    for p in valid {
        let m = compile_pass(p);
        assert!(!validate(&m));
    }

    for p in invalid {
        let m = compile_pass(p);
        assert!(validate(&m));
    }
}

#[test]
fn test_return_type_not_defined() {
    let cases = [
        (
            r#"
            struct Foo {}
            function get_foo() struct Nonexistent {
                return Foo {}
            }
            "#,
            CompileErrorType::NotDefined("struct Nonexistent".to_string()),
        ),
        (
            r#"
            function f() enum Blah {
                return Blah::Foo
            }
            "#,
            CompileErrorType::NotDefined("enum Blah".to_string()),
        ),
        (
            r#"
            function f() optional struct Foo {
                return Some(Foo {})
            }
            "#,
            CompileErrorType::NotDefined("struct Foo".to_string()),
        ),
    ];

    for (text, expected) in cases {
        let err = compile_fail(text);
        assert_eq!(err, expected);
    }
}

#[test]
fn test_function_arguments_with_undefined_types() {
    let cases = [
        (
            r#"
            function foo(x struct UndefinedStruct) int {
                return 0
            }
            "#,
            CompileErrorType::NotDefined("struct UndefinedStruct".to_string()),
        ),
        (
            r#"
            function bar(x enum UndefinedEnum) bool {
                return false
            }
            "#,
            CompileErrorType::NotDefined("enum UndefinedEnum".to_string()),
        ),
        (
            r#"
            function baz(x optional struct UndefinedStruct) bool {
                return true
            }
            "#,
            CompileErrorType::NotDefined("struct UndefinedStruct".to_string()),
        ),
    ];

    for (text, expected) in cases {
        let err = compile_fail(text);
        assert_eq!(err, expected);
    }
}

#[test]
fn test_substruct_errors() {
    struct Case {
        t: &'static str,
        e: &'static str,
    }

    let cases = [
        Case {
            t: r#"
                struct Baz {
                    x string,
                    y int,
                }
                action foo(x struct Baz) {
                    let new_struct = x substruct Bar
                    publish new_struct
                }
            "#,
            e: "not defined: Struct `Bar` not defined",
        },
        Case {
            t: r#"
                struct Baz {
                    x string,
                    y int,
                }
                action foo() {
                    let new_struct = Foo { x: "x", y: 0, z: false } substruct Baz
                    publish new_struct
                }
            "#,
            e: "not defined: Struct `Foo` not defined",
        },
        Case {
            t: r#"
                command Foo {
                    fields {
                        x int,
                        y bool,
                        z string,
                    }
                    seal { return None }
                    open { return None }
                }
                struct Bar {
                    x int,
                    y bool,
                }
                action baz(source struct Bar) {
                    publish source substruct Foo
                }
            "#,
            e: "invalid substruct operation: `Struct Foo` must be a strict subset of `Struct Bar`",
        },
    ];

    for (i, c) in cases.iter().enumerate() {
        let err = compile_fail(c.t);
        match err {
            CompileErrorType::NotDefined(_) | CompileErrorType::InvalidSubstruct(_, _) => {}
            err => {
                panic!("Did not get NotDefined or InvalidSubstruct for case {i}: {err:?} ({err})");
            }
        }

        assert_eq!(err.to_string(), c.e);
    }
}
#[test]
fn if_expression_block() {
    let text = r#"
        action f(n int) {
            let x = if n > 1 {
                let x = n + 1
                :x
            } else { :0 }
        }
    "#;

    compile_pass(text);
}

#[test]
fn test_ffi_fail_without_use() {
    let text = r#"
        function f(x int) bool {
            return test::doit(x)
        }
    "#;

    let policy =
        parse_policy_str(text, Version::V2).unwrap_or_else(|err| panic!("parse error: {err}"));
    let err = Compiler::new(&policy)
        .ffi_modules(FAKE_SCHEMA)
        .compile()
        .err()
        .unwrap_or_else(|| panic!("policy compilation should have failed"))
        .err_type();
    assert_eq!(err, CompileErrorType::NotDefined(String::from("test")));
}<|MERGE_RESOLUTION|>--- conflicted
+++ resolved
@@ -1,11 +1,6 @@
 #![cfg(test)]
 
-<<<<<<< HEAD
-use anyhow::anyhow;
 use aranya_policy_ast::{ident, text, FieldDefinition, VType, Version};
-=======
-use aranya_policy_ast::{FieldDefinition, VType, Version};
->>>>>>> 947cdb5f
 use aranya_policy_lang::lang::parse_policy_str;
 use aranya_policy_module::{
     ffi::{self, ModuleSchema},
@@ -217,13 +212,7 @@
     assert!(module
         .labels
         .iter()
-<<<<<<< HEAD
         .any(|l| *l.0 == Label::new(ident!("Foo"), LabelType::CommandOpen)));
-
-    Ok(())
-=======
-        .any(|l| *l.0 == Label::new("Foo", LabelType::CommandOpen)));
->>>>>>> 947cdb5f
 }
 
 #[test]
