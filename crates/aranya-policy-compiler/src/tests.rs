#![cfg(test)]

use std::collections::BTreeMap;

use anyhow::anyhow;
use aranya_policy_ast::{FieldDefinition, VType, Version};
use aranya_policy_lang::lang::parse_policy_str;
use aranya_policy_module::{
    ffi::{self, ModuleSchema},
    Label, LabelType, ModuleData, Struct, Value,
};

use crate::{validate::validate, CompileError, CompileErrorType, Compiler, InvalidCallColor};

#[test]
fn test_compile() -> anyhow::Result<()> {
    let policy = parse_policy_str(
        r#"
        command Foo {
            fields {
                a int,
                b int
            }
            seal { return None }
            open { return None }
            policy {
                finish {}
            }
        }
        action foo(b int) {
            let i = 4
            let x = if b == 0 { :4+i } else { :3 }
            let y = Foo{
                a: x,
                b: 4
            }
        }
    "#
        .trim(),
        Version::V2,
    )?;

    Compiler::new(&policy).compile()?;

    Ok(())
}

#[test]
fn test_undefined_struct() -> anyhow::Result<()> {
    let text = r#"
        action foo() {
            let v = Bar {}
        }
    "#;

    let policy = parse_policy_str(text, Version::V2)?;
    assert_eq!(
        Compiler::new(&policy)
            .compile()
            .expect_err("compilation succeeded where it should fail")
            .err_type,
        CompileErrorType::NotDefined(String::from("Struct `Bar` not defined")),
    );

    Ok(())
}

#[test]
fn test_function_no_return() -> anyhow::Result<()> {
    let text = r#"
        function f(x int) int {
            let y = x + 1
            // no return value
        }
    "#;

    let policy = parse_policy_str(text, Version::V2)?;
    let err = Compiler::new(&policy)
        .compile()
        .expect_err("compilation succeeded where it should fail")
        .err_type;

    assert_eq!(err, CompileErrorType::NoReturn);

    Ok(())
}

#[test]
fn test_function_not_defined() -> anyhow::Result<()> {
    let text = r#"
        function f(x int) int {
            return g()
        }
    "#;

    let policy = parse_policy_str(text, Version::V2)?;
    let err = Compiler::new(&policy)
        .compile()
        .expect_err("compilation succeeded where it should fail")
        .err_type;

    assert_eq!(err, CompileErrorType::NotDefined(String::from("g")));

    Ok(())
}

#[test]
fn test_function_already_defined() -> anyhow::Result<()> {
    let text = r#"
        function f(x int) int {
            return 1
        }

        function f() int {}
    "#;

    let policy = parse_policy_str(text, Version::V2)?;
    let err = Compiler::new(&policy)
        .compile()
        .expect_err("compilation succeeded where it should fail")
        .err_type;

    assert_eq!(err, CompileErrorType::AlreadyDefined(String::from("f")));

    Ok(())
}

#[test]
fn test_function_wrong_number_arguments() -> anyhow::Result<()> {
    let text = r#"
        function f(x int) int {
            return 1
        }

        function g() int {
            return f()
        }
    "#;

    let policy = parse_policy_str(text, Version::V2)?;
    let err = Compiler::new(&policy)
        .compile()
        .expect_err("compilation succeeded where it should fail")
        .err_type;

    assert_eq!(
        err,
        CompileErrorType::BadArgument(String::from(
            "call to `f` has 0 arguments and it should have 1"
        ))
    );

    Ok(())
}

#[test]
fn test_function_duplicate_arg_names() -> anyhow::Result<()> {
    let text = r#"
        function f(x int, x int) int {
            return 1
        }

        function g() int {
            return f(1, 2)
        }
    "#;

    let policy = parse_policy_str(text, Version::V2)?;
    let result = Compiler::new(&policy).compile();

    assert!(matches!(
        result,
        Err(CompileError {
            err_type: CompileErrorType::AlreadyDefined(_),
            ..
        })
    ));

    Ok(())
}

#[test]
fn test_function_wrong_color_pure() -> anyhow::Result<()> {
    let text = r#"
        function f(x int) int {
            return x
        }

        finish function g() {
            f()
        }
    "#;

    let policy = parse_policy_str(text, Version::V2)?;
    let err = Compiler::new(&policy)
        .compile()
        .expect_err("compilation succeeded where it should fail")
        .err_type;

    assert_eq!(
        err,
        CompileErrorType::InvalidCallColor(InvalidCallColor::Pure)
    );

    Ok(())
}

#[test]
fn test_function_wrong_color_finish() -> anyhow::Result<()> {
    let text = r#"
        finish function f(x int) {
            emit Foo {}
        }

        function g() int {
            return f()
        }
    "#;

    let policy = parse_policy_str(text, Version::V2)?;
    let err = Compiler::new(&policy)
        .compile()
        .expect_err("compilation succeeded where it should fail")
        .err_type;

    assert_eq!(
        err,
        CompileErrorType::InvalidCallColor(InvalidCallColor::Finish)
    );

    Ok(())
}

#[test]
fn test_seal_open_command() -> anyhow::Result<()> {
    let text = r#"
        command Foo {
            fields {}
            seal { return None }
            open { return None }
            policy {}
        }
    "#;

    let policy = parse_policy_str(text, Version::V2)?;
    let module = Compiler::new(&policy).compile()?;
    let ModuleData::V0(module) = module.data;

    assert!(module
        .labels
        .iter()
        .any(|l| *l.0 == Label::new("Foo", LabelType::CommandSeal)));
    assert!(module
        .labels
        .iter()
        .any(|l| *l.0 == Label::new("Foo", LabelType::CommandOpen)));

    Ok(())
}

#[test]
fn test_command_without_seal_block() -> anyhow::Result<()> {
    let text = r#"
        command Foo {
            fields {}
            policy {}
        }
    "#;

    let policy = parse_policy_str(text, Version::V2)?;
    let err = Compiler::new(&policy)
        .compile()
        .expect_err("compilation succeeded where it should fail")
        .err_type;

    assert_eq!(
        err,
        CompileErrorType::Unknown(String::from("Empty/missing seal block in command"))
    );

    Ok(())
}

#[test]
fn test_command_without_open_block() -> anyhow::Result<()> {
    let text = r#"
        command Foo {
            fields {}
            seal { return None }
            policy {}
        }
    "#;

    let policy = parse_policy_str(text, Version::V2)?;
    let err = Compiler::new(&policy)
        .compile()
        .expect_err("compilation succeeded where it should fail")
        .err_type;

    assert_eq!(
        err,
        CompileErrorType::Unknown(String::from("Empty/missing open block in command"))
    );

    Ok(())
}

#[test]
fn test_command_with_no_return_in_seal_block() -> anyhow::Result<()> {
    let text = r#"
        command Foo {
            fields {}
            seal { let x = 3 }
            open { return None }
            policy {}
        }
    "#;

    let policy = parse_policy_str(text, Version::V2)?;
    let err = Compiler::new(&policy)
        .compile()
        .expect_err("compilation succeeded where it should fail")
        .err_type;

    assert_eq!(err, CompileErrorType::NoReturn);

    Ok(())
}

#[test]
fn test_command_with_no_return_in_open_block() -> anyhow::Result<()> {
    let text = r#"
        command Foo {
            fields {}
            seal { return None }
            open { let x = 3 }
            policy {}
        }
    "#;

    let policy = parse_policy_str(text, Version::V2)?;
    let err = Compiler::new(&policy)
        .compile()
        .expect_err("compilation succeeded where it should fail")
        .err_type;

    assert_eq!(err, CompileErrorType::NoReturn);

    Ok(())
}

#[test]
fn test_command_attributes() {
    let text = r#"
        enum Priority { Low, High }
        command A {
            attributes {
                i: 5,
                s: "abc",
                priority: Priority::High
            }
            seal { return None }
            open { return None }
        }
    "#;

    let policy = parse_policy_str(text, Version::V2).expect("should parse");
    let m = Compiler::new(&policy).compile().expect("should compile");
    match m.data {
        ModuleData::V0(m) => {
            let attrs = m
                .command_attributes
                .get("A")
                .expect("should find command attribute map");
            assert_eq!(attrs.len(), 3);
            assert_eq!(
                attrs.get("i").expect("should find 1st value"),
                &Value::Int(5)
            );
            assert_eq!(
                attrs.get("s").expect("should find 2nd value"),
                &Value::String("abc".to_string())
            );
            assert_eq!(
                attrs.get("priority").expect("should find 3nd value"),
                &Value::Enum("Priority".to_string(), 1)
            );
        }
    }
}

#[test]
fn test_command_attributes_should_be_unique() {
    let text = r#"
    command F {
        attributes {
            a: 5,
            a: "five"
        }
        open { return None }
        seal { return None }
    }
    "#;
    let policy = parse_policy_str(text, Version::V2).expect("should parse");
    let err_type = Compiler::new(&policy).compile().unwrap_err().err_type;
    assert_eq!(err_type, CompileErrorType::AlreadyDefined("a".to_string()));
}

#[test]
fn test_command_attributes_must_be_literals() {
    let texts = [
        r#"
        command A {
            attributes { i: 2 + 1 }
            seal { return None }
            open { return None }
        }"#,
        r#"
        function f() int { return 3 }
        command A {
            attributes { i: f() }
            seal { return None }
            open { return None }
        }
    "#,
    ];

    for text in texts {
        let policy = parse_policy_str(text, Version::V2).expect("should parse");
        let err = Compiler::new(&policy).compile().unwrap_err().err_type;
        assert!(matches!(err, CompileErrorType::InvalidExpression(_)))
    }
}

#[test]
fn test_autodefine_struct() -> anyhow::Result<()> {
    let text = r#"
        fact Foo[a int]=>{b int}

        function get_foo(a int) struct Foo {
            let foo = unwrap query Foo[a: a]=>{b: ?}

            return foo
        }
    "#;

    let policy = parse_policy_str(text, Version::V2)?;
    let result = Compiler::new(&policy).compile()?;
    let ModuleData::V0(module) = result.data;

    let want = vec![
        FieldDefinition {
            identifier: "a".to_string(),
            field_type: VType::Int,
        },
        FieldDefinition {
            identifier: "b".to_string(),
            field_type: VType::Int,
        },
    ];
    let got = module.struct_defs.get("Foo").unwrap();
    assert_eq!(got, &want);

    Ok(())
}

#[test]
fn test_duplicate_struct_fact_names() -> anyhow::Result<()> {
    let texts = &[
        r#"
            // Should give an "already defined" error.
            struct Foo {}
            fact Foo[]=>{}
        "#,
        r#"
            fact Foo[]=>{}
            struct Foo {}
        "#,
    ];

    for text in texts {
        let policy = parse_policy_str(text, Version::V2)?;
        let result = Compiler::new(&policy).compile();
        assert!(matches!(
            result,
            Err(CompileError {
                err_type: CompileErrorType::AlreadyDefined(_),
                ..
            })
        ));
    }

    Ok(())
}

#[test]
fn test_enum_identifiers_are_unique() -> anyhow::Result<()> {
    let text = r#"
        enum Drink {
            Water, Coffee
        }

        enum Drink {
            Coke
        }

    "#;

    let policy = parse_policy_str(text, Version::V2)?;
    let result = Compiler::new(&policy).compile().expect_err("").err_type;

    assert_eq!(
        result,
        CompileErrorType::AlreadyDefined(String::from("Drink"))
    );

    Ok(())
}

#[test]
fn test_enum_values_are_unique() -> anyhow::Result<()> {
    let text = r#"
        enum Drink {
            Water, Tea, Water
        }
    "#;

    let policy = parse_policy_str(text, Version::V2)?;
    let result = Compiler::new(&policy).compile().expect_err("").err_type;

    assert_eq!(
        result,
        CompileErrorType::AlreadyDefined(String::from("Drink::Water"))
    );

    Ok(())
}

#[test]
fn test_enum_reference_undefined_enum() -> anyhow::Result<()> {
    let text = r#"
        action test() {
            let n = Drink::Coffee
        }
    "#;

    let policy = parse_policy_str(text, Version::V2)?;
    let result = Compiler::new(&policy).compile().expect_err("").err_type;

    assert_eq!(result, CompileErrorType::NotDefined(String::from("Drink")));

    Ok(())
}

#[test]
fn test_enum_reference_undefined_value() -> anyhow::Result<()> {
    let text = r#"
        enum Drink { Water, Coffee }
        action test() {
            let n = Drink::Tea
        }
    "#;

    let policy = parse_policy_str(text, Version::V2)?;
    let result = Compiler::new(&policy).compile().unwrap_err().err_type;

    assert_eq!(
        result,
        CompileErrorType::NotDefined(String::from("Drink::Tea"))
    );

    Ok(())
}

#[test]
fn test_enum_reference() -> anyhow::Result<()> {
    let text = r#"
        enum Result { OK, Err }
        action test() {
            let ok = Result::OK
            check ok == Result::OK
            check ok != Result::Err

            match ok {
                Result::OK => {}
                Result::Err => {}
            }
        }
    "#;

    let policy = parse_policy_str(text, Version::V2)?;
    Compiler::new(&policy).compile().expect("should compile");

    Ok(())
}

#[test]
fn test_undefined_fact() -> anyhow::Result<()> {
    let text = r#"
        action test() {
            check exists Foo[]
        }
    "#;

    let policy = parse_policy_str(text, Version::V2)?;
    let err = Compiler::new(&policy)
        .compile()
        .expect_err("compilation should have failed")
        .err_type;
    assert_eq!(err, CompileErrorType::NotDefined(String::from("Foo")));

    Ok(())
}

#[test]
fn test_fact_invalid_key_name() -> anyhow::Result<()> {
    let text = r#"
        fact Foo[i int] => {a string}
        action test() {
            check exists Foo[k: 1]
        }
    "#;

    let policy = parse_policy_str(text, Version::V2)?;
    let err = Compiler::new(&policy)
        .compile()
        .expect_err("compilation should have failed")
        .err_type;
    assert_eq!(
        err,
        CompileErrorType::InvalidFactLiteral(String::from("Invalid key: expected i, got k"))
    );

    Ok(())
}

#[test]
fn test_fact_incomplete_key() -> anyhow::Result<()> {
    let text = r#"
        fact Foo[i int] => {a string}
        action test() {
            check exists Foo[]
        }
    "#;

    let policy = parse_policy_str(text, Version::V2)?;
    let err = Compiler::new(&policy)
        .compile()
        .expect_err("compilation should have failed")
        .err_type;
    assert_eq!(
        err,
        CompileErrorType::InvalidFactLiteral(String::from("Fact keys don't match definition"))
    );

    Ok(())
}

#[test]
fn test_fact_nonexistent_key() -> anyhow::Result<()> {
    let text = r#"
        fact Foo[i int] => {a string}
        action test() {
            check exists Foo[i:0, j:1]
        }
    "#;

    let policy = parse_policy_str(text, Version::V2)?;
    let err = Compiler::new(&policy)
        .compile()
        .expect_err("compilation should have failed")
        .err_type;
    assert_eq!(
        err,
        CompileErrorType::InvalidFactLiteral(String::from("Fact keys don't match definition"))
    );

    Ok(())
}

#[test]
fn test_fact_invalid_key_type() -> anyhow::Result<()> {
    let text = r#"
        fact Foo[i int] => {a string}
        action test() {
            check exists Foo[i: "1"]
        }
    "#;

    let policy = parse_policy_str(text, Version::V2)?;
    let err = Compiler::new(&policy)
        .compile()
        .expect_err("compilation should have failed")
        .err_type;
    assert!(matches!(err, CompileErrorType::InvalidType(_)));

    Ok(())
}

#[test]
fn test_fact_duplicate_key() -> anyhow::Result<()> {
    let text = r#"
        fact Foo[i int, j int] => {a string}
        action test() {
            check exists Foo[i: 1, i: 2]
        }
    "#;

    let policy = parse_policy_str(text, Version::V2)?;
    let err = Compiler::new(&policy)
        .compile()
        .expect_err("compilation should have failed")
        .err_type;
    assert_eq!(
        err,
        CompileErrorType::InvalidFactLiteral(String::from("Invalid key: expected j, got i"))
    );

    Ok(())
}

#[test]
fn test_fact_invalid_value_name() -> anyhow::Result<()> {
    let text = r#"
    fact Foo[k int]=>{x int}
    action test() {
        check exists Foo[k: 1 + 1]=>{y: 5}
    }
    "#;

    let policy = parse_policy_str(text, Version::V2)?;
    let err = Compiler::new(&policy)
        .compile()
        .expect_err("compilation should have failed")
        .err_type;
    assert_eq!(
        err,
        CompileErrorType::InvalidFactLiteral(String::from("Expected value x, got y"))
    );

    Ok(())
}

#[test]
fn test_fact_invalid_value_type() -> anyhow::Result<()> {
    let text = r#"
        fact Foo[i int] => {a string}
        action test() {
            check exists Foo[i: 1] => {a: true}
        }
    "#;

    let policy = parse_policy_str(text, Version::V2)?;
    let err = Compiler::new(&policy)
        .compile()
        .expect_err("compilation should have failed")
        .err_type;
    assert!(matches!(err, CompileErrorType::InvalidType(_)));

    Ok(())
}

#[test]
fn test_fact_bind_value_type() -> anyhow::Result<()> {
    let text = r#"
        fact Foo[i int] => {a string}
        action test() {
            check exists Foo[i: 1] => {a: ?}
        }
    "#;

    let policy = parse_policy_str(text, Version::V2)?;
    Compiler::new(&policy)
        .compile()
        .expect("compilation should have succeeded");

    Ok(())
}

#[test]
fn test_fact_expression_value_type() -> anyhow::Result<()> {
    let text = r#"
        fact Foo[i int] => {a int}
        action test() {
            check exists Foo[i: 1] => {a: 1+1}
        }
    "#;

    let policy = parse_policy_str(text, Version::V2)?;
    Compiler::new(&policy)
        .compile()
        .expect("compilation should have succeeded");

    Ok(())
}

#[test]
fn test_fact_update_invalid_to_type() -> anyhow::Result<()> {
    let text = r#"
        fact Foo[i int] => {a string}
        command test {
            fields {}
            seal { return None }
            open { return None }
            policy {
                finish {
                    update Foo[i: 1]=>{a: 1} to {a: 0}
                }
            }
        }
    "#;

    let policy = parse_policy_str(text, Version::V2)?;
    let err = Compiler::new(&policy)
        .compile()
        .expect_err("compilation should have failed")
        .err_type;
    assert!(matches!(err, CompileErrorType::InvalidType(_)));

    Ok(())
}

#[test]
fn test_immutable_fact_can_be_created_and_deleted() -> anyhow::Result<()> {
    let text = r#"
        immutable fact Foo[i int] => {a string}
        command test {
            fields {}
            seal { return None }
            open { return None }
            policy {
                finish {
                    create Foo[i: 1]=>{a: ""}
                    delete Foo[i: 1]=>{a: ""}
                }
            }
        }
    "#;

    let policy = parse_policy_str(text, Version::V2)?;
    Compiler::new(&policy).compile()?;

    Ok(())
}

#[test]
fn test_immutable_fact_cannot_be_updated() -> anyhow::Result<()> {
    let text = r#"
        immutable fact Foo[i int] => {a string}
        command test {
            fields {}
            seal { return None }
            open { return None }
            policy {
                finish {
                    update Foo[i: 1]=>{a: 1} to {a: 0}
                }
            }
        }
    "#;

    let policy = parse_policy_str(text, Version::V2)?;
    let err = Compiler::new(&policy)
        .compile()
        .expect_err("compilation should have failed")
        .err_type;
    assert_eq!(
        err,
        CompileErrorType::Unknown(String::from("fact is immutable"))
    );

    Ok(())
}

#[test]
fn test_serialize_deserialize() -> anyhow::Result<()> {
    let text = r#"
        struct Foo {}
        function foo(input struct Foo) struct Foo {
            let b = serialize(input)
            return deserialize(b)
        }
    "#;

    let policy = parse_policy_str(text, Version::V2)?;
    Compiler::new(&policy)
        .compile()
        .expect("compilation should have succeeded");

    Ok(())
}

#[test]
fn finish_block_should_exit() -> anyhow::Result<()> {
    let text = r#"
        fact Blah[] => {}
        command Foo {
            fields {}
            seal { return None }
            open { return None }
            policy {
                check true
                finish {
                    delete Blah[]
                } // finish must be the last statement in policy
                finish {
                    delete Blah[]
                }
                let a = 5
            }
        }
    "#;

    let policy = parse_policy_str(text, Version::V2)?;
    let result = Compiler::new(&policy).compile().expect_err("").err_type;

    assert_eq!(
        result,
        CompileErrorType::Unknown("`finish` must be the last statement in the block".to_owned())
    );

    Ok(())
}

#[test]
fn test_should_not_allow_bind_key_in_fact_creation() -> anyhow::Result<()> {
    let text = r#"
        fact F[i int] => {s string}

        command CreateBindKey {
            fields {}
            seal { return None }
            open { return None }
            policy {
                finish {
                    create F[i:?] => {s: "abc"}
                }
            }
        }
    "#;

    let policy = parse_policy_str(text, Version::V2)?;
    let result = Compiler::new(&policy).compile().expect_err("").err_type;

    assert_eq!(
        result,
        CompileErrorType::BadArgument("Cannot create fact with bind values".to_owned())
    );

    Ok(())
}

#[test]
fn test_should_not_allow_bind_value_in_fact_creation() -> anyhow::Result<()> {
    let text = r#"
        fact F[i int] => {s string}

        command CreateBindValue {
            fields {}
            seal { return None }
            open { return None }
            policy {
                finish {
                    create F[i:1] => {s:?}
                }
            }
        }
    "#;

    let policy = parse_policy_str(text, Version::V2)?;
    let result = Compiler::new(&policy).compile().expect_err("").err_type;

    assert_eq!(
        result,
        CompileErrorType::BadArgument("Cannot create fact with bind values".to_owned())
    );

    Ok(())
}

#[test]
fn test_should_not_allow_bind_key_in_fact_update() -> anyhow::Result<()> {
    let text = r#"
        fact F[i int] => {s string}

        command CreateBindValue {
            fields {}
            seal { return None }
            open { return None }
            policy {
                finish {
                    create F[i:1] => {s: ""}
                    update F[i:?] => {s: ""} to {s: ?}
                }
            }
        }
    "#;

    let policy = parse_policy_str(text, Version::V2)?;
    let result = Compiler::new(&policy).compile().expect_err("").err_type;

    assert_eq!(
        result,
        CompileErrorType::BadArgument("Cannot update fact to a bind value".to_owned())
    );

    Ok(())
}

#[test]
fn test_fact_duplicate_field_names() -> anyhow::Result<()> {
    let cases = [
        ("i", "fact F[i int, i string] => {a string}"),
        ("a", "fact F[i int] => {a int, a bool}"),
        ("i", "fact F[i int] => {i int}"),
    ];
    for (identifier, case) in cases {
        let policy = parse_policy_str(case, Version::V2)?;
        let result = Compiler::new(&policy).compile().unwrap_err().err_type;
        assert_eq!(
            result,
            CompileErrorType::AlreadyDefined(String::from(identifier))
        );
    }
    Ok(())
}

#[test]
fn test_fact_create_too_few_values() -> anyhow::Result<()> {
    {
        let policy = parse_policy_str(
            r#"
        fact Device[device_id int]=>{name string, email string}

        finish function too_few() {
            create Device[device_id:1]=>{name: "bob"}
        }
        "#,
            Version::V2,
        )?;
        let result = Compiler::new(&policy).compile().unwrap_err().err_type;

        assert_eq!(
            result,
            CompileErrorType::InvalidFactLiteral("incorrect number of values".to_owned())
        );
    }

    {
        let policy = parse_policy_str(
            r#"
        fact Device[device_id int]=>{name string, email string}

        finish function too_few() {
            create Device[device_id:1]
        }
        "#,
            Version::V2,
        )?;
        let result = Compiler::new(&policy).compile().unwrap_err().err_type;

        assert_eq!(
            result,
            CompileErrorType::InvalidFactLiteral("fact literal requires value".to_owned())
        );
    }

    Ok(())
}

#[test]
fn test_fact_create_too_many_values() -> anyhow::Result<()> {
    let text = r#"
        fact Device[device_id int]=>{name string}

        finish function too_many() {
            create Device[device_id:1]=>{name: "bob", email: "bob@email.com"}
        }
    "#;

    let policy = parse_policy_str(text, Version::V2)?;
    let result = Compiler::new(&policy).compile().expect_err("").err_type;

    assert_eq!(
        result,
        CompileErrorType::InvalidFactLiteral("incorrect number of values".to_owned())
    );

    Ok(())
}

#[test]
fn test_match_duplicate() -> anyhow::Result<()> {
    let policy_str = [
        (r#"
            command Result {
                fields {
                    x int
                }
                seal { return None }
                open { return None }
            }

            action foo(x int) {
                match x {
                    5 => {
                        publish Result { x: x }
                    }
                    6 => {
                        publish Result { x: x }
                    }
                    5 => {
                        publish Result { x: x }
                    }
                }
            }
        "#),
        (r#"
            action foo(i int) {
                match i {
                    1 => {}
                    _ => {}
                    _ => {}
                }
            }
        "#),
    ];

    for str in policy_str {
        let policy = parse_policy_str(str, Version::V2)?;
        let err_type = Compiler::new(&policy).compile().unwrap_err().err_type;
        assert!(matches!(err_type, CompileErrorType::AlreadyDefined(_)));
    }

    Ok(())
}

#[test]
fn test_match_alternation_duplicates() -> anyhow::Result<()> {
    let policy_str = r#"
        command Result {
            fields {
                x int
            }
            seal { return None }
            open { return None }
        }

        action foo(x int) {
            match x {
                5 | 6 => {
                    publish Result { x: x }
                }
                1 | 5 | 3  => {
                    publish Result { x: x }
                }
            }
        }
    "#;
    let policy = parse_policy_str(policy_str, Version::V2)?;
    let result = Compiler::new(&policy).compile().unwrap_err().err_type;
    assert_eq!(
        result,
        CompileErrorType::AlreadyDefined(String::from("duplicate match arm value"))
    );

    Ok(())
}

#[test]
fn test_match_default_not_last() -> anyhow::Result<()> {
    let policy_str = r#"
        command Result {
            fields {
                x int
            }
            seal { return None }
            open { return None }
        }

        action foo(x int) {
            match x {
                5 => {
                    publish Result { x: x }
                }
                _ => {
                    publish Result { x: 0 }
                }
                6 => {
                    publish Result { x: x }
                }
            }
        }
    "#;
    let policy = parse_policy_str(policy_str, Version::V2)?;
    let res = Compiler::new(&policy).compile();
    assert!(matches!(
        res,
        Err(CompileError {
            err_type: CompileErrorType::Unknown(_),
            ..
        })
    ));

    Ok(())
}

#[test]
fn test_match_arm_should_be_limited_to_literals() -> anyhow::Result<()> {
    let policies = vec![
        r#"
            action foo(x int) {
                match x {
                    0 + 1 => {}
                }
            }
        "#,
        r#"
        function f() int { return 0 }
        action foo(x int) {
            match x {
                f() => {}
            }
        }
        "#,
        r#"
            struct Foo {
                x int,
                y string,
            }
            struct Bar {
                y string
            }
            action foo(x struct Foo) {
                let b = Bar { y: "y" }
                match x {
                    Foo { x: 10, ...b } => {}
                    _ => {}
                }
            }
        "#,
    ];

    for text in policies {
        let policy = parse_policy_str(text, Version::V2)?;
        let res = Compiler::new(&policy).compile().unwrap_err();
        assert_eq!(
            res.err_type,
            CompileErrorType::InvalidType(String::from("match arm is not a literal expression"))
        );
    }

    Ok(())
}

#[test]
fn test_match_expression() {
    let invalid_cases = vec![(
        // arms expressions have different types
        r#"action foo(a int) {
                let x = match a {
                    1 => { :"one" }
                    _ => { :false }
                }
            }
            "#,
        CompileErrorType::InvalidType(
            "match arm expression type mismatch; expected string, got bool".to_string(),
        ),
    )];
    for (src, result) in invalid_cases {
        let policy = parse_policy_str(src, Version::V2).expect("should parse");
        assert_eq!(
            Compiler::new(&policy).compile().unwrap_err().err_type,
            result
        );
    }

    let valid_cases = vec![
        // match expression type is that of first arm
        r#"action f(n int) {
            let b = match n {
                0 => false
                _ => true
            }
            check b
        }"#,
        // match expression type is indeterminate
        r#"action f(n int) {
            check match n {
                0 => None
                _ => 0
            }
        }"#,
        // TODO: this should fail
        r#"action f(n int) {
            check match n {
                0 => None
                1 => 1
                _ => false
            }
        }"#,
    ];
    for src in valid_cases {
        let policy = parse_policy_str(src, Version::V2).expect("should parse");
        Compiler::new(&policy).compile().expect("should compile");
    }
}

// Note: this test is not exhaustive
#[test]
fn test_bad_statements() -> anyhow::Result<()> {
    let texts = &[
        r#"
            action foo() {
                create Foo[]=>{}
            }
        "#,
        r#"
            finish function foo() {
                let x = 3
            }
        "#,
        r#"
            function foo(x int) int {
                publish Bar{}
            }
        "#,
    ];

    for text in texts {
        let policy = parse_policy_str(text, Version::V2)?;
        let res = Compiler::new(&policy).compile();
        assert!(matches!(
            res,
            Err(CompileError {
                err_type: CompileErrorType::InvalidStatement(_),
                ..
            })
        ));
    }

    Ok(())
}

#[test]
fn test_global_let_invalid_expressions() -> anyhow::Result<()> {
    let texts = &[
        r#"
            struct Bar {
                a bool,
            }
            let x = serialize( Bar { a: true, } )
        "#,
        r#"
            fact Foo[]=>{x int}
            let x = Foo
        "#,
        r#"
            let x = envelope::author_id(envelope)
        "#,
        r#"
            let x = None
        "#,
        r#"
            // Globals cannot depend on other global variables
            let x = 42

            struct Far {
                a int,
            }

            let e = Far {
                a: x
            }
        "#,
    ];

    for text in texts {
        let policy = parse_policy_str(text, Version::V2)?;
        let res = Compiler::new(&policy).compile();
        assert!(matches!(
            res,
            Err(CompileError {
                err_type: CompileErrorType::InvalidExpression(_),
                ..
            })
        ));
    }

    Ok(())
}

#[test]
fn test_global_let_duplicates() -> anyhow::Result<()> {
    let text = r#"
        let x = 10
        action foo() {
            let x = x + 15
        }
    "#;

    let policy = parse_policy_str(text, Version::V2)?;
    let err = Compiler::new(&policy).compile().unwrap_err();

    assert_eq!(err.err_type, CompileErrorType::AlreadyDefined("x".into()));

    let text = r#"
        let x = 10
        let x = 5
    "#;

    let policy = parse_policy_str(text, Version::V2)?;
    let err = Compiler::new(&policy).compile().unwrap_err();

    assert_eq!(err.err_type, CompileErrorType::AlreadyDefined("x".into()));

    Ok(())
}

#[test]
fn test_field_collision() -> anyhow::Result<()> {
    let text = r#"
    struct Bar {
        x int,
        x int
    }
    "#;

    let policy = parse_policy_str(text, Version::V2)?;
    let machine = Compiler::new(&policy).compile();

    assert!(machine.is_err_and(
        |result| result.err_type == CompileErrorType::AlreadyDefined(String::from("x"))
    ));

    Ok(())
}

#[test]
fn test_invalid_finish_expressions() -> anyhow::Result<()> {
    let invalid_expression = &r#"
            fact Foo[]=>{x int}
            command Test {
                policy {
                    finish {
                        create Foo[]=>{x:1+2}
                    }
                }
            }
        "#;
    let policy = parse_policy_str(invalid_expression, Version::V2)?;
    let res = Compiler::new(&policy).compile();
    assert!(matches!(
        res,
        Err(CompileError {
            err_type: CompileErrorType::InvalidExpression(_),
            ..
        })
    ));

    Ok(())
}

#[test]
fn test_count_up_to() -> anyhow::Result<()> {
    let test = r#"
        fact Foo[i int]=>{}
        function f() int {
            let x = count_up_to 0 Foo[i:?]
            return 0
        }
    "#;

    let policy = parse_policy_str(test, Version::V2)?;
    let err = Compiler::new(&policy).compile().unwrap_err().err_type;
    assert_eq!(
        err,
        CompileErrorType::BadArgument("count limit must be greater than zero".to_string())
    );

    Ok(())
}

#[test]
fn test_map_valid_in_action() {
    // map is valid only in actions
    let test = r#"
        function pets() int {
            map Pet[name:?]=>{} as p {}
            return 0
        }
    "#;
    let policy = parse_policy_str(test, Version::V2).expect("should parse");
    assert!(matches!(
        Compiler::new(&policy).compile().unwrap_err().err_type,
        CompileErrorType::InvalidStatement(..)
    ));

    let test = r#"
        fact Pet[name string]=>{age int}
        action pets() {
            map Pet[name:?] as p {
                let age = p.age
            }
        }
    "#;

    let policy = parse_policy_str(test, Version::V2).expect("should parse");
    let _module = Compiler::new(&policy).compile().expect("should compile");
}

#[test]
fn test_map_identifier_scope() -> anyhow::Result<()> {
    // Var should be available inside the `map` block
    {
        let test = r#"
            fact Pet[name string]=>{age int}
            action pets() {
                let n = 42
                map Pet[name:?] as p {
                    check p.age > 0
                    check n == 42
                }
            }
        "#;
        let policy = parse_policy_str(test, Version::V2)?;
        let _module = Compiler::new(&policy).compile()?;
    }

    let failures = [
        // `as` var should not be available before `map` block
        (
            r#"
            fact Pet[name string]=>{age int}
            action pets() {
                check p == None
                map Pet[name:?] as p {}
            }
        "#,
            CompileErrorType::NotDefined(String::from("Unknown identifier `p`")),
        ),
        // `as` should not be available after `map` block
        (
            r#"
            fact Pet[name string]=>{age int}
            action pets() {
                map Pet[name:?] as p {}
                check p == None
            }
        "#,
            CompileErrorType::NotDefined(String::from("Unknown identifier `p`")),
        ),
        // vars defined inside map should not be accessible outside it
        (
            r#"
            fact Pet[name string]=>{age int}
            action pets() {
                map Pet[name:?] as p {
                    let n = 42
                }
                check n == 42 // should not be accessible outside the block
            }
        "#,
            CompileErrorType::NotDefined(String::from("Unknown identifier `n`")),
        ),
    ];

    for (test, expected) in failures {
        let policy = parse_policy_str(test, Version::V2)?;
        let err = Compiler::new(&policy).compile().unwrap_err().err_type;
        assert_eq!(err, expected);
    }

    Ok(())
}

#[test]
fn test_if_match_block_scope() {
    let cases = vec![
        (
            r#"
            function foo() int {
                if true { let x = 5 }
                return x // x should not exist in the outer scope
            }"#,
            CompileErrorType::NotDefined("Unknown identifier `x`".to_string()),
        ),
        (
            r#"
            function foo() int {
                if true {}
                else { let y = 0 }
                return y
            }"#,
            CompileErrorType::NotDefined("Unknown identifier `y`".to_string()),
        ),
        (
            r#"
            function foo(b bool) int {
                match b {
                    true => { let x = 0 }
                    false => { let y = 1 }
                }
                return y
            }"#,
            CompileErrorType::NotDefined("Unknown identifier `y`".to_string()),
        ),
        (
            r#"
            function foo(b bool) int {
                match b {
                    true => { let x = 0 }
                    _ => { let y = 1 }
                }
                return y
            }"#,
            CompileErrorType::NotDefined("Unknown identifier `y`".to_string()),
        ),
    ];
    for (text, res) in cases {
        let policy = parse_policy_str(text, Version::V2).expect("should parse");
        let r = Compiler::new(&policy).compile().unwrap_err().err_type;
        assert_eq!(r, res)
    }
}

const FAKE_SCHEMA: &[ModuleSchema<'static>] = &[ModuleSchema {
    name: "test",
    functions: &[ffi::Func {
        name: "doit",
        args: &[ffi::Arg {
            name: "x",
            vtype: ffi::Type::Int,
        }],
        return_type: ffi::Type::Bool,
    }],
    structs: &[],
}];

#[test]
fn test_type_errors() -> anyhow::Result<()> {
    struct Case {
        t: &'static str,
        e: &'static str,
    }
    let cases = [
        Case {
            t: r#"
                function f(x int) bool {
                    return x + "foo"
                }
            "#,
            e: "types do not match: int and string",
        },
        Case {
            t: r#"
                function f() int {
                    return if 0 { :3 } else { :4 }
                }
            "#,
            e: "if condition must be a boolean expression",
        },
        Case {
            t: r#"
                function g() int {
                    return "3" + "4"
                }
            "#,
            e: "Cannot do math on non-int types",
        },
        Case {
            t: r#"
                function g() bool {
                    return 3 || 4
                }
            "#,
            e: "Cannot use boolean operator on non-bool types",
        },
        Case {
            t: r#"
                function g(x int) bool {
                    return x.y
                }
            "#,
            e: "Expression left of `.` is not a struct",
        },
        Case {
            t: r#"
                struct Foo {}
                function g(x struct Foo) bool {
                    return x.y
                }
            "#,
            e: "Struct `Foo` has no member `y`",
        },
        Case {
            t: r#"
                struct Foo {a int}
                function g(x struct Foo) bool {
                    return Foo{a: false}
                }
            "#,
            e: "`Struct Foo` field `a` is not int",
        },
        Case {
            t: r#"
                function g(x string) bool {
                    return x < "test"
                }
            "#,
            e: "Cannot compare non-int expressions",
        },
        Case {
            t: r#"
                function g(x string) bool {
                    return -x
                }
            "#,
            e: "Cannot negate non-int expression",
        },
        Case {
            t: r#"
                function g(x int) bool {
                    return !x
                }
            "#,
            e: "Cannot invert non-boolean expression",
        },
        Case {
            t: r#"
                function g(x int) bool {
                    return x.y
                }
            "#,
            e: "Expression left of `.` is not a struct",
        },
        Case {
            t: r#"
                function g(x int) bool {
                    return unwrap x
                }
            "#,
            e: "Cannot unwrap non-option expression",
        },
        Case {
            t: r#"
                function g(x int) bool {
                    return x is None
                }
            "#,
            e: "`is` must operate on an optional expression",
        },
        Case {
            t: r#"
                command Foo {
                    policy {
                        check 0
                    }
                }
            "#,
            e: "check must have boolean expression",
        },
        Case {
            t: r#"
                function f() bool {
                    return 0
                }
            "#,
            e: "Return value of `f()` must be bool",
        },
        Case {
            t: r#"
                command Foo {
                    policy {
                        finish {
                            emit 0
                        }
                    }
                }
            "#,
            e: "Emit must be given a struct",
        },
        Case {
            t: r#"
                command Foo {
                    seal {
                      return serialize(3)
                    }
                }
            "#,
            e: "Serializing non-struct",
        },
        Case {
            t: r#"
                command Foo {
                    seal {
                        return None
                    }
                    open {
                      return deserialize(3)
                    }
                }
            "#,
            e: "Deserializing non-bytes",
        },
        Case {
            t: r#"
                function bar(x int) bool {
                    return false
                }
                function foo() bool {
                    return bar(Some(3))
                }
            "#,
            e: "Argument 1 (`x`) in call to `bar` found `optional int`, expected `int`",
        },
        Case {
            t: r#"
                use test
                function foo() bool {
                    return test::doit(Some(3))
                }
            "#,
            e: "Argument 1 (`x`) in FFI call to `test::doit` found `optional int`, not `int`",
        },
        Case {
            t: r#"
                function foo(x int) bool {
                    match x {
                        "foo" => {
                        }
                    }
                }
            "#,
            e: "match expression is `int` but arm expression 1 is `string`",
        },
        Case {
            t: r#"
                function foo(x int) bool {
                    if 3 {
                    }
                }
            "#,
            e: "if condition must be boolean",
        },
        Case {
            t: r#"
                function foo(x int) bool {
                    if 3 {
                    }
                }
            "#,
            e: "if condition must be boolean",
        },
        Case {
            t: r#"
                action foo() {
                    publish 3
                }
            "#,
            e: "Cannot publish `int`, must be a command struct",
        },
        Case {
            t: r#"
                struct Foo {}
                action foo() {
                    publish Foo {}
                }
            "#,
            e: "Struct `Foo` is not a Command struct",
        },
        Case {
            t: r#"
                fact Foo[x int]=>{y bool}
                command MangleFoo {
                    policy {
                        finish {
                            update Foo[x: 0]=>{y: ?} to {y: 3}
                        }
                    }
                }
            "#,
            e: "Fact `Foo` value field `y` found `int`, not `bool`",
        },
        Case {
            t: r#"
                action foo() {
                    debug_assert(3)
                }
            "#,
            e: "debug assertion must be a boolean expression",
        },
        Case {
            t: r#"
<<<<<<< HEAD
                struct Foo { x int, y bool }
                struct Bar { x string }
                function baz(b struct Bar) struct Foo {
                    let new_foo = Foo {
                        y: true,
                        ...b
                    }

                    return new_foo
                }
            "#,
            e: "Expected field `x` of `b` to be a `int`",
        },
        Case {
            t: r#"
                struct Foo { x int, y bool }
                function baz(b bool) struct Foo {
                    let new_foo = Foo {
                        y: true,
                        ...b
                    }

                    return new_foo
                }
            "#,
            e: "Expected `b` to be a struct",
=======
                struct Baz {
                    y int,
                }
                action foo(x bool) {
                    let new_struct = x substruct Baz
                    publish new_struct
                }
            "#,
            e: "Expression to the left of the substruct operator is not a struct",
>>>>>>> c25dba3a
        },
    ];

    for (i, c) in cases.iter().enumerate() {
        let policy = parse_policy_str(c.t, Version::V2)?;
        let err = Compiler::new(&policy)
            .ffi_modules(FAKE_SCHEMA)
            .debug(true) // forced on to enable debug_assert()
            .compile()
            .expect_err("Did not get error")
            .err_type;
        let CompileErrorType::InvalidType(s) = err else {
            return Err(anyhow!(
                "Did not get InvalidType for case {i}: {err:?} ({err})"
            ));
        };
        assert_eq!(s, c.e);
    }

    Ok(())
}

#[test]
fn test_struct_composition_errors() -> anyhow::Result<()> {
    struct Case {
        t: &'static str,
        e: &'static str,
    }
    let cases = [
        Case {
            t: r#"
                struct Foo { x int, y bool }
                struct Bar { x int, y bool, z string}
                function baz(b struct Bar) struct Foo {
                    let new_foo = Foo {
                        y: true,
                        ...b
                    }

                    return new_foo
                }
            "#,
            e: "Struct Bar must be a subset of Struct Foo",
        },
        Case {
            t: r#"
                struct Foo { x int, y bool }
                struct Bar { x int, y bool }
                struct Thud { x int }
                function baz(b struct Bar, t struct Thud) struct Foo {
                    let new_foo = Foo {
                        y: true,
                        ...b,
                        ...t
                    }

                    return new_foo
                }
            "#,
            e: "Struct Thud and Struct Bar have at least 1 field with the same name",
        },
        Case {
            t: r#"
                struct Foo { x int, y bool }
                function baz(f struct Foo) struct Foo {
                    let new_foo = Foo {
                        x: 3,
                        y: true,
                        ...f
                    }

                    return new_foo
                }
            "#,
            e: "A struct literal has all it's fields explicitly specified while also having 1 or more struct compositions",
        },
        Case {
            t: r#"
                struct Foo { x int, y bool }

                function baz() struct Foo {
                    let new_foo = Foo {
                        ...x
                    }

                    return new_foo
                }
            "#,
            e: "not defined: Unknown identifier `x`",
        },
    ];

    for (i, c) in cases.iter().enumerate() {
        let policy = parse_policy_str(c.t, Version::V2)?;
        let err = Compiler::new(&policy)
            .ffi_modules(FAKE_SCHEMA)
            .debug(true) // forced on to enable debug_assert()
            .compile()
            .expect_err("Did not get error")
            .err_type;
        match err {
            CompileErrorType::DuplicateSourceFields(_, _) => {}
            CompileErrorType::SourceStructNotSubsetOfBase(_, _) => {}
            CompileErrorType::NotDefined(_) => {}
            CompileErrorType::NoOpStructComp => {}
            err => {
                return Err(anyhow!(
                    "Did not get DuplicateSourceFields, SourceStructNotSubsetOfBase, NoOpStructComp, or NotDefined for case {i}: {err:?} ({err})"
                ));
            }
        }

        assert_eq!(err.to_string(), c.e);
    }

    Ok(())
}

#[test]
fn test_struct_composition_global_let_and_command_attributes() -> anyhow::Result<()> {
    let policy_str = r#"
        struct Foo {
            x int,
            y int
        }

        let foo = Foo { x: 10, y: 20 }
        let foo2 = Foo { x: 1000, ...foo }

        command Bar {
            attributes {
                foo_attr: Foo { ...foo2 },
            }
            seal { return None }
            open { return None }
            policy {
                finish {}
            }
        }
    "#;

    let policy = parse_policy_str(policy_str, Version::V2)?;
    let module = Compiler::new(&policy)
        .ffi_modules(FAKE_SCHEMA)
        .debug(true) // forced on to enable debug_assert()
        .compile()?;

    let ModuleData::V0(mod_data) = module.data;

    let expected = Value::Struct(Struct {
        name: "Foo".to_string(),
        fields: BTreeMap::from([
            ("x".to_string(), Value::Int(1000)),
            ("y".to_string(), Value::Int(20)),
        ]),
    });

    assert_eq!(*mod_data.globals.get("foo2").unwrap(), expected);
    assert_eq!(
        *mod_data
            .command_attributes
            .get("Bar")
            .unwrap()
            .get("foo_attr")
            .unwrap(),
        expected
    );

    Ok(())
}

#[test]
fn test_optional_types() -> anyhow::Result<()> {
    let cases = [
        "42 == unwrap None",
        "42 == unwrap Some(42)",
        "None is Some",
        "None is None",
        "(Some(42)) is Some",
        "(Some(42)) is None",
    ];

    for (i, c) in cases.iter().enumerate() {
        let policy_text = format!(
            r#"
            function f() bool {{
                return {c}
            }}"#
        );
        let policy = parse_policy_str(&policy_text, Version::V2)?;
        Compiler::new(&policy)
            .ffi_modules(FAKE_SCHEMA)
            .compile()
            .unwrap_or_else(|e| panic!("Got error in case {i}: {e}"));
    }

    Ok(())
}

#[test]
fn test_duplicate_definitions() -> anyhow::Result<()> {
    struct Case {
        t: &'static str,
        e: Option<CompileError>,
    }
    let cases = [
        Case {
            t: r#"
                function f(y int) bool {
                    match y {
                        1 => { let x = 3 }
                        2 => { let z = 4 }
                    }
                    return false
                }
            "#,
            e: None,
        },
        Case {
            t: r#"
                function f() bool {
                    // this will fail at runtime but is allowed by the
                    // compiler because they are the same type
                    let x = 3
                    let x = 4
                    return false
                }
            "#,
            e: None,
        },
        Case {
            t: r#"
                function f() bool {
                    // this is allowed because None is indeterminate
                    let x = 3
                    let x = None
                    return false
                }
            "#,
            e: None,
        },
        Case {
            t: r#"
                function f() bool {
                    // this, however, fails because they are definitely
                    // different types
                    let x = 3
                    let x = "foo"
                    return false
                }
        "#,
            e: Some(CompileError::new(CompileErrorType::InvalidType(
                "Definitions of `x` do not have the same type: int != string".to_string(),
            ))),
        },
    ];

    for c in cases {
        let policy = parse_policy_str(c.t, Version::V2)?;
        let r = Compiler::new(&policy).compile().err();
        assert_eq!(r, c.e);
    }

    Ok(())
}

#[test]
fn test_action_duplicate_name() {
    let text = r#"
        action foo() {}
        action bar() {}
        action foo() {}
    "#;

    let policy = parse_policy_str(text, Version::V2).expect("should parse");
    let err = Compiler::new(&policy).compile().unwrap_err().err_type;
    assert_eq!(err, CompileErrorType::AlreadyDefined("foo".to_string()));
}

#[test]
fn test_action_call_invalid_name() {
    let text = r#"
        action foo() {
            action bad()
        }
    "#;

    let policy = parse_policy_str(text, Version::V2).expect("should parse");
    let err = Compiler::new(&policy).compile().unwrap_err().err_type;
    assert_eq!(err, CompileErrorType::NotDefined("bad".to_string()));
}

#[test]
fn test_action_call_without_action_keyword() {
    let text = r#"
        action bar() {}
        action foo() {
            bar()
        }
    "#;

    let policy = parse_policy_str(text, Version::V2).expect("should parse");
    let err = Compiler::new(&policy).compile().unwrap_err().err_type;
    assert!(matches!(err, CompileErrorType::InvalidStatement(_)));
}

#[test]
fn test_action_call_not_in_action_context() {
    let text = r#"
        action bar() {}
        function foo() int {
            action bar()
            return 0
        }
    "#;

    let policy = parse_policy_str(text, Version::V2).expect("should parse");
    let err = Compiler::new(&policy).compile().unwrap_err().err_type;
    assert!(matches!(err, CompileErrorType::InvalidStatement(_)));
}

#[test]
fn test_action_call_wrong_args() {
    let texts = [
        (
            r#"
        action bar(n int) {}
        action foo() {
            action bar()
        }
        "#,
            CompileErrorType::BadArgument(
                "call to `bar` has 0 arguments, but it should have 1".to_string(),
            ),
        ),
        (
            r#"
        action bar(n int) {}
        action foo() {
            action bar(false)
        }
        "#,
            CompileErrorType::BadArgument(
                "invalid argument type for `n`: expected `int`, but got `bool`".to_string(),
            ),
        ),
    ];

    for (text, expected) in texts {
        let policy = parse_policy_str(text, Version::V2).expect("should parse");
        let err = Compiler::new(&policy).compile().unwrap_err().err_type;
        assert_eq!(err, expected);
    }
}

#[test]
fn test_action_call() {
    let text = r#"
        action bar(n int, s string) {}
        action foo() {
            action bar(1, "abc")
        }
    "#;

    let policy = parse_policy_str(text, Version::V2).expect("should parse");
    let _m = Compiler::new(&policy).compile().expect("should compile");
}

#[test]
fn test_validate_return() {
    let valid = [
        r#"function a() int {
            return 0 // ok
        }"#,
        r#"function c() int {
            if true {
                // no return - ok
            }
            return 6
        }"#,
        r#"function d() int {
            let n = 0
            if n > 0 {
                // ok, return at end
            }
            else {
                return 0
            }
            return 1
        }"#,
        r#"function f() int {
            if true {
                return 1
            }
            else {
                return 0
            }
            // ok
        }"#,
    ];

    let invalid = [
        r#"function b() int {
            if false {
                return 0
            }
            // missing return - fail
        }"#,
        r#"function e() int {
            let n = 0
            if n > 0 {
                
            }
            else {
                return 0
            }
            // missing return - fail
        }"#,
    ];

    for p in valid {
        let policy = parse_policy_str(p, Version::V2).expect("should parse");
        let m = Compiler::new(&policy).compile().expect("should compile");
        assert!(!validate(&m));
    }

    for p in invalid {
        let policy = parse_policy_str(p, Version::V2).expect("should parse");
        let m = Compiler::new(&policy).compile().expect("should compile");
        assert!(validate(&m));
    }
}

#[test]
fn test_return_type_not_defined() {
    let cases = [
        (
            r#"
            struct Foo {}
            function get_foo() struct Nonexistent {
                return Foo {}
            }
            "#,
            CompileErrorType::NotDefined("struct Nonexistent".to_string()),
        ),
        (
            r#"
            function f() enum Blah {
                return Blah::Foo
            }
            "#,
            CompileErrorType::NotDefined("enum Blah".to_string()),
        ),
        (
            r#"
            function f() optional struct Foo {
                return Some(Foo {})
            }
            "#,
            CompileErrorType::NotDefined("struct Foo".to_string()),
        ),
    ];

    for (text, expected) in cases {
        let policy = parse_policy_str(text, Version::V2).expect("should parse");
        let err = Compiler::new(&policy).compile().unwrap_err().err_type;
        assert_eq!(err, expected);
    }
}

#[test]
fn test_function_arguments_with_undefined_types() -> anyhow::Result<()> {
    let cases = [
        (
            r#"
            function foo(x struct UndefinedStruct) int {
                return 0
            }
            "#,
            CompileErrorType::NotDefined("struct UndefinedStruct".to_string()),
        ),
        (
            r#"
            function bar(x enum UndefinedEnum) bool {
                return false
            }
            "#,
            CompileErrorType::NotDefined("enum UndefinedEnum".to_string()),
        ),
        (
            r#"
            function baz(x optional struct UndefinedStruct) bool {
                return true
            }
            "#,
            CompileErrorType::NotDefined("struct UndefinedStruct".to_string()),
        ),
    ];

    for (text, expected) in cases {
        let policy = parse_policy_str(text, Version::V2).expect("should parse");
        let err = Compiler::new(&policy).compile().unwrap_err().err_type;
        assert_eq!(err, expected);
    }

    Ok(())
}

#[test]
fn test_substruct_errors() -> anyhow::Result<()> {
    struct Case {
        t: &'static str,
        e: &'static str,
    }

    let cases = [
        Case {
            t: r#"
                struct Baz {
                    x string,
                    y int,
                }
                action foo(x struct Baz) {
                    let new_struct = x substruct Bar
                    publish new_struct
                }
            "#,
            e: "not defined: Struct `Bar` not defined",
        },
        Case {
            t: r#"
                struct Baz {
                    x string,
                    y int,
                }
                action foo() {
                    let new_struct = Foo { x: "x", y: 0, z: false } substruct Baz
                    publish new_struct
                }
            "#,
            e: "not defined: Struct `Foo` not defined",
        },
        Case {
            t: r#"
                command Foo {
                    fields {
                        x int,
                        y bool,
                        z string,
                    }
                    seal { return None }
                    open { return None }
                }
                struct Bar {
                    x int,
                    y bool,
                }
                action baz(source struct Bar) {
                    publish source substruct Foo
                }
            "#,
            e: "invalid substruct operation: `Struct Foo` must be a strict subset of `Struct Bar`",
        },
    ];

    for (i, c) in cases.iter().enumerate() {
        let policy = parse_policy_str(c.t, Version::V2)?;
        let err = Compiler::new(&policy)
            .ffi_modules(FAKE_SCHEMA)
            .compile()
            .expect_err("Did not get error")
            .err_type;
        match err {
            CompileErrorType::NotDefined(_) | CompileErrorType::InvalidSubstruct(_, _) => {}
            err => {
                return Err(anyhow!(
                    "Did not get NotDefined or InvalidSubstruct for case {i}: {err:?} ({err})"
                ));
            }
        }

        assert_eq!(err.to_string(), c.e);
    }

    Ok(())
}
#[test]
fn if_expression_block() {
    let cases = [(
        r#"action f(n int) {
            let x = if n > 1 {
                let x = n + 1
                :x
            } else { :0 }
        }"#,
        None,
    )];

    for (text, expected) in cases {
        println!(">");
        let policy = parse_policy_str(text, Version::V2).expect("should parse");
        let res = Compiler::new(&policy).compile().err();
        assert_eq!(res, expected);
    }
}<|MERGE_RESOLUTION|>--- conflicted
+++ resolved
@@ -1893,7 +1893,6 @@
         },
         Case {
             t: r#"
-<<<<<<< HEAD
                 struct Foo { x int, y bool }
                 struct Bar { x string }
                 function baz(b struct Bar) struct Foo {
@@ -1920,7 +1919,9 @@
                 }
             "#,
             e: "Expected `b` to be a struct",
-=======
+        },
+        Case {
+            t: r#"
                 struct Baz {
                     y int,
                 }
@@ -1930,7 +1931,6 @@
                 }
             "#,
             e: "Expression to the left of the substruct operator is not a struct",
->>>>>>> c25dba3a
         },
     ];
 
