use std::{
    borrow::Cow,
    collections::{hash_map, HashMap},
    fmt::Display,
};

use aranya_policy_ast::{self as ast, Identifier};
use ast::VType;

use crate::{compile::CompileState, CompileErrorType};

/// Describes the nature of a type error
#[derive(Debug, PartialEq)]
pub struct TypeError(Cow<'static, str>);

impl TypeError {
    pub(super) fn new(msg: &'static str) -> TypeError {
        TypeError(Cow::from(msg))
    }

    pub(super) fn new_owned(msg: String) -> TypeError {
        TypeError(Cow::from(msg))
    }
}

impl Display for TypeError {
    fn fmt(&self, f: &mut std::fmt::Formatter<'_>) -> std::fmt::Result {
        write!(f, "Type Error: {}", self.0)
    }
}

impl From<TypeError> for CompileErrorType {
    fn from(value: TypeError) -> Self {
        CompileErrorType::InvalidType(value.0.into_owned())
    }
}

/// Holds a stack of identifier-type mappings. Lookups traverse down the stack. The "current
/// scope" is the one on the top of the stack.
#[derive(Debug, Clone)]
pub struct IdentifierTypeStack {
    globals: HashMap<Identifier, Typeish>,
    locals: Vec<Vec<HashMap<Identifier, Typeish>>>,
}

impl IdentifierTypeStack {
    /// Create a new `IdentifierTypeStack`
    pub fn new() -> Self {
        Self {
            globals: HashMap::new(),
            locals: vec![vec![HashMap::new()]],
        }
    }

    /// Add an identifier-type mapping to the global variables
    pub fn add_global(&mut self, name: Identifier, value: Typeish) -> Result<(), CompileErrorType> {
        match self.globals.entry(name) {
            hash_map::Entry::Occupied(o) => {
                Err(CompileErrorType::AlreadyDefined(o.key().to_string()))
            }
            hash_map::Entry::Vacant(e) => {
                e.insert(value);
                Ok(())
            }
        }
    }

    /// Add an identifier-type mapping to the current scope
    pub fn add(&mut self, ident: Identifier, value: Typeish) -> Result<(), CompileErrorType> {
        if self.globals.contains_key(&ident) {
            return Err(CompileErrorType::AlreadyDefined(ident.to_string()));
        }
        let locals = self.locals.last_mut().expect("no function scope");
        for prev in locals.iter().rev().skip(1) {
            if prev.contains_key(&ident) {
                return Err(CompileErrorType::AlreadyDefined(ident.to_string()));
            }
        }
        let block = locals.last_mut().expect("no block scope");
        match block.entry(ident) {
            hash_map::Entry::Occupied(o) => match (o.get(), &value) {
                (Typeish::Type(ty1), Typeish::Type(ty2)) if ty1 != ty2 => {
                    Err(CompileErrorType::InvalidType(format!(
                        "Definitions of `{}` do not have the same type: {ty1} != {ty2}",
                        o.key()
                    )))
                }
                _ => Ok(()),
            },
            hash_map::Entry::Vacant(e) => {
                e.insert(value);
                Ok(())
            }
        }
    }

    /// Retrieve a type for an identifier. Searches lower stack items if a mapping is not
    /// found in the current scope.
<<<<<<< HEAD
    pub fn get(&self, name: &str) -> Result<&Typeish, CompileErrorType> {
=======
    pub fn get(&self, name: &Identifier) -> Result<Typeish, CompileErrorType> {
>>>>>>> a8c9ea37
        if let Some(locals) = self.locals.last() {
            for scope in locals.iter().rev() {
                if let Some(v) = scope.get(name) {
                    return Ok(v);
                }
            }
        }
        if let Some(v) = self.globals.get(name) {
            return Ok(v);
        }
        Err(CompileErrorType::NotDefined(format!(
            "Unknown identifier `{name}`"
        )))
    }

    /// Push a new, empty scope on top of the type stack.
    pub fn enter_function(&mut self) {
        self.locals.push(vec![HashMap::new()]);
    }

    /// Pop the current scope off of the type stack. It is a fatal error to pop an empty
    /// stack, as this indicates a mistake in the compiler.
    pub fn exit_function(&mut self) {
        self.locals.pop().expect("no function scope");
    }

    /// Enter a new block scope.
    pub fn enter_block(&mut self) {
        self.locals
            .last_mut()
            .expect("no function scope")
            .push(HashMap::new());
    }

    /// Exit the current block scope.
    pub fn exit_block(&mut self) {
        self.locals
            .last_mut()
            .expect("no function scope")
            .pop()
            .expect("no block scope");
    }
}

/// This is a calculated type, which may be indeterminate if we don't have all the
/// information we need to calculate it.
///
/// [`PartialEq`] and [`Eq`] are intentionally not derived, as naive equality doesn't make
/// sense here. Use [`is_equal()`](Typeish::is_equal),
/// [`is_indeterminate()`](Typeish::is_indeterminate), and
/// [`is_maybe()`](Typeish::is_indeterminate).
//
// TODO(chip): This _should_
// eventually go away as every expression should be well-defined by the language. But we're
// not there yet.
#[must_use]
#[derive(Debug, Clone)]
pub enum Typeish {
    Type(VType),
    Indeterminate,
}

impl Typeish {
    /// If `self` is `Type(x)`, map `x` to `y` via `f()`
    pub fn map_vtype<F>(self, f: F) -> Typeish
    where
        F: Fn(VType) -> VType,
    {
        match self {
            Self::Type(t) => Self::Type(f(t)),
            x => x,
        }
    }

    /// If `self` is `Type(x)`, map `x` to `y` as a Result via `f()`
    pub fn map_result<F>(self, f: F) -> Result<Typeish, TypeError>
    where
        F: Fn(VType) -> Result<Typeish, TypeError>,
    {
        match self {
            Self::Type(t) => f(t),
            x => Ok(x),
        }
    }

    /// Two Typeish's are equal if they're both definite types and are the same type
    pub fn is_equal(&self, ot: &Typeish) -> bool {
        match (self, ot) {
            (Self::Type(x), Self::Type(y)) => x == y,
            _ => false,
        }
    }

    /// Two Typeish's are maybe equal if either one is indeterminate or they are the same
    /// definite type
    pub fn is_maybe_equal(&self, ot: &Typeish) -> bool {
        match (self, ot) {
            (Self::Type(x), Self::Type(y)) => x == y,
            _ => true,
        }
    }

    /// True if the type is indeterminate
    pub fn is_indeterminate(&self) -> bool {
        matches!(self, Self::Indeterminate)
    }

    /// Is this an instance of this type or an Indeterminate value? Indeterminate types
    /// always match.
    pub fn is_maybe(&self, ot: &VType) -> bool {
        match self {
            Self::Type(t) => t == ot,
            _ => true,
        }
    }

    /// Is this a struct of any kind or indeterminate?
    pub fn is_any_struct(&self) -> bool {
        match self {
            Self::Type(t) => matches!(t, VType::Struct(_)),
            _ => true,
        }
    }

    /// If self is not indeterminate and not the target type, return a [`TypeError`]
    pub fn check_type(&self, target_type: VType, errmsg: &'static str) -> Result<(), TypeError> {
        match self {
            Self::Type(t) => {
                if t != &target_type {
                    Err(TypeError::new(errmsg))
                } else {
                    Ok(())
                }
            }
            _ => Ok(()),
        }
    }
}

impl Display for Typeish {
    fn fmt(&self, f: &mut std::fmt::Formatter<'_>) -> std::fmt::Result {
        match self {
            Typeish::Type(t) => write!(f, "{t}"),
            Typeish::Indeterminate => write!(f, "indeterminate"),
        }
    }
}

impl CompileState<'_> {
    /// Construct a struct's type, or error if the struct is not defined.
    pub(super) fn struct_type(&self, s: &ast::NamedStruct) -> Result<Typeish, TypeError> {
        if self.m.struct_defs.contains_key(&s.identifier) {
            Ok(Typeish::Type(VType::Struct(s.identifier.clone())))
        } else {
            Err(TypeError::new_owned(format!(
                "Struct `{}` not defined",
                s.identifier
            )))
        }
    }

    /// Construct the type of a query based on its fact argument, or error if the fact is
    /// not defined.
    pub(super) fn query_fact_type(&self, f: &ast::FactLiteral) -> Result<Typeish, TypeError> {
        if self.m.fact_defs.contains_key(&f.identifier) {
            Ok(Typeish::Type(VType::Struct(f.identifier.clone())))
        } else {
            Err(TypeError::new_owned(format!(
                "Fact `{}` not defined",
                f.identifier
            )))
        }
    }

    /// If two types are defined, and are the same, the result is that type. If they are
    /// different, it is a type error. If either type is indeterminate, the type is
    /// indeterminate.
    pub(super) fn unify_pair(
        &self,
        left_type: Typeish,
        right_type: Typeish,
    ) -> Result<Typeish, TypeError> {
        if left_type.is_equal(&right_type) {
            Ok(left_type)
        } else if left_type.is_indeterminate() || right_type.is_indeterminate() {
            Ok(Typeish::Indeterminate)
        } else {
            Err(TypeError::new_owned(format!(
                "types do not match: {left_type} and {right_type}"
            )))
        }
    }

    /// Like [`unify_pair`], except additionally the pair is checked against `target_type`
    /// and an error is produced if they don't match.
    pub(super) fn unify_pair_as(
        &self,
        left_type: Typeish,
        right_type: Typeish,
        target_type: VType,
        errmsg: &'static str,
    ) -> Result<(), TypeError> {
        self.unify_pair(left_type, right_type)?
            .check_type(target_type, errmsg)
    }
}<|MERGE_RESOLUTION|>--- conflicted
+++ resolved
@@ -96,20 +96,16 @@
 
     /// Retrieve a type for an identifier. Searches lower stack items if a mapping is not
     /// found in the current scope.
-<<<<<<< HEAD
-    pub fn get(&self, name: &str) -> Result<&Typeish, CompileErrorType> {
-=======
     pub fn get(&self, name: &Identifier) -> Result<Typeish, CompileErrorType> {
->>>>>>> a8c9ea37
         if let Some(locals) = self.locals.last() {
             for scope in locals.iter().rev() {
                 if let Some(v) = scope.get(name) {
-                    return Ok(v);
+                    return Ok(v.clone());
                 }
             }
         }
         if let Some(v) = self.globals.get(name) {
-            return Ok(v);
+            return Ok(v.clone());
         }
         Err(CompileErrorType::NotDefined(format!(
             "Unknown identifier `{name}`"
