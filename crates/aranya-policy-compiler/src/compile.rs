--- conflicted
+++ resolved
@@ -13,16 +13,9 @@
 };
 
 use aranya_policy_ast::{
-<<<<<<< HEAD
-    self as ast, Binder, EnumDefinition, ExprKind, Expression, FactCountType, FactDefinition,
-    FactField, FactLiteral, FieldDefinition, FunctionCall, Ident, Identifier, LanguageContext,
-    MatchExpression, MatchPattern, MatchStatement, NamedStruct, Span, Spanned as _, Statement,
-    StmtKind, StructItem, TypeKind, VType, ident,
-=======
     self as ast, EnumDefinition, ExprKind, Expression, FactCountType, FactDefinition,
     FieldDefinition, Ident, Identifier, LanguageContext, NamedStruct, Span, Statement, StructItem,
     TypeKind, VType, ident, thir,
->>>>>>> 1c33fc74
 };
 use aranya_policy_module::{
     ActionDef, Attribute, CodeMap, CommandDef, ExitReason, Field, Instruction, Label, LabelType,
@@ -1536,35 +1529,6 @@
     /// Returns the type of the `match` is an expression, or `None` if it's a statement.
     fn compile_match_statement_or_expression(
         &mut self,
-<<<<<<< HEAD
-        s: LanguageContext<&MatchStatement, &MatchExpression>,
-        span: Span,
-    ) -> Result<Option<VType>, CompileError> {
-        let patterns: Vec<MatchPattern> = match s {
-            LanguageContext::Statement(s) => s.arms.iter().map(|a| a.pattern.clone()).collect(),
-            LanguageContext::Expression(e) => e.arms.iter().map(|a| a.pattern.clone()).collect(),
-        };
-
-        // Ensure there are no duplicate arm values.
-        // NOTE We don't check for zero arms, because that's enforced by the parser.
-        let all_values = patterns
-            .iter()
-            .flat_map(|pattern| match pattern {
-                MatchPattern::Values(values) => values.as_slice(),
-                MatchPattern::Binder(binder) => &[], // ?
-                MatchPattern::Default(_) => &[],
-            })
-            .collect::<Vec<&Expression>>();
-        // Check for duplicates by comparing expression kinds, not including spans
-        for (i, v1) in all_values.iter().enumerate() {
-            for v2 in &all_values[..i] {
-                if v1.kind == v2.kind {
-                    return Err(self.err_loc(
-                        CompileErrorType::AlreadyDefined(String::from("duplicate match arm value")),
-                        span,
-                    ));
-                }
-=======
         m: LanguageContext<thir::MatchStatement, thir::MatchExpression>,
     ) -> Result<(), CompileError> {
         let (scrutinee, patterns, bodies): (_, Vec<_>, LanguageContext<Vec<_>, Vec<_>>) = match m {
@@ -1583,7 +1547,6 @@
                     .map(|arm| (arm.pattern, arm.expression))
                     .collect();
                 (e.scrutinee, patterns, LanguageContext::Expression(bodies))
->>>>>>> 1c33fc74
             }
         };
 
@@ -1594,13 +1557,12 @@
         // 1. Generate branching instructions, and arm-start labels
         let mut arm_labels: Vec<Label> = vec![];
 
-        for pattern in patterns {
+        for pattern in &patterns {
             let arm_label = self.anonymous_label();
             arm_labels.push(arm_label.clone());
 
-            match pattern {
-<<<<<<< HEAD
-                MatchPattern::Binder(binder) => {
+            match pattern.clone() {
+                thir::MatchPattern::Binder(binder) => {
                     self.append_instruction(Instruction::Dup);
                     self.append_instruction(Instruction::Const(Value::None));
                     // if value != None, jump to start-of-arm
@@ -1612,10 +1574,7 @@
                         arm_label.clone(),
                     )));
                 }
-                MatchPattern::Values(values) => {
-=======
                 thir::MatchPattern::Values(values) => {
->>>>>>> 1c33fc74
                     for value in values {
                         self.append_instruction(Instruction::Dup);
                         self.compile_typed_expression(value)?;
@@ -1635,44 +1594,18 @@
             }
         }
 
-<<<<<<< HEAD
-        let has_binder = patterns
-            .iter()
-            .any(|pat| matches!(pat, MatchPattern::Binder(_)));
-        let inner_ty = if has_binder {
-            Some(match &expr_pat_t.kind {
-                TypeKind::Optional(inner) => inner.as_ref().clone(),
-                _ => return Err(todo!()),
-            })
-        } else {
-            None
-        };
-
-        let need_default = !has_binder
-            && default_count == 0
-            && self
-                .m
-                .cardinality(&expr_pat_t.kind)
-                .is_none_or(|c| c > all_values.len() as u64);
-
-        if need_default {
-            return Err(self.err_loc(CompileErrorType::MissingDefaultPattern, span));
-        }
-
-        // Match expression/statement type. For statements, it's None; for expressions, it's Some(Typeish)
-        let mut expr_type: Option<VType> = None;
-
-=======
->>>>>>> 1c33fc74
         // 2. Define arm labels, and compile instructions
         match bodies {
             LanguageContext::Statement(s) => {
-                for (arm_start, body) in iter::zip(arm_labels, s) {
+                for (pattern, (arm_start, body)) in iter::zip(patterns, iter::zip(arm_labels, s)) {
                     self.define_label(arm_start, self.wp)?;
 
-                    if let MatchPattern::Binder(Binder { bound: Some(name) }) = &arm.pattern {
+                    if let thir::MatchPattern::Binder(thir::Binder {
+                        bound: Some((name, inner_ty)),
+                    }) = pattern
+                    {
                         self.identifier_types
-                            .add(name.name.clone(), inner_ty.clone().unwrap())
+                            .add(name.name.clone(), inner_ty)
                             .map_err(|e| self.err(e))?;
                         self.append_instruction(Instruction::Meta(Meta::Let(name.name.clone())));
                         self.append_instruction(Instruction::Def(name.name.clone()));
@@ -1690,12 +1623,15 @@
                 }
             }
             LanguageContext::Expression(e) => {
-                for (arm_start, body) in iter::zip(arm_labels, e) {
+                for (pattern, (arm_start, body)) in iter::zip(patterns, iter::zip(arm_labels, e)) {
                     self.define_label(arm_start, self.wp)?;
 
-                    if let MatchPattern::Binder(Binder { bound: Some(name) }) = &arm.pattern {
+                    if let thir::MatchPattern::Binder(thir::Binder {
+                        bound: Some((name, inner_ty)),
+                    }) = pattern
+                    {
                         self.identifier_types
-                            .add(name.name.clone(), inner_ty.clone().unwrap())
+                            .add(name.name.clone(), inner_ty)
                             .map_err(|e| self.err(e))?;
                         self.append_instruction(Instruction::Meta(Meta::Let(name.name.clone())));
                         self.append_instruction(Instruction::Def(name.name.clone()));
