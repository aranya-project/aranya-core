mod error;
pub mod target;
mod types;

use std::{
<<<<<<< HEAD
    borrow::Cow,
    collections::{btree_map::Entry, BTreeMap, BTreeSet, HashMap, HashSet},
=======
    collections::{BTreeMap, BTreeSet, btree_map::Entry},
>>>>>>> bf69081a
    fmt,
    num::NonZeroUsize,
    ops::Range,
    vec,
};

use aranya_policy_ast::{
    self as ast, AstNode, FactCountType, FunctionCall, Identifier, LanguageContext,
    MatchExpression, MatchStatement, StructItem, VType, ident,
};
use aranya_policy_module::{
    CodeMap, ExitReason, Instruction, Label, LabelType, Meta, Module, Struct, Target, Value,
    ffi::ModuleSchema,
};
pub use ast::Policy as AstPolicy;
use ast::{
    EnumDefinition, Expression, FactDefinition, FactField, FactLiteral, FieldDefinition,
    MatchPattern, NamedStruct,
};
use buggy::{Bug, BugExt, bug};
use indexmap::IndexMap;
use target::CompileTarget;
use types::TypeError;

pub use self::error::{CompileError, CompileErrorType, InvalidCallColor};
use self::types::{IdentifierTypeStack, Typeish};

#[derive(Clone, Debug)]
enum FunctionColor {
    /// Function has no side-effects and returns a value
    Pure(VType),
    /// Function has side-effects and returns no value
    Finish,
}

/// This is like [FunctionDefinition](ast::FunctionDefinition), but
/// stripped down to only include positional argument names/types and
/// return type. Covers both regular (pure) functions and finish
/// functions.
struct FunctionSignature {
    args: Vec<(Identifier, VType)>,
    color: FunctionColor,
}

/// Enumerates all the possible contexts a statement can be in, to validate whether a
/// statement is currently valid.
#[derive(Clone, Debug, PartialEq)]
pub enum StatementContext {
    /// An action
    Action(ast::ActionDefinition),
    /// A command policy block
    CommandPolicy(ast::CommandDefinition),
    /// A command recall block
    CommandRecall(ast::CommandDefinition),
    /// A pure function
    PureFunction(ast::FunctionDefinition),
    /// A finish function or finish block
    Finish,
}

impl fmt::Display for StatementContext {
    fn fmt(&self, f: &mut fmt::Formatter<'_>) -> fmt::Result {
        match self {
            StatementContext::Action(_) => write!(f, "action"),
            StatementContext::CommandPolicy(_) => write!(f, "command policy block"),
            StatementContext::CommandRecall(_) => write!(f, "command recall block"),
            StatementContext::PureFunction(_) => write!(f, "pure function"),
            StatementContext::Finish => write!(f, "finish block/function"),
        }
    }
}

/// The "compile state" of the machine.
struct CompileState<'a> {
    /// Policy being compiled
    policy: &'a AstPolicy,
    /// The underlying machine
    m: CompileTarget,
    /// The write pointer used while compiling instructions into memory
    wp: usize,
    /// A counter used to generate temporary labels
    c: usize,
    /// A map between function names and signatures, so that they can
    /// be easily looked up for verification when called.
    function_signatures: BTreeMap<&'a Identifier, FunctionSignature>,
    /// The last locator seen, for imprecise source locating.
    // TODO(chip): Push more precise source tracking further down into the AST.
    last_locator: usize,
    /// The current statement context, implemented as a stack so that it can be
    /// hierarchical.
    statement_context: Vec<StatementContext>,
    /// Keeps track of identifier types in a stack of scopes
    identifier_types: IdentifierTypeStack,
    /// FFI module schemas. Used to validate FFI calls.
    ffi_modules: &'a [ModuleSchema<'a>],
    /// Determines if one compiles with debug functionality,
    is_debug: bool,
    /// Auto-defines FFI modules for testing purposes
    stub_ffi: bool,
}

impl<'a> CompileState<'a> {
    /// Begin parsing statements in this context
    fn enter_statement_context(&mut self, c: StatementContext) {
        self.statement_context.push(c);
    }

    /// End parsing statements in this context and return to the previous context
    fn exit_statement_context(&mut self) {
        self.statement_context.pop();
    }

    /// Get the statement context
    fn get_statement_context(&self) -> Result<StatementContext, CompileError> {
        let cs = self
            .statement_context
            .last()
            .ok_or_else(|| {
                self.err(CompileErrorType::Bug(Bug::new(
                    "compiling statement without statement context",
                )))
            })?
            .clone();
        Ok(cs)
    }

    /// Append an instruction to the program memory, and increment the
    /// program counter. If no other PC manipulation has been done,
    /// this means that the program counter points to the new
    /// instruction.
    fn append_instruction(&mut self, i: Instruction) {
        self.m.progmem.push(i);
        self.wp = self.wp.checked_add(1).expect("self.wp + 1 must not wrap");
    }

    fn append_var(&mut self, identifier: Identifier, vtype: VType) -> Result<(), CompileError> {
        self.append_instruction(Instruction::Meta(Meta::Let(identifier.clone())));
        self.append_instruction(Instruction::Def(identifier.clone()));
        self.identifier_types
            .add(identifier, Typeish::Type(vtype))
            .map_err(|e| self.err(e))?;
        Ok(())
    }

    /// Inserts a fact definition
    fn define_fact(&mut self, fact: &FactDefinition) -> Result<(), CompileError> {
        if self.m.fact_defs.contains_key(&fact.identifier) {
            return Err(self.err(CompileErrorType::AlreadyDefined(
                fact.identifier.to_string(),
            )));
        }

        // ensure key identifiers are unique
        let mut identifiers = BTreeSet::new();
        for key in fact.key.iter() {
            if !key.is_hashable() {
                return Err(self.err(CompileErrorType::InvalidType(format!(
                    "Fact `{}` key field `{}` is not orderable; must be int, bool, string, or id",
                    fact.identifier, key.identifier
                ))));
            }
            if !identifiers.insert(&key.identifier) {
                return Err(self.err(CompileErrorType::AlreadyDefined(key.identifier.to_string())));
            }
        }

        // ensure value identifiers are unique
        for value in fact.value.iter() {
            if !identifiers.insert(&value.identifier) {
                return Err(self.err(CompileErrorType::AlreadyDefined(
                    value.identifier.to_string(),
                )));
            }
        }

        self.m
            .fact_defs
            .insert(fact.identifier.clone(), fact.to_owned());
        Ok(())
    }

    /// Insert a struct definition while preventing duplicates of the struct name and fields
    pub fn define_struct(
        &mut self,
        identifier: Identifier,
        items: &[StructItem<FieldDefinition>],
    ) -> Result<(), CompileError> {
        if self.m.struct_defs.contains_key(&identifier) {
            return Err(self.err(CompileErrorType::AlreadyDefined(identifier.to_string())));
        }

        // Add explicitly-defined fields and those from struct insertions

        let mut field_definitions = Vec::new();
        for item in items {
            match item {
                StructItem::Field(field) => {
                    if field_definitions
                        .iter()
                        .any(|f: &FieldDefinition| f.identifier == field.identifier)
                    {
                        return Err(self.err(CompileErrorType::AlreadyDefined(
                            field.identifier.to_string(),
                        )));
                    }
                    field_definitions.push(field.clone());
                }
                StructItem::StructRef(ident) => {
                    let other =
                        self.m.struct_defs.get(ident).ok_or_else(|| {
                            self.err(CompileErrorType::NotDefined(ident.to_string()))
                        })?;
                    for field in other {
                        if field_definitions
                            .iter()
                            .any(|f: &FieldDefinition| f.identifier == field.identifier)
                        {
                            return Err(self.err(CompileErrorType::AlreadyDefined(
                                field.identifier.to_string(),
                            )));
                        }
                        field_definitions.push(field.clone());
                    }
                }
            }
        }

        self.m.struct_defs.insert(identifier, field_definitions);
        Ok(())
    }

    fn compile_enum_definition(
        &mut self,
        enum_def: &'a EnumDefinition,
    ) -> Result<(), CompileError> {
        let enum_name = &enum_def.identifier;
        // ensure enum name is unique
        if self.m.enum_defs.contains_key(enum_name) {
            return Err(self.err(CompileErrorType::AlreadyDefined(enum_name.to_string())));
        }

        // Add values to enum, checking for duplicates
        let mut values = IndexMap::new();
        for (i, value_name) in enum_def.variants.iter().enumerate() {
            match values.entry(value_name.clone()) {
                indexmap::map::Entry::Occupied(_) => {
                    return Err(self.err(CompileErrorType::AlreadyDefined(format!(
                        "{}::{}",
                        enum_name, value_name
                    ))));
                }
                indexmap::map::Entry::Vacant(e) => {
                    // TODO ensure value is unique. Currently, it always will be, but if enum
                    // variants start allowing specific values, e.g. `enum Color { Red = 100, Green = 200 }`,
                    // then we'll need to ensure those are unique.
                    let n = i64::try_from(i).assume("should set enum value to index")?;
                    e.insert(n);
                }
            }
        }

        self.m.enum_defs.insert(enum_name.clone(), values);

        Ok(())
    }

    /// Turn a [FunctionDefinition](ast::FunctionDefinition) into a
    /// [FunctionSignature].
    fn define_function_signature(
        &mut self,
        function_node: &'a AstNode<ast::FunctionDefinition>,
    ) -> Result<&FunctionSignature, CompileError> {
        let def = &function_node.inner;
        match self.function_signatures.entry(&def.identifier) {
            Entry::Vacant(e) => {
                let signature = FunctionSignature {
                    args: def
                        .arguments
                        .iter()
                        .map(|a| (a.identifier.clone(), a.field_type.clone()))
                        .collect(),
                    color: FunctionColor::Pure(def.return_type.clone()),
                };
                Ok(e.insert(signature))
            }
            Entry::Occupied(_) => Err(CompileError::from_locator(
                CompileErrorType::AlreadyDefined(def.identifier.to_string()),
                function_node.locator,
                self.m.codemap.as_ref(),
            )),
        }
    }

    /// Turn a [FinishFunctionDefinition](ast::FinishFunctionDefinition)
    /// into a [FunctionSignature].
    fn define_finish_function_signature(
        &mut self,
        function_node: &'a AstNode<ast::FinishFunctionDefinition>,
    ) -> Result<&FunctionSignature, CompileError> {
        let def = &function_node.inner;
        match self.function_signatures.entry(&def.identifier) {
            Entry::Vacant(e) => {
                let signature = FunctionSignature {
                    args: def
                        .arguments
                        .iter()
                        .map(|a| (a.identifier.clone(), a.field_type.clone()))
                        .collect(),
                    color: FunctionColor::Finish,
                };
                Ok(e.insert(signature))
            }
            Entry::Occupied(_) => Err(CompileError::from_locator(
                CompileErrorType::AlreadyDefined(def.identifier.to_string()),
                function_node.locator,
                self.m.codemap.as_ref(),
            )),
        }
    }

    /// Define a named Label.
    pub fn define_label(&mut self, label: Label, addr: usize) -> Result<(), CompileError> {
        match self.m.labels.entry(label.clone()) {
            Entry::Vacant(e) => {
                e.insert(addr);
                Ok(())
            }
            Entry::Occupied(_) => {
                Err(self.err(CompileErrorType::AlreadyDefined(label.name.to_string())))
            }
        }
    }

    /// Create an anonymous Label and return its identifier.
    pub fn anonymous_label(&mut self) -> Label {
        let name = format!("anonymous{}", self.c);
        self.c = self.c.checked_add(1).expect("self.c + 1 must not wrap");
        Label::new_temp(name.try_into().expect("must be valid identifier"))
    }

    /// Maps the current write pointer to a text range supplied by an AST node
    fn map_range<N: fmt::Debug>(&mut self, node: &AstNode<N>) -> Result<(), CompileError> {
        self.last_locator = node.locator;
        if let Some(codemap) = &mut self.m.codemap {
            codemap
                .map_instruction_range(self.wp, node.locator)
                .map_err(|_| {
                    self.err_loc(
                        CompileErrorType::Unknown(format!(
                            "could not map address {} to text range {}",
                            self.wp, node.locator
                        )),
                        node.locator,
                    )
                })
        } else {
            // If there is no codemap, do nothing.
            Ok(())
        }
    }

    /// Resolve a target to an address from the Label mapping
    // This is a static method because it's used after self has already
    // been borrowed &mut in resolve_targets() below.
    fn resolve_target(
        target: &mut Target,
        labels: &mut BTreeMap<Label, usize>,
    ) -> Result<(), CompileError> {
        match target.clone() {
            Target::Unresolved(s) => {
                let addr = labels.get(&s).ok_or_else(|| {
                    CompileError::new(CompileErrorType::BadTarget(s.name.clone()))
                })?;

                *target = Target::Resolved(*addr);
                Ok(())
            }
            Target::Resolved(_) => Ok(()), // already resolved; do nothing
        }
    }

    /// Attempt to resolve any unresolved targets.
    pub fn resolve_targets(&mut self) -> Result<(), CompileError> {
        for ref mut instr in &mut self.m.progmem {
            match instr {
                Instruction::Branch(t) | Instruction::Jump(t) | Instruction::Call(t) => {
                    Self::resolve_target(t, &mut self.m.labels)?;
                }
                _ => (),
            }
        }

        // remove temporary labels
        self.m.labels.retain(|k, _| k.ltype != LabelType::Temporary);

        Ok(())
    }

    /// Compile instructions to construct a struct literal
    fn compile_struct_literal(&mut self, s: &NamedStruct) -> Result<(), CompileError> {
        let Some(struct_def) = self.m.struct_defs.get(&s.identifier).cloned() else {
            return Err(self.err(CompileErrorType::NotDefined(format!(
                "Struct `{}` not defined",
                s.identifier
            ))));
        };

        let s = self.evaluate_sources(s, &struct_def)?;

        self.append_instruction(Instruction::StructNew(s.identifier.clone()));
        for (field_name, e) in &s.fields {
            let def_field_type = &struct_def
                .iter()
                .find(|f| &f.identifier == field_name)
                .ok_or_else(|| {
                    self.err(CompileErrorType::InvalidType(format!(
                        "field `{}` not found in `Struct {}`",
                        field_name, s.identifier
                    )))
                })?
                .field_type;
            let t = self.compile_expression(e)?;
            if !t.is_maybe(def_field_type) {
                return Err(self.err(CompileErrorType::InvalidType(format!(
                    "`Struct {}` field `{}` is not {}",
                    s.identifier, field_name, def_field_type
                ))));
            }
            self.append_instruction(Instruction::StructSet(field_name.clone()));
        }
        Ok(())
    }

    fn err(&self, err_type: CompileErrorType) -> CompileError {
        self.err_loc(err_type, self.last_locator)
    }

    fn err_loc(&self, err_type: CompileErrorType, locator: usize) -> CompileError {
        CompileError::from_locator(err_type, locator, self.m.codemap.as_ref())
    }

    fn get_fact_def(&self, name: &Identifier) -> Result<&FactDefinition, CompileError> {
        self.m
            .fact_defs
            .get(name)
            .ok_or_else(|| self.err(CompileErrorType::NotDefined(name.to_string())))
    }

    /// Make sure fact literal matches its schema. Checks that:
    /// - a fact with this name was defined
    /// - the keys and values defined in the schema are present, and have the correct types
    /// - there are no duplicate keys or values
    fn verify_fact_against_schema(
        &self,
        fact: &FactLiteral,
        require_value: bool,
    ) -> Result<(), CompileError> {
        // Fetch schema
        let fact_def = self.get_fact_def(&fact.identifier)?;

        // Note: Bind values exist at compile time (as FactField::Bind), so we can expect the literal
        // key/value sets to match the schema. E.g. given `fact Foo[i int, j int]` and `query Foo[i:1, j:?]`,
        // we will get two sequences with the same number of items. If not, abort.

        // key sets must have the same length
        if fact.key_fields.len() != fact_def.key.len() {
            return Err(self.err(CompileErrorType::InvalidFactLiteral(String::from(
                "Fact keys don't match definition",
            ))));
        }

        // Ensure the fact has all keys defined in the schema.
        for (schema_key, lit_key) in fact_def.key.iter().zip(fact.key_fields.iter()) {
            if schema_key.identifier != lit_key.0 {
                return Err(self.err(CompileErrorType::InvalidFactLiteral(format!(
                    "Invalid key: expected {}, got {}",
                    schema_key.identifier, lit_key.0
                ))));
            }

            // Type checking handled in compile_fact_literal() now
        }

        match &fact.value_fields {
            Some(values) => self.verify_fact_values(values, fact_def)?,
            None => {
                if require_value {
                    return Err(self.err(CompileErrorType::InvalidFactLiteral(
                        "fact literal requires value".to_string(),
                    )));
                }
            }
        }

        Ok(())
    }

    fn verify_fact_values(
        &self,
        values: &[(Identifier, FactField)],
        fact_def: &FactDefinition,
    ) -> Result<(), CompileError> {
        // value block must have the same number of values as the schema
        if values.len() != fact_def.value.len() {
            return Err(CompileError::from_locator(
                CompileErrorType::InvalidFactLiteral(String::from("incorrect number of values")),
                self.last_locator,
                self.m.codemap.as_ref(),
            ));
        }

        // Ensure values exist in schema, and have matching types
        for (lit_value, schema_value) in values.iter().zip(fact_def.value.iter()) {
            if lit_value.0 != schema_value.identifier {
                return Err(self.err(CompileErrorType::InvalidFactLiteral(format!(
                    "Expected value {}, got {}",
                    schema_value.identifier, lit_value.0
                ))));
            }
            // Type checking handled in compile_fact_literal() now
        }

        Ok(())
    }

    /// Compile instructions to construct a fact literal
    fn compile_fact_literal(&mut self, f: &FactLiteral) -> Result<(), CompileError> {
        let fact_def = self.get_fact_def(&f.identifier)?.clone();

        self.append_instruction(Instruction::FactNew(f.identifier.clone()));
        for (k, v) in &f.key_fields {
            if let FactField::Expression(e) = v {
                let def_field_type = &fact_def
                    .get_key_field(k)
                    .ok_or_else(|| {
                        self.err(CompileErrorType::InvalidType(format!(
                            "field `{}` not found in Fact `{}`",
                            k, f.identifier
                        )))
                    })?
                    .field_type;
                let t = self.compile_expression(e)?;
                if !t.is_maybe(def_field_type) {
                    return Err(self.err(CompileErrorType::InvalidType(format!(
                        "Fact `{}` key field `{}` is not `{}`",
                        f.identifier, k, def_field_type
                    ))));
                }
            } else {
                // Skip bind values
                continue;
            }
            self.append_instruction(Instruction::FactKeySet(k.clone()));
        }
        if let Some(value_fields) = &f.value_fields {
            for (k, v) in value_fields {
                if let FactField::Expression(e) = &v {
                    let def_field_type = &fact_def
                        .get_value_field(k)
                        .ok_or_else(|| {
                            self.err(CompileErrorType::InvalidType(format!(
                                "field `{}` not found in Fact `{}`",
                                k, f.identifier
                            )))
                        })?
                        .field_type;
                    let t = self.compile_expression(e)?;
                    if !t.is_maybe(def_field_type) {
                        return Err(self.err(CompileErrorType::InvalidType(format!(
                            "Fact `{}` value field `{}` is not `{}`",
                            f.identifier, k, def_field_type
                        ))));
                    }
                } else {
                    // Skip bind values
                    continue;
                }
                self.append_instruction(Instruction::FactValueSet(k.clone()));
            }
        }
        Ok(())
    }

    /// Compile an expression
    fn compile_expression(&mut self, expression: &Expression) -> Result<Typeish, CompileError> {
        if self.get_statement_context()? == StatementContext::Finish {
            self.check_finish_expression(expression)?;
        }

        let expression_type = match expression {
            Expression::Int(n) => {
                self.append_instruction(Instruction::Const(Value::Int(*n)));
                Typeish::Type(VType::Int)
            }
            Expression::String(s) => {
                self.append_instruction(Instruction::Const(Value::String(s.clone())));
                Typeish::Type(VType::String)
            }
            Expression::Bool(b) => {
                self.append_instruction(Instruction::Const(Value::Bool(*b)));
                Typeish::Type(VType::Bool)
            }
            Expression::Optional(o) => match o {
                None => {
                    self.append_instruction(Instruction::Const(Value::None));
                    Typeish::Indeterminate
                }
                Some(v) => self
                    .compile_expression(v)?
                    .map_result(|v| {
                        if matches!(v, VType::Optional(_)) {
                            Err(TypeError::new("Cannot wrap option in another option"))
                        } else {
                            Ok(Typeish::Type(VType::Optional(Box::new(v))))
                        }
                    })
                    .map_err(|e| self.err(e.into()))?,
            },
            Expression::NamedStruct(s) => {
                self.compile_struct_literal(s)?;
                self.struct_type(s).map_err(|e| self.err(e.into()))?
            }
            Expression::InternalFunction(f) => match f {
                ast::InternalFunction::Query(f) => {
                    self.verify_fact_against_schema(f, false)?;
                    self.compile_fact_literal(f)?;
                    self.append_instruction(Instruction::Query);

                    self.query_fact_type(f)
                        .map_err(|e| self.err(e.into()))?
                        .map_vtype(|t| VType::Optional(Box::new(t)))
                }
                ast::InternalFunction::Exists(f) => {
                    self.verify_fact_against_schema(f, false)?;
                    self.compile_fact_literal(f)?;
                    self.append_instruction(Instruction::Query);
                    self.append_instruction(Instruction::Const(Value::None));
                    self.append_instruction(Instruction::Eq);
                    self.append_instruction(Instruction::Not);

                    Typeish::Type(VType::Bool)
                }
                ast::InternalFunction::FactCount(cmp_type, n, fact) => {
                    self.compile_counting_function(cmp_type, *n, fact)?;

                    match cmp_type {
                        FactCountType::UpTo => Typeish::Type(VType::Int),
                        _ => Typeish::Type(VType::Bool),
                    }
                }
                ast::InternalFunction::If(c, t, f) => {
                    let else_name = self.anonymous_label();
                    let end_name = self.anonymous_label();
                    let condition_type = self.compile_expression(c)?;
                    if !condition_type.is_maybe(&VType::Bool) {
                        return Err(self.err(
                            TypeError::new("if condition must be a boolean expression").into(),
                        ));
                    }
                    self.append_instruction(Instruction::Branch(Target::Unresolved(
                        else_name.clone(),
                    )));
                    let false_type = self.compile_expression(f)?;
                    self.append_instruction(Instruction::Jump(Target::Unresolved(
                        end_name.clone(),
                    )));
                    self.define_label(else_name, self.wp)?;
                    let true_type = self.compile_expression(t)?;
                    self.define_label(end_name, self.wp)?;

                    // The type of `if` is whatever the subexpressions
                    // are, as long as they are the same type
                    self.unify_pair(true_type, false_type)
                        .map_err(|e| self.err(e.into()))?
                }
                ast::InternalFunction::Serialize(e) => {
                    match self.get_statement_context()? {
                        StatementContext::PureFunction(ast::FunctionDefinition {
                            identifier,
                            ..
                        }) if identifier == "seal" => {}
                        _ => {
                            return Err(
                                self.err(CompileErrorType::InvalidExpression((**e).clone()))
                            );
                        }
                    }
                    let struct_type = self
                        .identifier_types
                        .get(&ident!("this"))
                        .assume("seal must have `this`")?;
                    let Typeish::Type(struct_type @ VType::Struct(_)) = struct_type else {
                        bug!("seal::this must be a struct type");
                    };
                    let t = self.compile_expression(e)?;
                    if !t.is_maybe(&struct_type) {
                        return Err(self.err(CompileErrorType::InvalidType(format!(
                            "serializing {t}, expected {struct_type}"
                        ))));
                    }
                    self.append_instruction(Instruction::Serialize);

                    Typeish::Type(VType::Bytes)
                }
                ast::InternalFunction::Deserialize(e) => {
                    // A bit hacky, but you can't manually define a function named "open".
                    let struct_name = match self.get_statement_context()? {
                        StatementContext::PureFunction(ast::FunctionDefinition {
                            identifier,
                            return_type: VType::Struct(struct_name),
                            ..
                        }) if identifier == "open" => struct_name,
                        _ => {
                            return Err(
                                self.err(CompileErrorType::InvalidExpression((**e).clone()))
                            );
                        }
                    };

                    let t = self.compile_expression(e)?;
                    if !t.is_maybe(&VType::Bytes) {
                        return Err(self.err(CompileErrorType::InvalidType(String::from(
                            "Deserializing non-bytes",
                        ))));
                    }
                    self.append_instruction(Instruction::Deserialize);

                    Typeish::Type(VType::Struct(struct_name))
                }
            },
            Expression::FunctionCall(f) => {
                let signature = self.function_signatures.get(&f.identifier).ok_or_else(|| {
                    self.err(CompileErrorType::NotDefined(f.identifier.to_string()))
                })?;
                // Check that this function is the right color - only
                // pure functions are allowed in expressions.
                let FunctionColor::Pure(return_type) = signature.color.clone() else {
                    return Err(
                        self.err(CompileErrorType::InvalidCallColor(InvalidCallColor::Finish))
                    );
                };
                // For now all we can do is check that the argument
                // list has the same length.
                // TODO(chip): Do more deep type analysis to check
                // arguments and return types.
                if signature.args.len() != f.arguments.len() {
                    return Err(self.err(CompileErrorType::BadArgument(format!(
                        "call to `{}` has {} arguments and it should have {}",
                        f.identifier,
                        f.arguments.len(),
                        signature.args.len()
                    ))));
                }
                self.compile_function_call(f, false)?;

                Typeish::Type(return_type)
            }
            Expression::ForeignFunctionCall(f) => {
                // If the policy hasn't imported this module, don't allow using it
                if !self.policy.ffi_imports.contains(&f.module) {
                    return Err(CompileError::from_locator(
                        CompileErrorType::NotDefined(f.module.to_string()),
                        self.last_locator,
                        self.m.codemap.as_ref(),
                    ));
                }

                self.append_instruction(Instruction::Meta(Meta::FFI(
                    f.module.clone(),
                    f.identifier.clone(),
                )));
                if self.stub_ffi {
                    Typeish::Indeterminate
                } else {
                    // find module by name
                    let (module_id, module) = self
                        .ffi_modules
                        .iter()
                        .enumerate()
                        .find(|(_, m)| m.name == f.module)
                        .ok_or_else(|| {
                            self.err(CompileErrorType::NotDefined(f.module.to_string()))
                        })?;

                    // find module function by name
                    let (procedure_id, procedure) = module
                        .functions
                        .iter()
                        .enumerate()
                        .find(|(_, proc)| proc.name == f.identifier)
                        .ok_or_else(|| {
                            self.err(CompileErrorType::NotDefined(format!(
                                "{}::{}",
                                f.module, f.identifier
                            )))
                        })?;

                    // verify number of arguments matches the function signature
                    if f.arguments.len() != procedure.args.len() {
                        return Err(
                            self.err(CompileErrorType::BadArgument(f.identifier.to_string()))
                        );
                    }

                    // push args
                    for (i, (arg_def, arg_e)) in
                        procedure.args.iter().zip(f.arguments.iter()).enumerate()
                    {
                        let arg_t = self.compile_expression(arg_e)?;
                        let arg_def_vtype = (&arg_def.vtype).into();
                        if !arg_t.is_maybe(&arg_def_vtype) {
                            let arg_n = i
                                .checked_add(1)
                                .assume("function argument count overflow")?;
                            return Err(self.err(CompileErrorType::InvalidType(format!(
                                "Argument {} (`{}`) in FFI call to `{}::{}` found `{}`, not `{}`",
                                arg_n, arg_def.name, f.module, f.identifier, arg_t, arg_def_vtype
                            ))));
                        }
                    }

                    self.append_instruction(Instruction::ExtCall(module_id, procedure_id));

                    Typeish::Type(VType::from(&procedure.return_type))
                }
            }
            Expression::Identifier(i) => {
                let t = self
                    .identifier_types
                    .get(i)
                    .map_err(|err| self.err(err))?
                    .clone();

                self.append_instruction(Instruction::Meta(Meta::Get(i.clone())));
                self.append_instruction(Instruction::Get(i.clone()));

                t
            }
            Expression::EnumReference(e) => {
                let value = self.enum_value(e)?;
                self.append_instruction(Instruction::Const(value));
                Typeish::Type(VType::Enum(e.identifier.clone()))
            }
            Expression::Dot(t, s) => {
                let left_type = self.compile_expression(t)?;
                self.append_instruction(Instruction::StructGet(s.clone()));

                left_type
                    .map_result(|t| {
                        let VType::Struct(name) = &t else {
                            return Err(TypeError::new("Expression left of `.` is not a struct"));
                        };
                        let Some(struct_def) = self.m.struct_defs.get(name) else {
                            return Err(TypeError::new_owned(format!(
                                "Struct `{}` not defined",
                                name
                            )));
                        };
                        match struct_def.iter().find(|f| &f.identifier == s) {
                            Some(field_def) => Ok(Typeish::Type(field_def.field_type.clone())),
                            None => Err(TypeError::new_owned(format!(
                                "Struct `{}` has no member `{}`",
                                name, s
                            ))),
                        }
                    })
                    .map_err(|e| self.err(e.into()))?
            }
            Expression::Substruct(lhs, sub) => {
                self.append_instruction(Instruction::StructNew(sub.clone()));

                let Some(sub_field_defns) = self.m.struct_defs.get(sub).cloned() else {
                    return Err(self.err(CompileErrorType::NotDefined(format!(
                        "Struct `{sub}` not defined"
                    ))));
                };

                let lhs_expression = self.compile_expression(lhs)?;
                match lhs_expression {
                    Typeish::Type(VType::Struct(lhs_struct_name)) => {
                        let Some(lhs_field_defns) = self.m.struct_defs.get(&lhs_struct_name) else {
                            return Err(self.err(CompileErrorType::NotDefined(format!(
                                "Struct `{lhs_struct_name}` is not defined",
                            ))));
                        };

                        // Check that the struct type on the RHS is a subset of the struct expression on the LHS
                        if !sub_field_defns
                            .iter()
                            .all(|field_def| lhs_field_defns.contains(field_def))
                        {
                            return Err(self.err(CompileErrorType::InvalidSubstruct(
                                sub.clone(),
                                lhs_struct_name,
                            )));
                        }
                    }
                    Typeish::Indeterminate => {}
                    Typeish::Type(_) => {
                        return Err(self.err(CompileErrorType::InvalidType(
                            "Expression to the left of the substruct operator is not a struct"
                                .to_string(),
                        )));
                    }
                }

                let field_count = sub_field_defns.len();
                for field in sub_field_defns {
                    self.append_instruction(Instruction::Const(Value::Identifier(
                        field.identifier,
                    )));
                }

                if let Some(field_count) = NonZeroUsize::new(field_count) {
                    self.append_instruction(Instruction::MStructGet(field_count));
                    self.append_instruction(Instruction::MStructSet(field_count));
                }

                Typeish::Type(VType::Struct(sub.clone()))
            }
            Expression::Add(a, b) | Expression::Subtract(a, b) => {
                let left_type = self.compile_expression(a)?;
                let right_type = self.compile_expression(b)?;
                self.append_instruction(match expression {
                    Expression::Add(_, _) => Instruction::Add,
                    Expression::Subtract(_, _) => Instruction::Sub,
                    _ => unreachable!(),
                });

                self.unify_pair_as(
                    left_type,
                    right_type,
                    VType::Int,
                    "Cannot do math on non-int types",
                )
                .map_err(|e| self.err(e.into()))?;

                Typeish::Type(VType::Int)
            }
            Expression::And(a, b) | Expression::Or(a, b) => {
                let left_type = self.compile_expression(a)?;
                let right_type = self.compile_expression(b)?;
                self.append_instruction(match expression {
                    Expression::And(_, _) => Instruction::And,
                    Expression::Or(_, _) => Instruction::Or,
                    _ => unreachable!(),
                });

                self.unify_pair_as(
                    left_type,
                    right_type,
                    VType::Bool,
                    "Cannot use boolean operator on non-bool types",
                )
                .map_err(|e| self.err(e.into()))?;

                Typeish::Type(VType::Bool)
            }
            Expression::Equal(a, b) => {
                let left_type = self.compile_expression(a)?;
                let right_type = self.compile_expression(b)?;
                self.append_instruction(Instruction::Eq);

                // We don't actually care what types the subexpressions
                // are as long as they can be tested for equality.
                let _ = self
                    .unify_pair(left_type, right_type)
                    .map_err(|e| self.err(e.into()));
                Typeish::Type(VType::Bool)
            }
            Expression::NotEqual(a, b) => {
                let left_type = self.compile_expression(a)?;
                let right_type = self.compile_expression(b)?;
                self.append_instruction(Instruction::Eq);
                self.append_instruction(Instruction::Not);

                let _ = self
                    .unify_pair(left_type, right_type)
                    .map_err(|e| self.err(e.into()));
                Typeish::Type(VType::Bool)
            }
            Expression::GreaterThan(a, b) | Expression::LessThan(a, b) => {
                let left_type = self.compile_expression(a)?;
                let right_type = self.compile_expression(b)?;
                self.append_instruction(match expression {
                    Expression::Equal(_, _) => Instruction::Eq,
                    Expression::GreaterThan(_, _) => Instruction::Gt,
                    Expression::LessThan(_, _) => Instruction::Lt,
                    _ => unreachable!(),
                });

                self.unify_pair_as(
                    left_type,
                    right_type,
                    VType::Int,
                    "Cannot compare non-int expressions",
                )
                .map_err(|e| self.err(e.into()))?;
                Typeish::Type(VType::Bool)
            }
            Expression::GreaterThanOrEqual(a, b) | Expression::LessThanOrEqual(a, b) => {
                let left_type = self.compile_expression(a)?;
                let right_type = self.compile_expression(b)?;
                // At this point we will have the values for a and b on the stack.
                // a b
                // Duplicate one below top to copy a to the top
                // a b a
                self.append_instruction(Instruction::Dup(1));
                // Ditto for b
                // a b a b
                self.append_instruction(Instruction::Dup(1));
                // Test for equivalence of a and b - we'll call this c
                // a b c
                self.append_instruction(Instruction::Eq);
                // Swap a and c
                // c b a
                self.append_instruction(Instruction::Swap(2));
                // Swap a and b
                // c a b
                self.append_instruction(Instruction::Swap(1));
                // Then execute the other comparison on a and b - we'll call this d
                // c d
                self.append_instruction(match expression {
                    Expression::GreaterThanOrEqual(_, _) => Instruction::Gt,
                    Expression::LessThanOrEqual(_, _) => Instruction::Lt,
                    _ => unreachable!(),
                });
                // Now OR those two binary results together - call this e
                // e
                self.append_instruction(Instruction::Or);

                self.unify_pair_as(
                    left_type,
                    right_type,
                    VType::Int,
                    "Cannot compare non-int expressions",
                )
                .map_err(|e| self.err(e.into()))?;
                Typeish::Type(VType::Bool)
            }
            Expression::Negative(e) => {
                // Evaluate the expression
                let inner_type = self.compile_expression(e)?;

                // Push a 0 to subtract from
                self.append_instruction(Instruction::Const(Value::Int(0)));

                // Swap e and 0
                // 0 e
                self.append_instruction(Instruction::Swap(1));

                // Subtract
                self.append_instruction(Instruction::Sub);

                inner_type
                    .check_type(VType::Int, "Cannot negate non-int expression")
                    .map_err(|e| self.err(e.into()))?;
                Typeish::Type(VType::Int)
            }
            Expression::Not(e) => {
                // Evaluate the expression
                let inner_type = self.compile_expression(e)?;

                // Apply the logical NOT operation
                self.append_instruction(Instruction::Not);

                inner_type
                    .check_type(VType::Bool, "Cannot invert non-boolean expression")
                    .map_err(|e| self.err(e.into()))?;
                Typeish::Type(VType::Bool)
            }
            Expression::Unwrap(e) => self.compile_unwrap(e, ExitReason::Panic)?,
            Expression::CheckUnwrap(e) => self.compile_unwrap(e, ExitReason::Check)?,
            Expression::Is(e, expr_is_some) => {
                // Evaluate the expression
                let inner_type = self.compile_expression(e)?;
                // Push a None to compare against
                self.append_instruction(Instruction::Const(Value::None));
                // Check if the value is equal to None
                self.append_instruction(Instruction::Eq);
                if *expr_is_some {
                    // If we're checking for not Some, invert the result of the Eq to None
                    self.append_instruction(Instruction::Not);
                }
                // The result true or false is on the stack

                inner_type
                    .map_result(|t| {
                        if let VType::Optional(_) = t {
                            Ok(Typeish::Type(VType::Bool))
                        } else {
                            Err(TypeError::new(
                                "`is` must operate on an optional expression",
                            ))
                        }
                    })
                    .map_err(|e| self.err(e.into()))?
            }
            Expression::Block(statements, e) => {
                self.append_instruction(Instruction::Block);
                self.identifier_types.enter_block();
                self.compile_statements(statements, Scope::Same)?;
                let subexpression_type = self.compile_expression(e)?;
                self.identifier_types.exit_block();
                self.append_instruction(Instruction::End);

                subexpression_type
            }
            Expression::Match(e) => self
                .compile_match_statement_or_expression(LanguageContext::Expression(e), 0)?
                .assume("match expression must return a type")?,
        };

        Ok(expression_type)
    }

    // Get an enum value from an enum reference expression
    fn enum_value(&self, e: &aranya_policy_ast::EnumReference) -> Result<Value, CompileError> {
        let enum_def = self
            .m
            .enum_defs
            .get(&e.identifier)
            .ok_or_else(|| self.err(CompileErrorType::NotDefined(e.identifier.to_string())))?;
        let value = enum_def.get(&e.value).ok_or_else(|| {
            self.err(CompileErrorType::NotDefined(format!(
                "{}::{}",
                e.identifier, e.value
            )))
        })?;
        Ok(Value::Enum(e.identifier.to_owned(), *value))
    }

    /// Check if finish blocks only use appropriate expressions
    fn check_finish_expression(&mut self, expression: &Expression) -> Result<(), CompileError> {
        match expression {
            Expression::Int(_)
            | Expression::String(_)
            | Expression::Bool(_)
            | Expression::Identifier(_)
            | Expression::NamedStruct(_)
            | Expression::Dot(_, _)
            | Expression::Optional(_)
            | Expression::EnumReference(_) => Ok(()),
            _ => Err(CompileError::from_locator(
                CompileErrorType::InvalidExpression(expression.clone()),
                self.last_locator,
                self.m.codemap.as_ref(),
            )),
        }
    }

    /// Compile policy statements
    fn compile_statements(
        &mut self,
        statements: &[AstNode<ast::Statement>],
        scope: Scope,
    ) -> Result<(), CompileError> {
        if scope == Scope::Layered {
            self.identifier_types.enter_block();
            self.append_instruction(Instruction::Block);
        }
        let context = self.get_statement_context()?;
        for statement in statements {
            self.map_range(statement)?;
            // This match statement matches on a pair of the statement and its allowable
            // contexts, so that disallowed contexts will fall through to the default at the
            // bottom. This only checks the context at the statement level. It cannot, for
            // example, check whether an expression disallowed in finish context has been
            // evaluated from deep within a call chain. Further static analysis will have to
            // be done to ensure that.
            match (&statement.inner, &context) {
                (
                    ast::Statement::Let(s),
                    StatementContext::Action(_)
                    | StatementContext::PureFunction(_)
                    | StatementContext::CommandPolicy(_)
                    | StatementContext::CommandRecall(_),
                ) => {
                    let et = self.compile_expression(&s.expression)?;
                    self.identifier_types
                        .add(s.identifier.clone(), et)
                        .map_err(|e| self.err(e))?;
                    self.append_instruction(Instruction::Meta(Meta::Let(s.identifier.clone())));
                    self.append_instruction(Instruction::Def(s.identifier.clone()));
                }
                (
                    ast::Statement::Check(s),
                    StatementContext::Action(_)
                    | StatementContext::PureFunction(_)
                    | StatementContext::CommandPolicy(_)
                    | StatementContext::CommandRecall(_),
                ) => {
                    let et = self.compile_expression(&s.expression)?;
                    if !et.is_maybe(&VType::Bool) {
                        return Err(self.err(CompileErrorType::InvalidType(String::from(
                            "check must have boolean expression",
                        ))));
                    }
                    // The current instruction is the branch. The next
                    // instruction is the following panic you arrive at
                    // if the expression is false. The instruction you
                    // branch to if the check succeeds is the
                    // instruction after that - current instruction + 2.
                    let next = self.wp.checked_add(2).assume("self.wp + 2 must not wrap")?;
                    self.append_instruction(Instruction::Branch(Target::Resolved(next)));
                    self.append_instruction(Instruction::Exit(ExitReason::Check));
                }
                (
                    ast::Statement::Match(s),
                    StatementContext::Action(_)
                    | StatementContext::PureFunction(_)
                    | StatementContext::CommandPolicy(_)
                    | StatementContext::CommandRecall(_),
                ) => {
                    self.compile_match_statement_or_expression(
                        LanguageContext::Statement(s),
                        statement.locator,
                    )?;
                }
                (
                    ast::Statement::If(s),
                    StatementContext::Action(_)
                    | StatementContext::PureFunction(_)
                    | StatementContext::CommandPolicy(_)
                    | StatementContext::CommandRecall(_),
                ) => {
                    let end_label = self.anonymous_label();
                    for (cond, branch) in &s.branches {
                        let next_label = self.anonymous_label();
                        let t = self.compile_expression(cond)?;
                        t.check_type(VType::Bool, "if condition must be boolean")
                            .map_err(|e| self.err(e.into()))?;

                        self.append_instruction(Instruction::Not);
                        self.append_instruction(Instruction::Branch(Target::Unresolved(
                            next_label.clone(),
                        )));
                        self.compile_statements(branch, Scope::Layered)?;
                        self.append_instruction(Instruction::Jump(Target::Unresolved(
                            end_label.clone(),
                        )));
                        self.define_label(next_label, self.wp)?;
                    }
                    if let Some(fallback) = &s.fallback {
                        self.compile_statements(fallback, Scope::Layered)?;
                    }
                    self.define_label(end_label, self.wp)?;
                }
                (ast::Statement::Publish(s), StatementContext::Action(_)) => {
                    let t = self.compile_expression(s)?;
                    match t {
                        Typeish::Type(VType::Struct(n)) => {
                            if !self.m.command_defs.contains_key(&n) {
                                return Err(self.err(CompileErrorType::InvalidType(format!(
                                    "Struct `{}` is not a Command struct",
                                    n
                                ))));
                            }
                        }
                        Typeish::Type(ot) => {
                            return Err(self.err(CompileErrorType::InvalidType(format!(
                                "Cannot publish `{ot}`, must be a command struct"
                            ))));
                        }
                        _ => {}
                    }
                    self.append_instruction(Instruction::Publish);
                }
                (ast::Statement::Return(s), StatementContext::PureFunction(fd)) => {
                    // ensure return expression type matches function signature
                    let et = self.compile_expression(&s.expression)?;
                    if !et.is_maybe(&fd.return_type) {
                        return Err(self.err(CompileErrorType::InvalidType(format!(
                            "Return value of `{}()` must be {}",
                            fd.identifier, fd.return_type
                        ))));
                    }
                    self.append_instruction(Instruction::Return);
                }
                (
                    ast::Statement::Finish(s),
                    StatementContext::CommandPolicy(_) | StatementContext::CommandRecall(_),
                ) => {
                    self.enter_statement_context(StatementContext::Finish);
                    self.append_instruction(Instruction::Meta(Meta::Finish(true)));
                    self.compile_statements(s, Scope::Layered)?;
                    self.exit_statement_context();

                    // Ensure `finish` is the last statement in the block. This also guarantees we can't have more than one finish block.
                    if statement != statements.last().expect("expected statement") {
                        return Err(self.err_loc(
                            CompileErrorType::Unknown(
                                "`finish` must be the last statement in the block".to_owned(),
                            ),
                            statement.locator,
                        ));
                    }
                    // Exit after the `finish` block. We need this because there could be more instructions following, e.g. those following `when` or `match`.
                    self.append_instruction(Instruction::Exit(ExitReason::Normal));
                }
                (ast::Statement::Map(map_stmt), StatementContext::Action(_action)) => {
                    self.verify_fact_against_schema(&map_stmt.fact, false)?;
                    // Execute query and store results
                    self.compile_fact_literal(&map_stmt.fact)?;
                    self.append_instruction(Instruction::QueryStart);
                    // Define Struct variable for the `as` clause
                    self.identifier_types.enter_block();
                    self.identifier_types
                        .add(
                            map_stmt.identifier.clone(),
                            Typeish::Type(VType::Struct(map_stmt.fact.identifier.clone())),
                        )
                        .map_err(|e| self.err(e))?;
                    // Consume results...
                    let top_label = self.anonymous_label();
                    let end_label = self.anonymous_label();
                    self.define_label(top_label.to_owned(), self.wp)?;
                    // Fetch next result
                    self.append_instruction(Instruction::Block);
                    self.append_instruction(Instruction::QueryNext(map_stmt.identifier.clone()));
                    // If no more results, break
                    self.append_instruction(Instruction::Branch(Target::Unresolved(
                        end_label.clone(),
                    )));
                    // body
                    self.compile_statements(&map_stmt.statements, Scope::Same)?;
                    self.append_instruction(Instruction::End);
                    // Jump back to top of loop
                    self.append_instruction(Instruction::Jump(Target::Unresolved(top_label)));
                    // Exit loop
                    self.define_label(end_label, self.wp)?;
                    self.append_instruction(Instruction::End);
                    self.identifier_types.exit_block();
                }
                (ast::Statement::Create(s), StatementContext::Finish) => {
                    // Do not allow bind values during fact creation
                    if s.fact.key_fields.iter().any(|f| f.1 == FactField::Bind)
                        || s.fact
                            .value_fields
                            .as_ref()
                            .is_some_and(|v| v.iter().any(|f| f.1 == FactField::Bind))
                    {
                        return Err(self.err_loc(
                            CompileErrorType::BadArgument(String::from(
                                "Cannot create fact with bind values",
                            )),
                            statement.locator,
                        ));
                    }

                    self.verify_fact_against_schema(&s.fact, true)?;
                    self.compile_fact_literal(&s.fact)?;
                    self.append_instruction(Instruction::Create);
                }
                (ast::Statement::Update(s), StatementContext::Finish) => {
                    // ensure fact is mutable
                    let fact_def = self.get_fact_def(&s.fact.identifier)?;
                    if fact_def.immutable {
                        return Err(
                            self.err(CompileErrorType::Unknown(String::from("fact is immutable")))
                        );
                    }

                    self.verify_fact_against_schema(&s.fact, true)?;
                    self.compile_fact_literal(&s.fact)?;
                    self.append_instruction(Instruction::Dup(0));

                    // Verify the 'to' fact literal
                    let fact_def = self.get_fact_def(&s.fact.identifier)?.clone();
                    self.verify_fact_values(&s.to, &fact_def)?;

                    for (k, v) in &s.to {
                        match v {
                            FactField::Bind => {
                                // Cannot bind in the set statement
                                return Err(self.err_loc(
                                    CompileErrorType::BadArgument(String::from(
                                        "Cannot update fact to a bind value",
                                    )),
                                    statement.locator,
                                ));
                            }
                            FactField::Expression(e) => {
                                let def_field_type = &fact_def
                                    .get_value_field(k)
                                    .ok_or_else(|| {
                                        self.err(CompileErrorType::InvalidType(format!(
                                            "field `{}` not found in Fact `{}`",
                                            k, s.fact.identifier
                                        )))
                                    })?
                                    .field_type;
                                let t = self.compile_expression(e)?;
                                if !t.is_maybe(def_field_type) {
                                    return Err(self.err(CompileErrorType::InvalidType(format!(
                                        "Fact `{}` value field `{}` found `{}`, not `{}`",
                                        s.fact.identifier, k, t, def_field_type
                                    ))));
                                }
                            }
                        }
                        self.append_instruction(Instruction::FactValueSet(k.clone()));
                    }
                    self.append_instruction(Instruction::Update);
                }
                (ast::Statement::Delete(s), StatementContext::Finish) => {
                    self.verify_fact_against_schema(&s.fact, false)?;
                    self.compile_fact_literal(&s.fact)?;
                    self.append_instruction(Instruction::Delete);
                }
                (ast::Statement::Emit(s), StatementContext::Finish) => {
                    let et = self.compile_expression(s)?;
                    if !matches!(et, Typeish::Type(VType::Struct(_))) {
                        return Err(self.err(CompileErrorType::InvalidType(String::from(
                            "Emit must be given a struct",
                        ))));
                    }
                    self.append_instruction(Instruction::Emit);
                }
                (ast::Statement::FunctionCall(f), StatementContext::Finish) => {
                    let signature =
                        self.function_signatures.get(&f.identifier).ok_or_else(|| {
                            self.err_loc(
                                CompileErrorType::NotDefined(f.identifier.to_string()),
                                statement.locator,
                            )
                        })?;
                    // Check that this function is the right color -
                    // only finish functions are allowed in finish
                    // blocks.
                    if let FunctionColor::Pure(_) = signature.color {
                        return Err(self.err_loc(
                            CompileErrorType::InvalidCallColor(InvalidCallColor::Pure),
                            statement.locator,
                        ));
                    }
                    // For now all we can do is check that the argument
                    // list has the same length.
                    // TODO(chip): Do more deep type analysis to check
                    // arguments and return types.
                    if signature.args.len() != f.arguments.len() {
                        return Err(self.err_loc(
                            CompileErrorType::BadArgument(format!(
                                "call to `{}` has {} arguments but it should have {}",
                                f.identifier,
                                f.arguments.len(),
                                signature.args.len()
                            )),
                            statement.locator,
                        ));
                    }
                    self.compile_function_call(f, true)?;
                }
                (ast::Statement::ActionCall(fc), StatementContext::Action(_)) => {
                    let Some(action_def) = self
                        .policy
                        .actions
                        .iter()
                        .find(|a| a.identifier == fc.identifier)
                    else {
                        return Err(CompileError::from_locator(
                            CompileErrorType::NotDefined(fc.identifier.to_string()),
                            statement.locator,
                            self.m.codemap.as_ref(),
                        ));
                    };

                    if action_def.arguments.len() != fc.arguments.len() {
                        return Err(CompileError::from_locator(
                            CompileErrorType::BadArgument(format!(
                                "call to `{}` has {} arguments, but it should have {}",
                                fc.identifier,
                                fc.arguments.len(),
                                action_def.arguments.len()
                            )),
                            statement.locator,
                            self.m.codemap.as_ref(),
                        ));
                    }

                    for (i, arg) in fc.arguments.iter().enumerate() {
                        let arg_type = self.compile_expression(arg)?;
                        match arg_type {
                            Typeish::Type(t) => {
                                let expected_arg = &action_def.arguments[i];
                                if t != expected_arg.field_type {
                                    return Err(CompileError::from_locator(
                                        CompileErrorType::BadArgument(format!(
                                            "invalid argument type for `{}`: expected `{}`, but got `{t}`",
                                            expected_arg.identifier, expected_arg.field_type
                                        )),
                                        statement.locator,
                                        self.m.codemap.as_ref(),
                                    ));
                                }
                            }
                            Typeish::Indeterminate => {}
                        }
                    }

                    let label = Label::new(fc.identifier.clone(), LabelType::Action);
                    self.append_instruction(Instruction::Call(Target::Unresolved(label)));
                }
                (ast::Statement::DebugAssert(s), _) => {
                    if self.is_debug {
                        // Compile the expression within `debug_assert(e)`
                        let t = self.compile_expression(s)?;
                        t.check_type(VType::Bool, "debug assertion must be a boolean expression")
                            .map_err(|e| self.err(e.into()))?;
                        // Now, branch to the next instruction if the top of the stack is true
                        let next = self.wp.checked_add(2).expect("self.wp + 2 must not wrap");
                        self.append_instruction(Instruction::Branch(Target::Resolved(next)));
                        // Append a `Exit::Panic` instruction to exit if the `debug_assert` fails.
                        self.append_instruction(Instruction::Exit(ExitReason::Panic));
                    }
                }
                (_, _) => {
                    return Err(self.err_loc(
                        CompileErrorType::InvalidStatement(context),
                        statement.locator,
                    ));
                }
            }
        }
        if scope == Scope::Layered {
            self.append_instruction(Instruction::End);
            self.identifier_types.exit_block();
        }
        Ok(())
    }

    fn instruction_range_contains<F>(&self, r: Range<usize>, pred: F) -> bool
    where
        F: FnMut(&Instruction) -> bool,
    {
        self.m.progmem[r].iter().any(pred)
    }

    /// Checks if the given type is defined. E.g. check struct/enum definitions.
    fn ensure_type_is_defined(&self, vtype: &VType) -> Result<(), CompileError> {
        match &vtype {
            VType::Struct(name) => {
                if name != "Envelope" && !self.m.struct_defs.contains_key(name) {
                    return Err(self.err(CompileErrorType::NotDefined(format!("struct {name}"))));
                }
            }
            VType::Enum(name) => {
                if !self.m.enum_defs.contains_key(name) {
                    return Err(self.err(CompileErrorType::NotDefined(format!("enum {name}"))));
                }
            }
            VType::Optional(t) => return self.ensure_type_is_defined(t),
            _ => {}
        }
        Ok(())
    }

    /// Compile a function
    fn compile_function(
        &mut self,
        function_node: &'a AstNode<ast::FunctionDefinition>,
    ) -> Result<(), CompileError> {
        let function = &function_node.inner;
        self.define_label(
            Label::new(function.identifier.clone(), LabelType::Function),
            self.wp,
        )?;
        self.map_range(function_node)?;
        self.define_function_signature(function_node)?;

        if let Some(identifier) = find_duplicate(&function.arguments, |a| &a.identifier) {
            return Err(self.err_loc(
                CompileErrorType::AlreadyDefined(identifier.to_string()),
                function_node.locator,
            ));
        }

        self.identifier_types.enter_function();
        for arg in function.arguments.iter().rev() {
            self.ensure_type_is_defined(&arg.field_type)?;
            self.append_var(arg.identifier.clone(), arg.field_type.clone())?;
        }
        let from = self.wp;
        self.ensure_type_is_defined(&function_node.return_type)?;
        self.compile_statements(&function.statements, Scope::Same)?;

        // Check that there is a return statement somewhere in the compiled instructions.
        if !self.instruction_range_contains(from..self.wp, |i| matches!(i, Instruction::Return)) {
            return Err(self.err_loc(CompileErrorType::NoReturn, function_node.locator));
        }
        // If execution does not hit a return statement, it will panic here.
        self.append_instruction(Instruction::Exit(ExitReason::Panic));

        self.identifier_types.exit_function();
        Ok(())
    }

    /// Compile a finish function
    fn compile_finish_function(
        &mut self,
        function_node: &'a AstNode<ast::FinishFunctionDefinition>,
    ) -> Result<(), CompileError> {
        let function = &function_node.inner;
        self.define_label(Label::new_temp(function.identifier.clone()), self.wp)?;
        self.map_range(function_node)?;
        self.identifier_types.enter_function();
        for arg in function.arguments.iter().rev() {
            self.append_var(arg.identifier.clone(), arg.field_type.clone())?;
        }
        self.compile_statements(&function.statements, Scope::Same)?;
        // Finish functions cannot have return statements, so we add a return instruction
        // manually.
        self.append_instruction(Instruction::Return);

        self.identifier_types.exit_function();
        Ok(())
    }

    fn compile_function_call(
        &mut self,
        fc: &FunctionCall,
        is_finish: bool,
    ) -> Result<(), CompileError> {
        let arg_defs = self
            .function_signatures
            .get(&fc.identifier)
            .ok_or_else(|| self.err(CompileErrorType::NotDefined(fc.identifier.to_string())))?
            .args
            .clone();

        for (i, ((def_name, def_t), arg_e)) in arg_defs.iter().zip(fc.arguments.iter()).enumerate()
        {
            let arg_t = self.compile_expression(arg_e)?;
            if !arg_t.is_maybe(def_t) {
                let arg_n = i
                    .checked_add(1)
                    .assume("function argument count overflow")?;
                return Err(self.err(CompileErrorType::InvalidType(format!(
                    "Argument {} (`{}`) in call to `{}` found `{}`, expected `{}`",
                    arg_n, def_name, fc.identifier, arg_t, def_t
                ))));
            }
        }

        let label = Label::new(
            fc.identifier.clone(),
            if is_finish {
                LabelType::Temporary
            } else {
                LabelType::Function
            },
        );
        self.append_instruction(Instruction::Call(Target::Unresolved(label)));
        Ok(())
    }

    /// Compile an action function
    fn compile_action(
        &mut self,
        action_node: &AstNode<ast::ActionDefinition>,
    ) -> Result<(), CompileError> {
        let action = &action_node.inner;
        self.identifier_types.enter_function();
        self.define_label(
            Label::new(action.identifier.clone(), LabelType::Action),
            self.wp,
        )?;
        self.map_range(action_node)?;

        // check for duplicate args
        if let Some(identifier) = find_duplicate(&action.arguments, |a| &a.identifier) {
            return Err(CompileError::from_locator(
                CompileErrorType::AlreadyDefined(identifier.to_string()),
                action_node.locator,
                self.m.codemap.as_ref(),
            ));
        }

        for arg in action.arguments.iter().rev() {
            self.append_var(arg.identifier.clone(), arg.field_type.clone())?;
        }

        self.compile_statements(&action.statements, Scope::Same)?;
        self.append_instruction(Instruction::Return);
        self.identifier_types.exit_function();

        match self.m.action_defs.entry(action_node.identifier.clone()) {
            Entry::Vacant(e) => {
                e.insert(action_node.arguments.clone());
            }
            Entry::Occupied(_) => {
                return Err(self.err(CompileErrorType::AlreadyDefined(
                    action_node.identifier.to_string(),
                )));
            }
        }
        Ok(())
    }

    /// Compile a globally scoped let statement
    fn compile_global_let(
        &mut self,
        global_let: &AstNode<ast::GlobalLetStatement>,
    ) -> Result<(), CompileError> {
        let identifier = &global_let.inner.identifier;
        let expression = &global_let.inner.expression;

        let value = self.expression_value(expression)?;
        let vt = value.vtype().expect("global let expression has weird type");

        match self.m.globals.entry(identifier.clone()) {
            Entry::Vacant(e) => {
                e.insert(value);
            }
            Entry::Occupied(_) => {
                return Err(self.err(CompileErrorType::AlreadyDefined(identifier.to_string())));
            }
        }

        self.identifier_types
            .add_global(identifier.clone(), Typeish::Type(vt))
            .map_err(|e| self.err(e))?;

        Ok(())
    }

    /// Unwraps an optional expression, placing its value on the stack. If the value is None, execution will be ended, with the given `exit_reason`.
    fn compile_unwrap(
        &mut self,
        e: &Expression,
        exit_reason: ExitReason,
    ) -> Result<Typeish, CompileError> {
        let not_none = self.anonymous_label();
        // evaluate the expression
        let inner_type = self.compile_expression(e)?;
        // Duplicate value for testing
        self.append_instruction(Instruction::Dup(0));
        // Push a None to compare against
        self.append_instruction(Instruction::Const(Value::None));
        // Is the value not equal to None?
        self.append_instruction(Instruction::Eq);
        self.append_instruction(Instruction::Not);
        // Then branch over the Panic
        self.append_instruction(Instruction::Branch(Target::Unresolved(not_none.clone())));
        // If the value is equal to None, panic
        self.append_instruction(Instruction::Exit(exit_reason));
        // Define the target of the branch as the instruction after the Panic
        self.define_label(not_none, self.wp)?;

        inner_type
            .map_result(|t| {
                if let VType::Optional(t) = t {
                    Ok(Typeish::Type(*t))
                } else {
                    Err(TypeError::new("Cannot unwrap non-option expression"))
                }
            })
            .map_err(|e| self.err(e.into()))
    }

    fn compile_command_policy(
        &mut self,
        command: &ast::CommandDefinition,
    ) -> Result<(), CompileError> {
        self.define_label(
            Label::new(command.identifier.clone(), LabelType::CommandPolicy),
            self.wp,
        )?;
        self.enter_statement_context(StatementContext::CommandPolicy(command.clone()));
        self.identifier_types.enter_function();
        self.identifier_types
            .add(
                ident!("this"),
                Typeish::Type(VType::Struct(command.identifier.clone())),
            )
            .map_err(|e| self.err(e))?;
        self.identifier_types
            .add(
                ident!("envelope"),
                Typeish::Type(VType::Struct(ident!("Envelope"))),
            )
            .map_err(|e| self.err(e))?;
        self.append_instruction(Instruction::Def(ident!("envelope")));
        self.compile_statements(&command.policy, Scope::Same)?;
        self.identifier_types.exit_function();
        self.exit_statement_context();
        self.append_instruction(Instruction::Exit(ExitReason::Normal));
        Ok(())
    }

    fn compile_command_recall(
        &mut self,
        command: &ast::CommandDefinition,
    ) -> Result<(), CompileError> {
        self.define_label(
            Label::new(command.identifier.clone(), LabelType::CommandRecall),
            self.wp,
        )?;
        self.enter_statement_context(StatementContext::CommandRecall(command.clone()));
        self.identifier_types.enter_function();
        self.identifier_types
            .add(
                ident!("this"),
                Typeish::Type(VType::Struct(command.identifier.clone())),
            )
            .map_err(|e| self.err(e))?;
        self.identifier_types
            .add(
                ident!("envelope"),
                Typeish::Type(VType::Struct(ident!("Envelope"))),
            )
            .map_err(|e| self.err(e))?;
        self.append_instruction(Instruction::Def(ident!("envelope")));
        self.compile_statements(&command.recall, Scope::Same)?;
        self.identifier_types.exit_function();
        self.exit_statement_context();
        self.append_instruction(Instruction::Exit(ExitReason::Normal));
        Ok(())
    }

    fn compile_command_seal(
        &mut self,
        command: &ast::CommandDefinition,
        locator: usize,
    ) -> Result<(), CompileError> {
        if command.seal.is_empty() {
            return Err(self.err_loc(
                CompileErrorType::Unknown(String::from("Empty/missing seal block in command")),
                locator,
            ));
        }

        // fake a function def for the seal block
        let seal_function_definition = ast::FunctionDefinition {
            identifier: ident!("seal"),
            arguments: vec![],
            return_type: VType::Struct(ident!("Envelope")),
            statements: vec![],
        };

        // Create a call stub for seal. Because it is function-like and
        // uses "return", we need something on the call stack to return
        // to.
        self.define_label(
            Label::new(command.identifier.clone(), LabelType::CommandSeal),
            self.wp,
        )?;
        let actual_seal = self.anonymous_label();
        self.append_instruction(Instruction::Call(Target::Unresolved(actual_seal.clone())));
        self.append_instruction(Instruction::Exit(ExitReason::Normal));
        self.define_label(actual_seal, self.wp)?;
        self.enter_statement_context(StatementContext::PureFunction(seal_function_definition));
        self.identifier_types.enter_function();
        self.identifier_types
            .add(
                ident!("this"),
                Typeish::Type(VType::Struct(command.identifier.clone())),
            )
            .map_err(|e| self.err(e))?;
        self.append_instruction(Instruction::Def(ident!("this")));
        let from = self.wp;
        self.compile_statements(&command.seal, Scope::Same)?;
        if !self.instruction_range_contains(from..self.wp, |i| matches!(i, Instruction::Return)) {
            return Err(self.err_loc(CompileErrorType::NoReturn, locator));
        }
        self.identifier_types.exit_function();
        self.exit_statement_context();
        // If there is no return, this is an error. Panic if we get here.
        self.append_instruction(Instruction::Exit(ExitReason::Panic));
        Ok(())
    }

    fn compile_command_open(
        &mut self,
        command: &ast::CommandDefinition,
        locator: usize,
    ) -> Result<(), CompileError> {
        if command.open.is_empty() {
            return Err(self.err_loc(
                CompileErrorType::Unknown(String::from("Empty/missing open block in command")),
                locator,
            ));
        }

        // fake a function def for the open block
        let open_function_definition = ast::FunctionDefinition {
            identifier: ident!("open"),
            arguments: vec![],
            return_type: VType::Struct(command.identifier.clone()),
            statements: vec![],
        };

        // Same thing for open.
        self.define_label(
            Label::new(command.identifier.clone(), LabelType::CommandOpen),
            self.wp,
        )?;
        let actual_open = self.anonymous_label();
        self.append_instruction(Instruction::Call(Target::Unresolved(actual_open.clone())));
        self.append_instruction(Instruction::Exit(ExitReason::Normal));
        self.define_label(actual_open, self.wp)?;
        self.enter_statement_context(StatementContext::PureFunction(open_function_definition));
        self.identifier_types.enter_function();
        self.identifier_types
            .add(
                ident!("envelope"),
                Typeish::Type(VType::Struct(ident!("Envelope"))),
            )
            .map_err(|e| self.err(e))?;
        self.append_instruction(Instruction::Def(ident!("envelope")));
        let from = self.wp;
        self.compile_statements(&command.open, Scope::Same)?;
        if !self.instruction_range_contains(from..self.wp, |i| matches!(i, Instruction::Return)) {
            return Err(self.err_loc(CompileErrorType::NoReturn, locator));
        }
        self.identifier_types.exit_function();
        self.exit_statement_context();
        self.append_instruction(Instruction::Exit(ExitReason::Panic));
        Ok(())
    }

    /// Compile a command policy block
    fn compile_command(
        &mut self,
        command_node: &AstNode<ast::CommandDefinition>,
    ) -> Result<(), CompileError> {
        let command = &command_node.inner;
        self.map_range(command_node)?;

        self.compile_command_policy(command)?;
        self.compile_command_recall(command)?;
        self.compile_command_seal(command, command_node.locator)?;
        self.compile_command_open(command, command_node.locator)?;

        // attributes
        let mut attr_values = BTreeMap::new();
        for (name, value_expr) in &command.attributes {
            match attr_values.entry(name.clone()) {
                Entry::Vacant(e) => {
                    let value = self.expression_value(value_expr)?;
                    e.insert(value);
                }
                Entry::Occupied(_) => {
                    return Err(self.err(CompileErrorType::AlreadyDefined(name.to_string())));
                }
            }
        }
        if !attr_values.is_empty() {
            self.m
                .command_attributes
                .insert(command.identifier.clone(), attr_values);
        }

        // fields
        if self.m.command_defs.contains_key(&command.identifier) {
            return Err(self.err(CompileErrorType::AlreadyDefined(
                command_node.identifier.to_string(),
            )));
        }
        let mut map = BTreeMap::new();
        for si in &command_node.fields {
            match si {
                StructItem::Field(f) => {
                    map.insert(f.identifier.clone(), f.field_type.clone());
                }
                StructItem::StructRef(ref_name) => {
                    let struct_def = self.m.struct_defs.get(ref_name).ok_or_else(|| {
                        self.err(CompileErrorType::NotDefined(ref_name.to_string()))
                    })?;
                    for fd in struct_def {
                        map.insert(fd.identifier.clone(), fd.field_type.clone());
                    }
                }
            }
        }
        self.m.command_defs.insert(command.identifier.clone(), map);

        Ok(())
    }

    fn compile_counting_function(
        &mut self,
        cmp_type: &FactCountType,
        limit: i64,
        fact: &FactLiteral,
    ) -> Result<(), CompileError> {
        if limit <= 0 {
            return Err(self.err(CompileErrorType::BadArgument(
                "count limit must be greater than zero".to_string(),
            )));
        }
        self.verify_fact_against_schema(fact, false)?;
        self.compile_fact_literal(fact)?;
        match cmp_type {
            FactCountType::UpTo => self.append_instruction(Instruction::FactCount(limit)),
            FactCountType::AtLeast => {
                self.append_instruction(Instruction::FactCount(limit));
                self.append_instruction(Instruction::Const(Value::Int(limit)));
                self.append_instruction(Instruction::Lt);
                self.append_instruction(Instruction::Not);
            }
            FactCountType::AtMost => {
                self.append_instruction(Instruction::FactCount(
                    limit.checked_add(1).assume("fact count too large")?,
                ));
                self.append_instruction(Instruction::Const(Value::Int(limit)));
                self.append_instruction(Instruction::Gt);
                self.append_instruction(Instruction::Not);
            }
            FactCountType::Exactly => {
                self.append_instruction(Instruction::FactCount(
                    limit.checked_add(1).assume("fact count too large")?,
                ));
                self.append_instruction(Instruction::Const(Value::Int(limit)));
                self.append_instruction(Instruction::Eq);
            }
        }
        Ok(())
    }

    /// Compile a match statement or expression
    /// Returns the type of the `match` is an expression, or `None` if it's a statement.
    fn compile_match_statement_or_expression(
        &mut self,
        s: LanguageContext<&MatchStatement, &MatchExpression>,
        locator: usize,
    ) -> Result<Option<Typeish>, CompileError> {
        let patterns: Vec<MatchPattern> = match s {
            LanguageContext::Statement(s) => s.arms.iter().map(|a| a.pattern.clone()).collect(),
            LanguageContext::Expression(e) => e.arms.iter().map(|a| a.pattern.clone()).collect(),
        };

        // Ensure there are no duplicate arm values.
        // NOTE We don't check for zero arms, because that's enforced by the parser.
        let all_values = patterns
            .iter()
            .flat_map(|pattern| match &pattern {
                MatchPattern::Values(values) => values.as_slice(),
                MatchPattern::Default => &[],
            })
            .collect::<Vec<&Expression>>();
        if find_duplicate(&all_values, |p| p).is_some() {
            return Err(self.err_loc(
                CompileErrorType::AlreadyDefined(String::from("duplicate match arm value")),
                locator,
            ));
        }
        // find duplicate default arms
        if find_duplicate(&patterns, |p| p).is_some() {
            return Err(self.err_loc(
                CompileErrorType::AlreadyDefined(String::from("duplicate match arm default value")),
                locator,
            ));
        }

        let expr = match s {
            LanguageContext::Statement(s) => &s.expression,
            LanguageContext::Expression(e) => &e.scrutinee,
        };
        let expr_t = self.compile_expression(expr)?;

        let end_label = self.anonymous_label();

        // 1. Generate branching instructions, and arm-start labels
        let mut arm_labels: Vec<Label> = vec![];

        for pattern in &patterns {
            let arm_label = self.anonymous_label();
            arm_labels.push(arm_label.clone());

            match pattern {
                MatchPattern::Values(values) => {
                    for (i, value) in values.iter().enumerate() {
                        self.append_instruction(Instruction::Dup(0));
                        if !value.is_literal() {
                            return Err(self.err(CompileErrorType::InvalidType(String::from(
                                "match arm is not a literal expression",
                            ))));
                        }
                        let arm_t = self.compile_expression(value)?;
                        if !arm_t.is_maybe_equal(&expr_t) {
                            let arm_n = i.checked_add(1).assume("match arm count overflow")?;
                            return Err(self.err(CompileErrorType::InvalidType(format!(
                                "match expression is `{}` but arm expression {} is `{}`",
                                expr_t, arm_n, arm_t
                            ))));
                        }

                        // if value == target, jump to start-of-arm
                        self.append_instruction(Instruction::Eq);
                        self.append_instruction(Instruction::Branch(Target::Unresolved(
                            arm_label.clone(),
                        )));
                    }
                }
                MatchPattern::Default => {
                    self.append_instruction(Instruction::Jump(Target::Unresolved(
                        arm_label.clone(),
                    )));

                    // Ensure this is the last case, and also that it's not the only case.
                    if pattern != patterns.last().expect("last arm") {
                        return Err(self.err(CompileErrorType::Unknown(String::from(
                            "Default match case must be last.",
                        ))));
                    }
                }
            }
        }

        // if no match, and no default case, panic
        if !patterns.iter().any(|p| *p == MatchPattern::Default) {
            self.append_instruction(Instruction::Exit(ExitReason::Panic));
        }

        // Match expression/statement type. For statements, it's None; for expressions, it's Some(Typeish)
        let mut expr_type: Option<Typeish> = None;

        // 2. Define arm labels, and compile instructions
        match s {
            LanguageContext::Statement(s) => {
                for (i, arm) in s.arms.iter().enumerate() {
                    let arm_start = arm_labels[i].to_owned();
                    self.define_label(arm_start, self.wp)?;

                    // Drop expression value (It's still around because of the Dup)
                    self.append_instruction(Instruction::Pop);

                    self.compile_statements(&arm.statements, Scope::Layered)?;

                    // break out of match
                    self.append_instruction(Instruction::Jump(Target::Unresolved(
                        end_label.clone(),
                    )));
                }
            }
            LanguageContext::Expression(e) => {
                for (i, arm) in e.arms.iter().enumerate() {
                    let arm_start = arm_labels[i].to_owned();
                    self.define_label(arm_start, self.wp)?;

                    // Drop expression value (It's still around because of the Dup)
                    self.append_instruction(Instruction::Pop);

                    let etype = self.compile_expression(&arm.expression)?;
                    match expr_type {
                        None => expr_type = Some(etype),
                        Some(ref t) => {
                            if !t.is_maybe_equal(&etype) {
                                return Err(self.err(CompileErrorType::InvalidType(format!(
                                    "match arm expression type mismatch; expected {}, got {}",
                                    t, etype
                                ))));
                            }
                        }
                    }

                    // break out of match
                    self.append_instruction(Instruction::Jump(Target::Unresolved(
                        end_label.clone(),
                    )));
                }
            }
        }

        self.define_label(end_label, self.wp)?;
        Ok(expr_type)
    }

    /// Compile a policy into instructions inside the given Machine.
    pub fn compile(&mut self) -> Result<(), CompileError> {
        // Panic when running a module without setup.
        self.append_instruction(Instruction::Exit(ExitReason::Panic));

        for struct_def in &self.policy.structs {
            self.define_struct(struct_def.inner.identifier.clone(), &struct_def.inner.items)?;
        }

        // Compile global let statements
        for global_let in &self.policy.global_lets {
            self.compile_global_let(global_let)?;
        }

        for effect in &self.policy.effects {
            let fields: Vec<StructItem<FieldDefinition>> = effect
                .inner
                .items
                .iter()
                .map(|i| match i {
                    StructItem::Field(f) => StructItem::Field(f.into()),
                    StructItem::StructRef(s) => StructItem::StructRef(s.clone()),
                })
                .collect();
            self.define_struct(effect.inner.identifier.clone(), &fields)?;
            self.m.effects.insert(effect.inner.identifier.clone());
        }

        // define the structs provided by FFI schema
        for ffi_mod in self.ffi_modules {
            for s in ffi_mod.structs {
                let fields: Vec<StructItem<FieldDefinition>> = s
                    .fields
                    .iter()
                    .map(|a| {
                        StructItem::Field(FieldDefinition {
                            identifier: a.name.clone(),
                            field_type: VType::from(&a.vtype),
                        })
                    })
                    .collect();
                self.define_struct(s.name.to_owned(), &fields)?;
            }
        }

        // map enum names to constants
        for enum_def in &self.policy.enums {
            self.compile_enum_definition(enum_def)?;
        }

        for fact in &self.policy.facts {
            let FactDefinition { key, value, .. } = &fact.inner;

            let fields: Vec<StructItem<FieldDefinition>> = key
                .iter()
                .chain(value.iter())
                .cloned()
                .map(StructItem::Field)
                .collect();

            self.define_struct(fact.inner.identifier.clone(), &fields)?;
            self.define_fact(&fact.inner)?;
        }

        // Define command structs before compiling functions
        for command in &self.policy.commands {
            self.define_struct(command.identifier.clone(), &command.fields)?;
        }

        // Define the finish function signatures before compiling them, so that they can be
        // used to catch usage errors in regular functions.
        for function_def in &self.policy.finish_functions {
            self.define_finish_function_signature(function_def)?;
        }

        for function_def in &self.policy.functions {
            self.enter_statement_context(StatementContext::PureFunction(
                function_def.inner.clone(),
            ));
            self.compile_function(function_def)?;
            self.exit_statement_context();
        }

        self.enter_statement_context(StatementContext::Finish);
        for function_def in &self.policy.finish_functions {
            self.compile_finish_function(function_def)?;
        }
        self.exit_statement_context();

        // Commands have several sub-contexts, so `compile_command` handles those.
        for command in &self.policy.commands {
            self.compile_command(command)?;
        }

        for action in &self.policy.actions {
            self.enter_statement_context(StatementContext::Action(action.inner.clone()));
            self.compile_action(action)?;
            self.exit_statement_context();
        }

        self.resolve_targets()?;

        Ok(())
    }

    /// Get expression value, e.g. Expression::Int => Value::Int
    fn expression_value(&self, e: &Expression) -> Result<Value, CompileError> {
        match e {
            Expression::Int(v) => Ok(Value::Int(*v)),
            Expression::Bool(v) => Ok(Value::Bool(*v)),
            Expression::String(v) => Ok(Value::String(v.clone())),
            Expression::NamedStruct(struct_ast) => {
                let Some(struct_def) = self.m.struct_defs.get(&struct_ast.identifier).cloned()
                else {
                    return Err(self.err(CompileErrorType::NotDefined(format!(
                        "Struct `{}` not defined",
                        struct_ast.identifier
                    ))));
                };

                let struct_ast = self.evaluate_sources(struct_ast, &struct_def)?;

                let NamedStruct {
                    identifier, fields, ..
                } = struct_ast.as_ref();

                Ok(Value::Struct(Struct {
                    name: identifier.clone(),
                    fields: {
                        let mut value_fields = BTreeMap::new();
                        for field in fields {
                            value_fields.insert(field.0.clone(), self.expression_value(&field.1)?);
                        }
                        value_fields
                    },
                }))
            }
            Expression::EnumReference(e) => self.enum_value(e),
            Expression::Dot(expr, field_ident) => match **expr {
                Expression::Identifier(ref struct_ident) => self
                    .m
                    .globals
                    .get(struct_ident)
                    .and_then(|val| match val {
                        Value::Struct(Struct { fields, .. }) => fields.get(field_ident).cloned(),
                        _ => None,
                    })
                    .ok_or_else(|| self.err(CompileErrorType::InvalidExpression(e.clone()))),
                _ => Err(self.err(CompileErrorType::InvalidExpression(e.clone()))),
            },
            _ => Err(self.err(CompileErrorType::InvalidExpression(e.clone()))),
        }
    }

    fn evaluate_sources<'s>(
        &self,
        base_struct: &'s NamedStruct,
        base_struct_defns: &[FieldDefinition],
    ) -> Result<Cow<'s, NamedStruct>, CompileError> {
        // If there are no sources, no evaluation is needed.
        if base_struct.sources.is_empty() {
            return Ok(Cow::Borrowed(base_struct));
        }

        // If the struct is already full, there ought to be no sources.
        if base_struct.fields.len() == base_struct_defns.len() {
            return Err(self.err(CompileErrorType::NoOpStructComp));
        }

        let base_fields: HashSet<&str> = base_struct
            .fields
            .iter()
            .map(|(name, _)| name.as_str())
            .collect();
        let mut resolved_struct = base_struct.clone();
        let mut seen = HashMap::new();

        for src_var_name in &base_struct.sources {
            // Look up source's type. It should be a struct.
            let src_type = self
                .identifier_types
                .get(src_var_name)
                .map_err(|err| self.err(err))?;

            let src_struct_type_name = match src_type {
                Typeish::Type(VType::Struct(type_name)) => type_name,
                // Known type, but not a struct
                Typeish::Type(other_type) => {
                    return Err(self.err(CompileErrorType::InvalidType(format!(
                        "Expected `{src_var_name}` to be a struct, but it's a(n) {other_type}",
                    ))))
                }
                Typeish::Indeterminate => {
                    return Err(self.err(CompileErrorType::InvalidType(format!(
                        "Cannot perform struct composition on `{src_var_name}` - type unknown\n\
                        \n\
                        The type resolver couldn't determine what `{src_var_name}` is.\n\
                                    Common causes:\n\
                                    • Optional values returned from conditional expressions \n\
                                    • Using the return value of `deserialize`"
                    ))))
                }
            };
            let src_field_defns = self
                .m
                .struct_defs
                .get(&src_struct_type_name)
                .assume("identifier with a struct type has that struct already defined")
                .map_err(|err| self.err(err.into()))?;

            for src_field_defn in src_field_defns {
                // Don't resolve fields already in the base struct.
                if base_fields.contains(src_field_defn.identifier.as_str()) {
                    continue;
                }

                // Ensure we haven't already resolved this field from another source.
                if let Some(other) =
                    seen.insert(&src_field_defn.identifier, src_struct_type_name.clone())
                {
                    return Err(self.err(CompileErrorType::DuplicateSourceFields(
                        src_struct_type_name,
                        other,
                    )));
                }

                // Ensure this field has the right type.
                let base_struct_defn = base_struct_defns
                    .iter()
                    .find(|b_defn| b_defn.identifier == src_field_defn.identifier)
                    .ok_or_else(|| {
                        self.err(CompileErrorType::SourceStructNotSubsetOfBase(
                            src_struct_type_name.clone(),
                            base_struct.identifier.clone(),
                        ))
                    })?;
                if base_struct_defn.field_type != src_field_defn.field_type {
                    return Err(self.err(CompileErrorType::InvalidType(format!(
                        "Expected field `{}` of `{}` to be a `{}`",
                        &src_field_defn.identifier, src_var_name, base_struct_defn.field_type
                    ))));
                }

                // Add field to resolved struct from source.
                resolved_struct.fields.push((
                    src_field_defn.identifier.clone(),
                    Expression::Dot(
                        Box::new(Expression::Identifier(src_var_name.clone())),
                        src_field_defn.identifier.clone(),
                    ),
                ));
            }
        }

        Ok(Cow::Owned(resolved_struct))
    }
}

/// Flag for controling scope when compiling statement blocks.
#[derive(PartialEq)]
enum Scope {
    /// Enter a new layered scope.
    Layered,
    /// Remain in the same scope.
    Same,
}

/// A builder for creating an instance of [`Module`]
pub struct Compiler<'a> {
    policy: &'a AstPolicy,
    ffi_modules: &'a [ModuleSchema<'a>],
    is_debug: bool,
    stub_ffi: bool,
}

impl<'a> Compiler<'a> {
    /// Creates a new an instance of [`Compiler`] which compiles into a [`Module`]
    pub fn new(policy: &'a AstPolicy) -> Self {
        Self {
            policy,
            ffi_modules: &[],
            is_debug: cfg!(debug_assertions),
            stub_ffi: false,
        }
    }

    /// Sets the FFI modules
    pub fn ffi_modules(mut self, ffi_modules: &'a [ModuleSchema<'a>]) -> Self {
        self.ffi_modules = ffi_modules;
        self
    }

    /// Enables or disables debug mode
    pub fn debug(mut self, is_debug: bool) -> Self {
        self.is_debug = is_debug;
        self
    }

    pub fn stub_ffi(mut self, flag: bool) -> Self {
        self.stub_ffi = flag;
        self
    }

    /// Consumes the builder to create a [`Module`]
    pub fn compile(self) -> Result<Module, CompileError> {
        let target = self.compile_to_target()?;
        Ok(target.into_module())
    }

    pub fn compile_to_target(self) -> Result<CompileTarget, CompileError> {
        let codemap = CodeMap::new(&self.policy.text, self.policy.ranges.clone());
        let machine = CompileTarget::new(codemap);
        let mut cs = CompileState {
            policy: self.policy,
            m: machine,
            wp: 0,
            c: 0,
            function_signatures: BTreeMap::new(),
            last_locator: 0,
            statement_context: vec![],
            identifier_types: IdentifierTypeStack::new(),
            ffi_modules: self.ffi_modules,
            is_debug: self.is_debug,
            stub_ffi: self.stub_ffi,
        };

        cs.compile()?;
        Ok(cs.m)
    }
}

/// Checks whether a vector has duplicate values, and returns the first one, if found.
///
/// Not suitable for large vectors, because complexity is O(n^2).
fn find_duplicate<T, F, E>(vec: &[T], value: F) -> Option<&E>
where
    F: Fn(&T) -> &E,
    E: PartialEq,
{
    if vec.len() < 2 {
        return None;
    }

    for (i, v1) in vec.iter().enumerate() {
        for v2 in &vec[..i] {
            if value(v1) == value(v2) {
                return Some(value(v1));
            }
        }
    }

    None
}<|MERGE_RESOLUTION|>--- conflicted
+++ resolved
@@ -3,12 +3,8 @@
 mod types;
 
 use std::{
-<<<<<<< HEAD
     borrow::Cow,
-    collections::{btree_map::Entry, BTreeMap, BTreeSet, HashMap, HashSet},
-=======
-    collections::{BTreeMap, BTreeSet, btree_map::Entry},
->>>>>>> bf69081a
+    collections::{BTreeMap, BTreeSet, HashMap, HashSet, btree_map::Entry},
     fmt,
     num::NonZeroUsize,
     ops::Range,
@@ -2368,7 +2364,7 @@
                 Typeish::Type(other_type) => {
                     return Err(self.err(CompileErrorType::InvalidType(format!(
                         "Expected `{src_var_name}` to be a struct, but it's a(n) {other_type}",
-                    ))))
+                    ))));
                 }
                 Typeish::Indeterminate => {
                     return Err(self.err(CompileErrorType::InvalidType(format!(
@@ -2378,7 +2374,7 @@
                                     Common causes:\n\
                                     • Optional values returned from conditional expressions \n\
                                     • Using the return value of `deserialize`"
-                    ))))
+                    ))));
                 }
             };
             let src_field_defns = self
