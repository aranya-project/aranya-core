mod error;
mod target;
mod types;

use std::{
    borrow::Cow,
    collections::{btree_map::Entry, BTreeMap, BTreeSet, HashMap, HashSet},
    fmt,
    num::NonZeroUsize,
    ops::Range,
    vec,
};

use aranya_policy_ast::{
    self as ast, ident, AstNode, FactCountType, FunctionCall, Identifier, LanguageContext,
    MatchExpression, MatchStatement, VType,
};
use aranya_policy_module::{
    ffi::ModuleSchema, CodeMap, ExitReason, Instruction, Label, LabelType, Meta, Module, Struct,
    Target, Value,
};
pub use ast::Policy as AstPolicy;
use ast::{
    EnumDefinition, Expression, FactDefinition, FactField, FactLiteral, FieldDefinition,
    MatchPattern, NamedStruct,
};
use buggy::{Bug, BugExt};
pub(crate) use target::CompileTarget;
use types::TypeError;

pub use self::error::{CompileError, CompileErrorType, InvalidCallColor};
use self::types::{IdentifierTypeStack, Typeish};

#[derive(Clone, Debug)]
enum FunctionColor {
    /// Function has no side-effects and returns a value
    Pure(VType),
    /// Function has side-effects and returns no value
    Finish,
}

/// This is like [FunctionDefinition](ast::FunctionDefinition), but
/// stripped down to only include positional argument names/types and
/// return type. Covers both regular (pure) functions and finish
/// functions.
struct FunctionSignature {
    args: Vec<(Identifier, VType)>,
    color: FunctionColor,
}

/// Enumerates all the possible contexts a statement can be in, to validate whether a
/// statement is currently valid.
#[derive(Clone, Debug, PartialEq)]
pub enum StatementContext {
    /// An action
    Action(ast::ActionDefinition),
    /// A command policy block
    CommandPolicy(ast::CommandDefinition),
    /// A command recall block
    CommandRecall(ast::CommandDefinition),
    /// A pure function
    PureFunction(ast::FunctionDefinition),
    /// A finish function or finish block
    Finish,
}

impl fmt::Display for StatementContext {
    fn fmt(&self, f: &mut fmt::Formatter<'_>) -> fmt::Result {
        match self {
            StatementContext::Action(_) => write!(f, "action"),
            StatementContext::CommandPolicy(_) => write!(f, "command policy block"),
            StatementContext::CommandRecall(_) => write!(f, "command recall block"),
            StatementContext::PureFunction(_) => write!(f, "pure function"),
            StatementContext::Finish => write!(f, "finish block/function"),
        }
    }
}

/// The "compile state" of the machine.
struct CompileState<'a> {
    /// Policy being compiled
    policy: &'a AstPolicy,
    /// The underlying machine
    m: CompileTarget,
    /// The write pointer used while compiling instructions into memory
    wp: usize,
    /// A counter used to generate temporary labels
    c: usize,
    /// A map between function names and signatures, so that they can
    /// be easily looked up for verification when called.
    function_signatures: BTreeMap<&'a Identifier, FunctionSignature>,
    /// The last locator seen, for imprecise source locating.
    // TODO(chip): Push more precise source tracking further down into the AST.
    last_locator: usize,
    /// The current statement context, implemented as a stack so that it can be
    /// hierarchical.
    statement_context: Vec<StatementContext>,
    /// Keeps track of identifier types in a stack of scopes
    identifier_types: IdentifierTypeStack,
    /// FFI module schemas. Used to validate FFI calls.
    ffi_modules: &'a [ModuleSchema<'a>],
    /// Determines if one compiles with debug functionality,
    is_debug: bool,
    /// Auto-defines FFI modules for testing purposes
    stub_ffi: bool,
}

impl<'a> CompileState<'a> {
    /// Begin parsing statements in this context
    fn enter_statement_context(&mut self, c: StatementContext) {
        self.statement_context.push(c);
    }

    /// End parsing statements in this context and return to the previous context
    fn exit_statement_context(&mut self) {
        self.statement_context.pop();
    }

    /// Get the statement context
    fn get_statement_context(&self) -> Result<StatementContext, CompileError> {
        let cs = self
            .statement_context
            .last()
            .ok_or_else(|| {
                self.err(CompileErrorType::Bug(Bug::new(
                    "compiling statement without statement context",
                )))
            })?
            .clone();
        Ok(cs)
    }

    /// Append an instruction to the program memory, and increment the
    /// program counter. If no other PC manipulation has been done,
    /// this means that the program counter points to the new
    /// instruction.
    fn append_instruction(&mut self, i: Instruction) {
        self.m.progmem.push(i);
        self.wp = self.wp.checked_add(1).expect("self.wp + 1 must not wrap");
    }

    fn append_var(&mut self, identifier: Identifier, vtype: VType) -> Result<(), CompileError> {
        self.append_instruction(Instruction::Meta(Meta::Let(identifier.clone())));
        self.append_instruction(Instruction::Def(identifier.clone()));
        self.identifier_types
            .add(identifier, Typeish::Type(vtype))
            .map_err(|e| self.err(e))?;
        Ok(())
    }

    /// Inserts a fact definition
    fn define_fact(&mut self, fact: &FactDefinition) -> Result<(), CompileError> {
        if self.m.fact_defs.contains_key(&fact.identifier) {
            return Err(self.err(CompileErrorType::AlreadyDefined(
                fact.identifier.to_string(),
            )));
        }

        // ensure key identifiers are unique
        let mut identifiers = BTreeSet::new();
        for key in fact.key.iter() {
            if !key.is_hashable() {
                return Err(self.err(CompileErrorType::InvalidType(format!(
                    "Fact `{}` key field `{}` is not orderable; must be int, bool, string, or id",
                    fact.identifier, key.identifier
                ))));
            }
            if !identifiers.insert(&key.identifier) {
                return Err(self.err(CompileErrorType::AlreadyDefined(key.identifier.to_string())));
            }
        }

        // ensure value identifiers are unique
        for value in fact.value.iter() {
            if !identifiers.insert(&value.identifier) {
                return Err(self.err(CompileErrorType::AlreadyDefined(
                    value.identifier.to_string(),
                )));
            }
        }

        self.m
            .fact_defs
            .insert(fact.identifier.clone(), fact.to_owned());
        Ok(())
    }

    /// Insert a struct definition while preventing duplicates of the struct name and fields
    pub fn define_struct(
        &mut self,
        identifier: Identifier,
        fields: &[FieldDefinition],
    ) -> Result<(), CompileError> {
        match self.m.struct_defs.entry(identifier) {
            Entry::Vacant(e) => {
                let mut identifiers = BTreeSet::new();

                for field in fields {
                    if !identifiers.insert(field.identifier.clone()) {
                        return Err(CompileError::from_locator(
                            CompileErrorType::AlreadyDefined(field.identifier.to_string()),
                            self.last_locator,
                            self.m.codemap.as_ref(),
                        ));
                    }
                }
                e.insert(fields.to_vec());
                Ok(())
            }
            Entry::Occupied(o) => {
                let identifier = o.key().to_string();
                Err(self.err(CompileErrorType::AlreadyDefined(identifier)))
            }
        }
    }

    fn compile_enum_definition(
        &mut self,
        enum_def: &'a EnumDefinition,
    ) -> Result<(), CompileError> {
        let enum_name = &enum_def.identifier;
        // ensure enum name is unique
        if self.m.enum_defs.contains_key(enum_name) {
            return Err(self.err(CompileErrorType::AlreadyDefined(enum_name.to_string())));
        }

        // Add values to enum, checking for duplicates
        let mut values = BTreeMap::new();
        for (i, value_name) in enum_def.variants.iter().enumerate() {
            match values.entry(value_name.clone()) {
                Entry::Occupied(_) => {
                    return Err(self.err(CompileErrorType::AlreadyDefined(format!(
                        "{}::{}",
                        enum_name, value_name
                    ))));
                }
                Entry::Vacant(e) => {
                    // TODO ensure value is unique. Currently, it always will be, but if enum
                    // variants start allowing specific values, e.g. `enum Color { Red = 100, Green = 200 }`,
                    // then we'll need to ensure those are unique.
                    let n = i64::try_from(i).assume("should set enum value to index")?;
                    e.insert(n);
                }
            }
        }

        self.m.enum_defs.insert(enum_name.clone(), values);

        Ok(())
    }

    /// Turn a [FunctionDefinition](ast::FunctionDefinition) into a
    /// [FunctionSignature].
    fn define_function_signature(
        &mut self,
        function_node: &'a AstNode<ast::FunctionDefinition>,
    ) -> Result<&FunctionSignature, CompileError> {
        let def = &function_node.inner;
        match self.function_signatures.entry(&def.identifier) {
            Entry::Vacant(e) => {
                let signature = FunctionSignature {
                    args: def
                        .arguments
                        .iter()
                        .map(|a| (a.identifier.clone(), a.field_type.clone()))
                        .collect(),
                    color: FunctionColor::Pure(def.return_type.clone()),
                };
                Ok(e.insert(signature))
            }
            Entry::Occupied(_) => Err(CompileError::from_locator(
                CompileErrorType::AlreadyDefined(def.identifier.to_string()),
                function_node.locator,
                self.m.codemap.as_ref(),
            )),
        }
    }

    /// Turn a [FinishFunctionDefinition](ast::FinishFunctionDefinition)
    /// into a [FunctionSignature].
    fn define_finish_function_signature(
        &mut self,
        function_node: &'a AstNode<ast::FinishFunctionDefinition>,
    ) -> Result<&FunctionSignature, CompileError> {
        let def = &function_node.inner;
        match self.function_signatures.entry(&def.identifier) {
            Entry::Vacant(e) => {
                let signature = FunctionSignature {
                    args: def
                        .arguments
                        .iter()
                        .map(|a| (a.identifier.clone(), a.field_type.clone()))
                        .collect(),
                    color: FunctionColor::Finish,
                };
                Ok(e.insert(signature))
            }
            Entry::Occupied(_) => Err(CompileError::from_locator(
                CompileErrorType::AlreadyDefined(def.identifier.to_string()),
                function_node.locator,
                self.m.codemap.as_ref(),
            )),
        }
    }

    /// Define a named Label.
    pub fn define_label(&mut self, label: Label, addr: usize) -> Result<(), CompileError> {
        match self.m.labels.entry(label.clone()) {
            Entry::Vacant(e) => {
                e.insert(addr);
                Ok(())
            }
            Entry::Occupied(_) => {
                Err(self.err(CompileErrorType::AlreadyDefined(label.name.to_string())))
            }
        }
    }

    /// Create an anonymous Label and return its identifier.
    pub fn anonymous_label(&mut self) -> Label {
        let name = format!("anonymous{}", self.c);
        self.c = self.c.checked_add(1).expect("self.c + 1 must not wrap");
        Label::new_temp(name.try_into().expect("must be valid identifier"))
    }

    /// Maps the current write pointer to a text range supplied by an AST node
    fn map_range<N: fmt::Debug>(&mut self, node: &AstNode<N>) -> Result<(), CompileError> {
        self.last_locator = node.locator;
        if let Some(codemap) = &mut self.m.codemap {
            codemap
                .map_instruction_range(self.wp, node.locator)
                .map_err(|_| {
                    self.err_loc(
                        CompileErrorType::Unknown(format!(
                            "could not map address {} to text range {}",
                            self.wp, node.locator
                        )),
                        node.locator,
                    )
                })
        } else {
            // If there is no codemap, do nothing.
            Ok(())
        }
    }

    /// Resolve a target to an address from the Label mapping
    // This is a static method because it's used after self has already
    // been borrowed &mut in resolve_targets() below.
    fn resolve_target(
        target: &mut Target,
        labels: &mut BTreeMap<Label, usize>,
    ) -> Result<(), CompileError> {
        match target.clone() {
            Target::Unresolved(s) => {
                let addr = labels.get(&s).ok_or_else(|| {
                    CompileError::new(CompileErrorType::BadTarget(s.name.clone()))
                })?;

                *target = Target::Resolved(*addr);
                Ok(())
            }
            Target::Resolved(_) => Ok(()), // already resolved; do nothing
        }
    }

    /// Attempt to resolve any unresolved targets.
    pub fn resolve_targets(&mut self) -> Result<(), CompileError> {
        for ref mut instr in &mut self.m.progmem {
            match instr {
                Instruction::Branch(t) | Instruction::Jump(t) | Instruction::Call(t) => {
                    Self::resolve_target(t, &mut self.m.labels)?;
                }
                _ => (),
            }
        }

        // remove temporary labels
        self.m.labels.retain(|k, _| k.ltype != LabelType::Temporary);

        Ok(())
    }

    /// Compile instructions to construct a struct literal
    fn compile_struct_literal(&mut self, s: &NamedStruct) -> Result<(), CompileError> {
        let Some(struct_def) = self.m.struct_defs.get(&s.identifier).cloned() else {
            return Err(self.err(CompileErrorType::NotDefined(format!(
                "Struct `{}` not defined",
                s.identifier
            ))));
        };

        let s = self.evaluate_sources(s, &struct_def)?;

        self.append_instruction(Instruction::StructNew(s.identifier.clone()));
        for (field_name, e) in &s.fields {
            let def_field_type = &struct_def
                .iter()
                .find(|f| &f.identifier == field_name)
                .ok_or_else(|| {
                    self.err(CompileErrorType::InvalidType(format!(
                        "field `{}` not found in `Struct {}`",
                        field_name, s.identifier
                    )))
                })?
                .field_type;
            let t = self.compile_expression(e)?;
            if !t.is_maybe(def_field_type) {
                return Err(self.err(CompileErrorType::InvalidType(format!(
                    "`Struct {}` field `{}` is not {}",
                    s.identifier, field_name, def_field_type
                ))));
            }
            self.append_instruction(Instruction::StructSet(field_name.clone()));
        }
        Ok(())
    }

    fn err(&self, err_type: CompileErrorType) -> CompileError {
        self.err_loc(err_type, self.last_locator)
    }

    fn err_loc(&self, err_type: CompileErrorType, locator: usize) -> CompileError {
        CompileError::from_locator(err_type, locator, self.m.codemap.as_ref())
    }

    fn get_fact_def(&self, name: &Identifier) -> Result<&FactDefinition, CompileError> {
        self.m
            .fact_defs
            .get(name)
            .ok_or_else(|| self.err(CompileErrorType::NotDefined(name.to_string())))
    }

    /// Make sure fact literal matches its schema. Checks that:
    /// - a fact with this name was defined
    /// - the keys and values defined in the schema are present, and have the correct types
    /// - there are no duplicate keys or values
    fn verify_fact_against_schema(
        &self,
        fact: &FactLiteral,
        require_value: bool,
    ) -> Result<(), CompileError> {
        // Fetch schema
        let fact_def = self.get_fact_def(&fact.identifier)?;

        // Note: Bind values exist at compile time (as FactField::Bind), so we can expect the literal
        // key/value sets to match the schema. E.g. given `fact Foo[i int, j int]` and `query Foo[i:1, j:?]`,
        // we will get two sequences with the same number of items. If not, abort.

        // key sets must have the same length
        if fact.key_fields.len() != fact_def.key.len() {
            return Err(self.err(CompileErrorType::InvalidFactLiteral(String::from(
                "Fact keys don't match definition",
            ))));
        }

        // Ensure the fact has all keys defined in the schema.
        for (schema_key, lit_key) in fact_def.key.iter().zip(fact.key_fields.iter()) {
            if schema_key.identifier != lit_key.0 {
                return Err(self.err(CompileErrorType::InvalidFactLiteral(format!(
                    "Invalid key: expected {}, got {}",
                    schema_key.identifier, lit_key.0
                ))));
            }

            // Type checking handled in compile_fact_literal() now
        }

        match &fact.value_fields {
            Some(values) => self.verify_fact_values(values, fact_def)?,
            None => {
                if require_value {
                    return Err(self.err(CompileErrorType::InvalidFactLiteral(
                        "fact literal requires value".to_string(),
                    )));
                }
            }
        }

        Ok(())
    }

    fn verify_fact_values(
        &self,
        values: &[(Identifier, FactField)],
        fact_def: &FactDefinition,
    ) -> Result<(), CompileError> {
        // value block must have the same number of values as the schema
        if values.len() != fact_def.value.len() {
            return Err(CompileError::from_locator(
                CompileErrorType::InvalidFactLiteral(String::from("incorrect number of values")),
                self.last_locator,
                self.m.codemap.as_ref(),
            ));
        }

        // Ensure values exist in schema, and have matching types
        for (lit_value, schema_value) in values.iter().zip(fact_def.value.iter()) {
            if lit_value.0 != schema_value.identifier {
                return Err(self.err(CompileErrorType::InvalidFactLiteral(format!(
                    "Expected value {}, got {}",
                    schema_value.identifier, lit_value.0
                ))));
            }
            // Type checking handled in compile_fact_literal() now
        }

        Ok(())
    }

    /// Compile instructions to construct a fact literal
    fn compile_fact_literal(&mut self, f: &FactLiteral) -> Result<(), CompileError> {
        let fact_def = self.get_fact_def(&f.identifier)?.clone();

        self.append_instruction(Instruction::FactNew(f.identifier.clone()));
        for (k, v) in &f.key_fields {
            if let FactField::Expression(e) = v {
                let def_field_type = &fact_def
                    .get_key_field(k)
                    .ok_or_else(|| {
                        self.err(CompileErrorType::InvalidType(format!(
                            "field `{}` not found in Fact `{}`",
                            k, f.identifier
                        )))
                    })?
                    .field_type;
                let t = self.compile_expression(e)?;
                if !t.is_maybe(def_field_type) {
                    return Err(self.err(CompileErrorType::InvalidType(format!(
                        "Fact `{}` key field `{}` is not `{}`",
                        f.identifier, k, def_field_type
                    ))));
                }
            } else {
                // Skip bind values
                continue;
            }
            self.append_instruction(Instruction::FactKeySet(k.clone()));
        }
        if let Some(value_fields) = &f.value_fields {
            for (k, v) in value_fields {
                if let FactField::Expression(e) = &v {
                    let def_field_type = &fact_def
                        .get_value_field(k)
                        .ok_or_else(|| {
                            self.err(CompileErrorType::InvalidType(format!(
                                "field `{}` not found in Fact `{}`",
                                k, f.identifier
                            )))
                        })?
                        .field_type;
                    let t = self.compile_expression(e)?;
                    if !t.is_maybe(def_field_type) {
                        return Err(self.err(CompileErrorType::InvalidType(format!(
                            "Fact `{}` value field `{}` is not `{}`",
                            f.identifier, k, def_field_type
                        ))));
                    }
                } else {
                    // Skip bind values
                    continue;
                }
                self.append_instruction(Instruction::FactValueSet(k.clone()));
            }
        }
        Ok(())
    }

    /// Compile an expression
    fn compile_expression(&mut self, expression: &Expression) -> Result<Typeish, CompileError> {
        if self.get_statement_context()? == StatementContext::Finish {
            self.check_finish_expression(expression)?;
        }

        let expression_type = match expression {
            Expression::Int(n) => {
                self.append_instruction(Instruction::Const(Value::Int(*n)));
                Typeish::Type(VType::Int)
            }
            Expression::String(s) => {
                self.append_instruction(Instruction::Const(Value::String(s.clone())));
                Typeish::Type(VType::String)
            }
            Expression::Bool(b) => {
                self.append_instruction(Instruction::Const(Value::Bool(*b)));
                Typeish::Type(VType::Bool)
            }
            Expression::Optional(o) => match o {
                None => {
                    self.append_instruction(Instruction::Const(Value::None));
                    Typeish::Indeterminate
                }
                Some(v) => self
                    .compile_expression(v)?
                    .map_result(|v| {
                        if matches!(v, VType::Optional(_)) {
                            Err(TypeError::new("Cannot wrap option in another option"))
                        } else {
                            Ok(Typeish::Type(VType::Optional(Box::new(v))))
                        }
                    })
                    .map_err(|e| self.err(e.into()))?,
            },
            Expression::NamedStruct(s) => {
                self.compile_struct_literal(s)?;
                self.struct_type(s).map_err(|e| self.err(e.into()))?
            }
            Expression::InternalFunction(f) => match f {
                ast::InternalFunction::Query(f) => {
                    self.verify_fact_against_schema(f, false)?;
                    self.compile_fact_literal(f)?;
                    self.append_instruction(Instruction::Query);

                    self.query_fact_type(f)
                        .map_err(|e| self.err(e.into()))?
                        .map_vtype(|t| VType::Optional(Box::new(t)))
                }
                ast::InternalFunction::Exists(f) => {
                    self.verify_fact_against_schema(f, false)?;
                    self.compile_fact_literal(f)?;
                    self.append_instruction(Instruction::Query);
                    self.append_instruction(Instruction::Const(Value::None));
                    self.append_instruction(Instruction::Eq);
                    self.append_instruction(Instruction::Not);

                    Typeish::Type(VType::Bool)
                }
                ast::InternalFunction::FactCount(cmp_type, n, fact) => {
                    self.compile_counting_function(cmp_type, *n, fact)?;

                    match cmp_type {
                        FactCountType::UpTo => Typeish::Type(VType::Int),
                        _ => Typeish::Type(VType::Bool),
                    }
                }
                ast::InternalFunction::If(c, t, f) => {
                    let else_name = self.anonymous_label();
                    let end_name = self.anonymous_label();
                    let condition_type = self.compile_expression(c)?;
                    if !condition_type.is_maybe(&VType::Bool) {
                        return Err(self.err(
                            TypeError::new("if condition must be a boolean expression").into(),
                        ));
                    }
                    self.append_instruction(Instruction::Branch(Target::Unresolved(
                        else_name.clone(),
                    )));
                    let false_type = self.compile_expression(f)?;
                    self.append_instruction(Instruction::Jump(Target::Unresolved(
                        end_name.clone(),
                    )));
                    self.define_label(else_name, self.wp)?;
                    let true_type = self.compile_expression(t)?;
                    self.define_label(end_name, self.wp)?;

                    // The type of `if` is whatever the subexpressions
                    // are, as long as they are the same type
                    self.unify_pair(true_type, false_type)
                        .map_err(|e| self.err(e.into()))?
                }
                ast::InternalFunction::Serialize(e) => {
                    if !matches!(
                        self.get_statement_context()?,
                        StatementContext::PureFunction(_)
                    ) {
                        return Err(self.err(CompileErrorType::InvalidExpression((**e).clone())));
                    }
                    let t = self.compile_expression(e)?;
                    if !t.is_any_struct() {
                        return Err(self.err(CompileErrorType::InvalidType(String::from(
                            "Serializing non-struct",
                        ))));
                    }
                    self.append_instruction(Instruction::Serialize);

                    // TODO(chip): Use information about which command
                    // we're in to throw an error when this is used on a
                    // struct that is not the current command struct
                    Typeish::Type(VType::Bytes)
                }
                ast::InternalFunction::Deserialize(e) => {
                    if !matches!(
                        self.get_statement_context()?,
                        StatementContext::PureFunction(_)
                    ) {
                        return Err(self.err(CompileErrorType::InvalidExpression((**e).clone())));
                    }
                    let t = self.compile_expression(e)?;
                    if !t.is_maybe(&VType::Bytes) {
                        return Err(self.err(CompileErrorType::InvalidType(String::from(
                            "Deserializing non-bytes",
                        ))));
                    }
                    self.append_instruction(Instruction::Deserialize);

                    // TODO(chip): Use information about which command
                    // we're in to determine this concretely
                    Typeish::Indeterminate
                }
            },
            Expression::FunctionCall(f) => {
                let signature = self.function_signatures.get(&f.identifier).ok_or_else(|| {
                    self.err(CompileErrorType::NotDefined(f.identifier.to_string()))
                })?;
                // Check that this function is the right color - only
                // pure functions are allowed in expressions.
                let FunctionColor::Pure(return_type) = signature.color.clone() else {
                    return Err(
                        self.err(CompileErrorType::InvalidCallColor(InvalidCallColor::Finish))
                    );
                };
                // For now all we can do is check that the argument
                // list has the same length.
                // TODO(chip): Do more deep type analysis to check
                // arguments and return types.
                if signature.args.len() != f.arguments.len() {
                    return Err(self.err(CompileErrorType::BadArgument(format!(
                        "call to `{}` has {} arguments and it should have {}",
                        f.identifier,
                        f.arguments.len(),
                        signature.args.len()
                    ))));
                }
                self.compile_function_call(f, false)?;

                Typeish::Type(return_type)
            }
            Expression::ForeignFunctionCall(f) => {
                // If the policy hasn't imported this module, don't allow using it
                if !self.policy.ffi_imports.contains(&f.module) {
                    return Err(CompileError::from_locator(
                        CompileErrorType::NotDefined(f.module.to_string()),
                        self.last_locator,
                        self.m.codemap.as_ref(),
                    ));
                }

                self.append_instruction(Instruction::Meta(Meta::FFI(
                    f.module.clone(),
                    f.identifier.clone(),
                )));
                if self.stub_ffi {
                    Typeish::Indeterminate
                } else {
                    // find module by name
                    let (module_id, module) = self
                        .ffi_modules
                        .iter()
                        .enumerate()
                        .find(|(_, m)| m.name == f.module)
                        .ok_or_else(|| {
                            self.err(CompileErrorType::NotDefined(f.module.to_string()))
                        })?;

                    // find module function by name
                    let (procedure_id, procedure) = module
                        .functions
                        .iter()
                        .enumerate()
                        .find(|(_, proc)| proc.name == f.identifier)
                        .ok_or_else(|| {
                            self.err(CompileErrorType::NotDefined(format!(
                                "{}::{}",
                                f.module, f.identifier
                            )))
                        })?;

                    // verify number of arguments matches the function signature
                    if f.arguments.len() != procedure.args.len() {
                        return Err(
                            self.err(CompileErrorType::BadArgument(f.identifier.to_string()))
                        );
                    }

                    // push args
                    for (i, (arg_def, arg_e)) in
                        procedure.args.iter().zip(f.arguments.iter()).enumerate()
                    {
                        let arg_t = self.compile_expression(arg_e)?;
                        let arg_def_vtype = (&arg_def.vtype).into();
                        if !arg_t.is_maybe(&arg_def_vtype) {
                            let arg_n = i
                                .checked_add(1)
                                .assume("function argument count overflow")?;
                            return Err(self.err(CompileErrorType::InvalidType(format!(
                                "Argument {} (`{}`) in FFI call to `{}::{}` found `{}`, not `{}`",
                                arg_n, arg_def.name, f.module, f.identifier, arg_t, arg_def_vtype
                            ))));
                        }
                    }

                    self.append_instruction(Instruction::ExtCall(module_id, procedure_id));

                    Typeish::Type(VType::from(&procedure.return_type))
                }
            }
            Expression::Identifier(i) => {
                let t = self
                    .identifier_types
                    .get(i)
                    .map_err(|err| self.err(err))?
                    .clone();

                self.append_instruction(Instruction::Meta(Meta::Get(i.clone())));
                self.append_instruction(Instruction::Get(i.clone()));

                t
            }
            Expression::EnumReference(e) => {
                let value = self.enum_value(e)?;
                self.append_instruction(Instruction::Const(value));
                Typeish::Type(VType::Enum(e.identifier.clone()))
            }
            Expression::Dot(t, s) => {
                let left_type = self.compile_expression(t)?;
                self.append_instruction(Instruction::StructGet(s.clone()));

                left_type
                    .map_result(|t| {
                        let VType::Struct(name) = &t else {
                            return Err(TypeError::new("Expression left of `.` is not a struct"));
                        };
                        let Some(struct_def) = self.m.struct_defs.get(name) else {
                            return Err(TypeError::new_owned(format!(
                                "Struct `{}` not defined",
                                name
                            )));
                        };
                        match struct_def.iter().find(|f| &f.identifier == s) {
                            Some(field_def) => Ok(Typeish::Type(field_def.field_type.clone())),
                            None => Err(TypeError::new_owned(format!(
                                "Struct `{}` has no member `{}`",
                                name, s
                            ))),
                        }
                    })
                    .map_err(|e| self.err(e.into()))?
            }
            Expression::Substruct(lhs, sub) => {
                self.append_instruction(Instruction::StructNew(sub.clone()));

                let Some(sub_field_defns) = self.m.struct_defs.get(sub).cloned() else {
                    return Err(self.err(CompileErrorType::NotDefined(format!(
                        "Struct `{sub}` not defined"
                    ))));
                };

                let lhs_expression = self.compile_expression(lhs)?;
                match lhs_expression {
                    Typeish::Type(VType::Struct(lhs_struct_name)) => {
                        let Some(lhs_field_defns) = self.m.struct_defs.get(&lhs_struct_name) else {
                            return Err(self.err(CompileErrorType::NotDefined(format!(
                                "Struct `{lhs_struct_name}` is not defined",
                            ))));
                        };

                        // Check that the struct type on the RHS is a subset of the struct expression on the LHS
                        if !sub_field_defns
                            .iter()
                            .all(|field_def| lhs_field_defns.contains(field_def))
                        {
                            return Err(self.err(CompileErrorType::InvalidSubstruct(
                                sub.clone(),
                                lhs_struct_name,
                            )));
                        }
                    }
                    Typeish::Indeterminate => {}
                    Typeish::Type(_) => {
                        return Err(self.err(CompileErrorType::InvalidType(
                            "Expression to the left of the substruct operator is not a struct"
                                .to_string(),
                        )));
                    }
                }

                let field_count = sub_field_defns.len();
                for field in sub_field_defns {
                    self.append_instruction(Instruction::Const(Value::Identifier(
                        field.identifier,
                    )));
                }

                if let Some(field_count) = NonZeroUsize::new(field_count) {
                    self.append_instruction(Instruction::MStructGet(field_count));
                    self.append_instruction(Instruction::MStructSet(field_count));
                }

                Typeish::Type(VType::Struct(sub.clone()))
            }
            Expression::Add(a, b) | Expression::Subtract(a, b) => {
                let left_type = self.compile_expression(a)?;
                let right_type = self.compile_expression(b)?;
                self.append_instruction(match expression {
                    Expression::Add(_, _) => Instruction::Add,
                    Expression::Subtract(_, _) => Instruction::Sub,
                    _ => unreachable!(),
                });

                self.unify_pair_as(
                    left_type,
                    right_type,
                    VType::Int,
                    "Cannot do math on non-int types",
                )
                .map_err(|e| self.err(e.into()))?;

                Typeish::Type(VType::Int)
            }
            Expression::And(a, b) | Expression::Or(a, b) => {
                let left_type = self.compile_expression(a)?;
                let right_type = self.compile_expression(b)?;
                self.append_instruction(match expression {
                    Expression::And(_, _) => Instruction::And,
                    Expression::Or(_, _) => Instruction::Or,
                    _ => unreachable!(),
                });

                self.unify_pair_as(
                    left_type,
                    right_type,
                    VType::Bool,
                    "Cannot use boolean operator on non-bool types",
                )
                .map_err(|e| self.err(e.into()))?;

                Typeish::Type(VType::Bool)
            }
            Expression::Equal(a, b) => {
                let left_type = self.compile_expression(a)?;
                let right_type = self.compile_expression(b)?;
                self.append_instruction(Instruction::Eq);

                // We don't actually care what types the subexpressions
                // are as long as they can be tested for equality.
                let _ = self
                    .unify_pair(left_type, right_type)
                    .map_err(|e| self.err(e.into()));
                Typeish::Type(VType::Bool)
            }
            Expression::NotEqual(a, b) => {
                let left_type = self.compile_expression(a)?;
                let right_type = self.compile_expression(b)?;
                self.append_instruction(Instruction::Eq);
                self.append_instruction(Instruction::Not);

                let _ = self
                    .unify_pair(left_type, right_type)
                    .map_err(|e| self.err(e.into()));
                Typeish::Type(VType::Bool)
            }
            Expression::GreaterThan(a, b) | Expression::LessThan(a, b) => {
                let left_type = self.compile_expression(a)?;
                let right_type = self.compile_expression(b)?;
                self.append_instruction(match expression {
                    Expression::Equal(_, _) => Instruction::Eq,
                    Expression::GreaterThan(_, _) => Instruction::Gt,
                    Expression::LessThan(_, _) => Instruction::Lt,
                    _ => unreachable!(),
                });

                self.unify_pair_as(
                    left_type,
                    right_type,
                    VType::Int,
                    "Cannot compare non-int expressions",
                )
                .map_err(|e| self.err(e.into()))?;
                Typeish::Type(VType::Bool)
            }
            Expression::GreaterThanOrEqual(a, b) | Expression::LessThanOrEqual(a, b) => {
                let left_type = self.compile_expression(a)?;
                let right_type = self.compile_expression(b)?;
                // At this point we will have the values for a and b on the stack.
                // a b
                // Duplicate one below top to copy a to the top
                // a b a
                self.append_instruction(Instruction::Dup(1));
                // Ditto for b
                // a b a b
                self.append_instruction(Instruction::Dup(1));
                // Test for equivalence of a and b - we'll call this c
                // a b c
                self.append_instruction(Instruction::Eq);
                // Swap a and c
                // c b a
                self.append_instruction(Instruction::Swap(2));
                // Swap a and b
                // c a b
                self.append_instruction(Instruction::Swap(1));
                // Then execute the other comparison on a and b - we'll call this d
                // c d
                self.append_instruction(match expression {
                    Expression::GreaterThanOrEqual(_, _) => Instruction::Gt,
                    Expression::LessThanOrEqual(_, _) => Instruction::Lt,
                    _ => unreachable!(),
                });
                // Now OR those two binary results together - call this e
                // e
                self.append_instruction(Instruction::Or);

                self.unify_pair_as(
                    left_type,
                    right_type,
                    VType::Int,
                    "Cannot compare non-int expressions",
                )
                .map_err(|e| self.err(e.into()))?;
                Typeish::Type(VType::Bool)
            }
            Expression::Negative(e) => {
                // Evaluate the expression
                let inner_type = self.compile_expression(e)?;

                // Push a 0 to subtract from
                self.append_instruction(Instruction::Const(Value::Int(0)));

                // Swap e and 0
                // 0 e
                self.append_instruction(Instruction::Swap(1));

                // Subtract
                self.append_instruction(Instruction::Sub);

                inner_type
                    .check_type(VType::Int, "Cannot negate non-int expression")
                    .map_err(|e| self.err(e.into()))?;
                Typeish::Type(VType::Int)
            }
            Expression::Not(e) => {
                // Evaluate the expression
                let inner_type = self.compile_expression(e)?;

                // Apply the logical NOT operation
                self.append_instruction(Instruction::Not);

                inner_type
                    .check_type(VType::Bool, "Cannot invert non-boolean expression")
                    .map_err(|e| self.err(e.into()))?;
                Typeish::Type(VType::Bool)
            }
            Expression::Unwrap(e) => self.compile_unwrap(e, ExitReason::Panic)?,
            Expression::CheckUnwrap(e) => self.compile_unwrap(e, ExitReason::Check)?,
            Expression::Is(e, expr_is_some) => {
                // Evaluate the expression
                let inner_type = self.compile_expression(e)?;
                // Push a None to compare against
                self.append_instruction(Instruction::Const(Value::None));
                // Check if the value is equal to None
                self.append_instruction(Instruction::Eq);
                if *expr_is_some {
                    // If we're checking for not Some, invert the result of the Eq to None
                    self.append_instruction(Instruction::Not);
                }
                // The result true or false is on the stack

                inner_type
                    .map_result(|t| {
                        if let VType::Optional(_) = t {
                            Ok(Typeish::Type(VType::Bool))
                        } else {
                            Err(TypeError::new(
                                "`is` must operate on an optional expression",
                            ))
                        }
                    })
                    .map_err(|e| self.err(e.into()))?
            }
            Expression::Block(statements, e) => {
                self.append_instruction(Instruction::Block);
                self.identifier_types.enter_block();
                self.compile_statements(statements, Scope::Same)?;
                let subexpression_type = self.compile_expression(e)?;
                self.identifier_types.exit_block();
                self.append_instruction(Instruction::End);

                subexpression_type
            }
            Expression::Match(e) => self
                .compile_match_statement_or_expression(LanguageContext::Expression(e), 0)?
                .assume("match expression must return a type")?,
        };

        Ok(expression_type)
    }

    // Get an enum value from an enum reference expression
    fn enum_value(&self, e: &aranya_policy_ast::EnumReference) -> Result<Value, CompileError> {
        let enum_def = self
            .m
            .enum_defs
            .get(&e.identifier)
            .ok_or_else(|| self.err(CompileErrorType::NotDefined(e.identifier.to_string())))?;
        let value = enum_def.get(&e.value).ok_or_else(|| {
            self.err(CompileErrorType::NotDefined(format!(
                "{}::{}",
                e.identifier, e.value
            )))
        })?;
        Ok(Value::Enum(e.identifier.to_owned(), *value))
    }

    /// Check if finish blocks only use appropriate expressions
    fn check_finish_expression(&mut self, expression: &Expression) -> Result<(), CompileError> {
        match expression {
            Expression::Int(_)
            | Expression::String(_)
            | Expression::Bool(_)
            | Expression::Identifier(_)
            | Expression::NamedStruct(_)
            | Expression::Dot(_, _)
            | Expression::Optional(_)
            | Expression::EnumReference(_) => Ok(()),
            _ => Err(CompileError::from_locator(
                CompileErrorType::InvalidExpression(expression.clone()),
                self.last_locator,
                self.m.codemap.as_ref(),
            )),
        }
    }

    /// Compile policy statements
    fn compile_statements(
        &mut self,
        statements: &[AstNode<ast::Statement>],
        scope: Scope,
    ) -> Result<(), CompileError> {
        if scope == Scope::Layered {
            self.identifier_types.enter_block();
            self.append_instruction(Instruction::Block);
        }
        let context = self.get_statement_context()?;
        for statement in statements {
            self.map_range(statement)?;
            // This match statement matches on a pair of the statement and its allowable
            // contexts, so that disallowed contexts will fall through to the default at the
            // bottom. This only checks the context at the statement level. It cannot, for
            // example, check whether an expression disallowed in finish context has been
            // evaluated from deep within a call chain. Further static analysis will have to
            // be done to ensure that.
            match (&statement.inner, &context) {
                (
                    ast::Statement::Let(s),
                    StatementContext::Action(_)
                    | StatementContext::PureFunction(_)
                    | StatementContext::CommandPolicy(_)
                    | StatementContext::CommandRecall(_),
                ) => {
                    let et = self.compile_expression(&s.expression)?;
                    self.identifier_types
                        .add(s.identifier.clone(), et)
                        .map_err(|e| self.err(e))?;
                    self.append_instruction(Instruction::Meta(Meta::Let(s.identifier.clone())));
                    self.append_instruction(Instruction::Def(s.identifier.clone()));
                }
                (
                    ast::Statement::Check(s),
                    StatementContext::Action(_)
                    | StatementContext::PureFunction(_)
                    | StatementContext::CommandPolicy(_)
                    | StatementContext::CommandRecall(_),
                ) => {
                    let et = self.compile_expression(&s.expression)?;
                    if !et.is_maybe(&VType::Bool) {
                        return Err(self.err(CompileErrorType::InvalidType(String::from(
                            "check must have boolean expression",
                        ))));
                    }
                    // The current instruction is the branch. The next
                    // instruction is the following panic you arrive at
                    // if the expression is false. The instruction you
                    // branch to if the check succeeds is the
                    // instruction after that - current instruction + 2.
                    let next = self.wp.checked_add(2).assume("self.wp + 2 must not wrap")?;
                    self.append_instruction(Instruction::Branch(Target::Resolved(next)));
                    self.append_instruction(Instruction::Exit(ExitReason::Check));
                }
                (
                    ast::Statement::Match(s),
                    StatementContext::Action(_)
                    | StatementContext::PureFunction(_)
                    | StatementContext::CommandPolicy(_)
                    | StatementContext::CommandRecall(_),
                ) => {
                    self.compile_match_statement_or_expression(
                        LanguageContext::Statement(s),
                        statement.locator,
                    )?;
                }
                (
                    ast::Statement::If(s),
                    StatementContext::Action(_)
                    | StatementContext::PureFunction(_)
                    | StatementContext::CommandPolicy(_)
                    | StatementContext::CommandRecall(_),
                ) => {
                    let end_label = self.anonymous_label();
                    for (cond, branch) in &s.branches {
                        let next_label = self.anonymous_label();
                        let t = self.compile_expression(cond)?;
                        t.check_type(VType::Bool, "if condition must be boolean")
                            .map_err(|e| self.err(e.into()))?;

                        self.append_instruction(Instruction::Not);
                        self.append_instruction(Instruction::Branch(Target::Unresolved(
                            next_label.clone(),
                        )));
                        self.compile_statements(branch, Scope::Layered)?;
                        self.append_instruction(Instruction::Jump(Target::Unresolved(
                            end_label.clone(),
                        )));
                        self.define_label(next_label, self.wp)?;
                    }
                    if let Some(fallback) = &s.fallback {
                        self.compile_statements(fallback, Scope::Layered)?;
                    }
                    self.define_label(end_label, self.wp)?;
                }
                (ast::Statement::Publish(s), StatementContext::Action(_)) => {
                    let t = self.compile_expression(s)?;
                    match t {
                        Typeish::Type(VType::Struct(n)) => {
                            if !self.m.command_defs.contains_key(&n) {
                                return Err(self.err(CompileErrorType::InvalidType(format!(
                                    "Struct `{}` is not a Command struct",
                                    n
                                ))));
                            }
                        }
                        Typeish::Type(ot) => {
                            return Err(self.err(CompileErrorType::InvalidType(format!(
                                "Cannot publish `{ot}`, must be a command struct"
                            ))))
                        }
                        _ => {}
                    }
                    self.append_instruction(Instruction::Publish);
                }
                (ast::Statement::Return(s), StatementContext::PureFunction(fd)) => {
                    // ensure return expression type matches function signature
                    let et = self.compile_expression(&s.expression)?;
                    if !et.is_maybe(&fd.return_type) {
                        return Err(self.err(CompileErrorType::InvalidType(format!(
                            "Return value of `{}()` must be {}",
                            fd.identifier, fd.return_type
                        ))));
                    }
                    self.append_instruction(Instruction::Return);
                }
                (
                    ast::Statement::Finish(s),
                    StatementContext::CommandPolicy(_) | StatementContext::CommandRecall(_),
                ) => {
                    self.enter_statement_context(StatementContext::Finish);
                    self.append_instruction(Instruction::Meta(Meta::Finish(true)));
                    self.compile_statements(s, Scope::Layered)?;
                    self.exit_statement_context();

                    // Ensure `finish` is the last statement in the block. This also guarantees we can't have more than one finish block.
                    if statement != statements.last().expect("expected statement") {
                        return Err(self.err_loc(
                            CompileErrorType::Unknown(
                                "`finish` must be the last statement in the block".to_owned(),
                            ),
                            statement.locator,
                        ));
                    }
                    // Exit after the `finish` block. We need this because there could be more instructions following, e.g. those following `when` or `match`.
                    self.append_instruction(Instruction::Exit(ExitReason::Normal));
                }
                (ast::Statement::Map(map_stmt), StatementContext::Action(_action)) => {
                    self.verify_fact_against_schema(&map_stmt.fact, false)?;
                    // Execute query and store results
                    self.compile_fact_literal(&map_stmt.fact)?;
                    self.append_instruction(Instruction::QueryStart);
                    // Define Struct variable for the `as` clause
                    self.identifier_types.enter_block();
                    self.identifier_types
                        .add(
                            map_stmt.identifier.clone(),
                            Typeish::Type(VType::Struct(map_stmt.fact.identifier.clone())),
                        )
                        .map_err(|e| self.err(e))?;
                    // Consume results...
                    let top_label = self.anonymous_label();
                    let end_label = self.anonymous_label();
                    self.define_label(top_label.to_owned(), self.wp)?;
                    // Fetch next result
                    self.append_instruction(Instruction::Block);
                    self.append_instruction(Instruction::QueryNext(map_stmt.identifier.clone()));
                    // If no more results, break
                    self.append_instruction(Instruction::Branch(Target::Unresolved(
                        end_label.clone(),
                    )));
                    // body
                    self.compile_statements(&map_stmt.statements, Scope::Same)?;
                    self.append_instruction(Instruction::End);
                    // Jump back to top of loop
                    self.append_instruction(Instruction::Jump(Target::Unresolved(top_label)));
                    // Exit loop
                    self.define_label(end_label, self.wp)?;
                    self.append_instruction(Instruction::End);
                    self.identifier_types.exit_block();
                }
                (ast::Statement::Create(s), StatementContext::Finish) => {
                    // Do not allow bind values during fact creation
                    if s.fact.key_fields.iter().any(|f| f.1 == FactField::Bind)
                        || s.fact
                            .value_fields
                            .as_ref()
                            .is_some_and(|v| v.iter().any(|f| f.1 == FactField::Bind))
                    {
                        return Err(self.err_loc(
                            CompileErrorType::BadArgument(String::from(
                                "Cannot create fact with bind values",
                            )),
                            statement.locator,
                        ));
                    }

                    self.verify_fact_against_schema(&s.fact, true)?;
                    self.compile_fact_literal(&s.fact)?;
                    self.append_instruction(Instruction::Create);
                }
                (ast::Statement::Update(s), StatementContext::Finish) => {
                    // ensure fact is mutable
                    let fact_def = self.get_fact_def(&s.fact.identifier)?;
                    if fact_def.immutable {
                        return Err(
                            self.err(CompileErrorType::Unknown(String::from("fact is immutable")))
                        );
                    }

                    self.verify_fact_against_schema(&s.fact, true)?;
                    self.compile_fact_literal(&s.fact)?;
                    self.append_instruction(Instruction::Dup(0));

                    // Verify the 'to' fact literal
                    let fact_def = self.get_fact_def(&s.fact.identifier)?.clone();
                    self.verify_fact_values(&s.to, &fact_def)?;

                    for (k, v) in &s.to {
                        match v {
                            FactField::Bind => {
                                // Cannot bind in the set statement
                                return Err(self.err_loc(
                                    CompileErrorType::BadArgument(String::from(
                                        "Cannot update fact to a bind value",
                                    )),
                                    statement.locator,
                                ));
                            }
                            FactField::Expression(e) => {
                                let def_field_type = &fact_def
                                    .get_value_field(k)
                                    .ok_or_else(|| {
                                        self.err(CompileErrorType::InvalidType(format!(
                                            "field `{}` not found in Fact `{}`",
                                            k, s.fact.identifier
                                        )))
                                    })?
                                    .field_type;
                                let t = self.compile_expression(e)?;
                                if !t.is_maybe(def_field_type) {
                                    return Err(self.err(CompileErrorType::InvalidType(format!(
                                        "Fact `{}` value field `{}` found `{}`, not `{}`",
                                        s.fact.identifier, k, t, def_field_type
                                    ))));
                                }
                            }
                        }
                        self.append_instruction(Instruction::FactValueSet(k.clone()));
                    }
                    self.append_instruction(Instruction::Update);
                }
                (ast::Statement::Delete(s), StatementContext::Finish) => {
                    self.verify_fact_against_schema(&s.fact, false)?;
                    self.compile_fact_literal(&s.fact)?;
                    self.append_instruction(Instruction::Delete);
                }
                (ast::Statement::Emit(s), StatementContext::Finish) => {
                    let et = self.compile_expression(s)?;
                    if !matches!(et, Typeish::Type(VType::Struct(_))) {
                        return Err(self.err(CompileErrorType::InvalidType(String::from(
                            "Emit must be given a struct",
                        ))));
                    }
                    self.append_instruction(Instruction::Emit);
                }
                (ast::Statement::FunctionCall(f), StatementContext::Finish) => {
                    let signature =
                        self.function_signatures.get(&f.identifier).ok_or_else(|| {
                            self.err_loc(
                                CompileErrorType::NotDefined(f.identifier.to_string()),
                                statement.locator,
                            )
                        })?;
                    // Check that this function is the right color -
                    // only finish functions are allowed in finish
                    // blocks.
                    if let FunctionColor::Pure(_) = signature.color {
                        return Err(self.err_loc(
                            CompileErrorType::InvalidCallColor(InvalidCallColor::Pure),
                            statement.locator,
                        ));
                    }
                    // For now all we can do is check that the argument
                    // list has the same length.
                    // TODO(chip): Do more deep type analysis to check
                    // arguments and return types.
                    if signature.args.len() != f.arguments.len() {
                        return Err(self.err_loc(
                            CompileErrorType::BadArgument(format!(
                                "call to `{}` has {} arguments but it should have {}",
                                f.identifier,
                                f.arguments.len(),
                                signature.args.len()
                            )),
                            statement.locator,
                        ));
                    }
                    self.compile_function_call(f, true)?;
                }
                (ast::Statement::ActionCall(fc), StatementContext::Action(_)) => {
                    let Some(action_def) = self
                        .policy
                        .actions
                        .iter()
                        .find(|a| a.identifier == fc.identifier)
                    else {
                        return Err(CompileError::from_locator(
                            CompileErrorType::NotDefined(fc.identifier.to_string()),
                            statement.locator,
                            self.m.codemap.as_ref(),
                        ));
                    };

                    if action_def.arguments.len() != fc.arguments.len() {
                        return Err(CompileError::from_locator(
                            CompileErrorType::BadArgument(format!(
                                "call to `{}` has {} arguments, but it should have {}",
                                fc.identifier,
                                fc.arguments.len(),
                                action_def.arguments.len()
                            )),
                            statement.locator,
                            self.m.codemap.as_ref(),
                        ));
                    }

                    for (i, arg) in fc.arguments.iter().enumerate() {
                        let arg_type = self.compile_expression(arg)?;
                        match arg_type {
                            Typeish::Type(t) => {
                                let expected_arg = &action_def.arguments[i];
                                if t != expected_arg.field_type {
                                    return Err(CompileError::from_locator(CompileErrorType::BadArgument(format!("invalid argument type for `{}`: expected `{}`, but got `{t}`",
                                            expected_arg.identifier,
                                            expected_arg.field_type)
                                        ),
                                        statement.locator, self.m.codemap.as_ref()));
                                }
                            }
                            Typeish::Indeterminate => {}
                        }
                    }

                    let label = Label::new(fc.identifier.clone(), LabelType::Action);
                    self.append_instruction(Instruction::Call(Target::Unresolved(label)));
                }
                (ast::Statement::DebugAssert(s), _) => {
                    if self.is_debug {
                        // Compile the expression within `debug_assert(e)`
                        let t = self.compile_expression(s)?;
                        t.check_type(VType::Bool, "debug assertion must be a boolean expression")
                            .map_err(|e| self.err(e.into()))?;
                        // Now, branch to the next instruction if the top of the stack is true
                        let next = self.wp.checked_add(2).expect("self.wp + 2 must not wrap");
                        self.append_instruction(Instruction::Branch(Target::Resolved(next)));
                        // Append a `Exit::Panic` instruction to exit if the `debug_assert` fails.
                        self.append_instruction(Instruction::Exit(ExitReason::Panic));
                    }
                }
                (_, _) => {
                    return Err(self.err_loc(
                        CompileErrorType::InvalidStatement(context),
                        statement.locator,
                    ))
                }
            }
        }
        if scope == Scope::Layered {
            self.append_instruction(Instruction::End);
            self.identifier_types.exit_block();
        }
        Ok(())
    }

    fn instruction_range_contains<F>(&self, r: Range<usize>, pred: F) -> bool
    where
        F: FnMut(&Instruction) -> bool,
    {
        self.m.progmem[r].iter().any(pred)
    }

    /// Checks if the given type is defined. E.g. check struct/enum definitions.
    fn ensure_type_is_defined(&self, vtype: &VType) -> Result<(), CompileError> {
        match &vtype {
            VType::Struct(name) => {
                if name != "Envelope" && !self.m.struct_defs.contains_key(name) {
                    return Err(self.err(CompileErrorType::NotDefined(format!("struct {name}"))));
                }
            }
            VType::Enum(name) => {
                if !self.m.enum_defs.contains_key(name) {
                    return Err(self.err(CompileErrorType::NotDefined(format!("enum {name}"))));
                }
            }
            VType::Optional(t) => return self.ensure_type_is_defined(t),
            _ => {}
        }
        Ok(())
    }

    /// Compile a function
    fn compile_function(
        &mut self,
        function_node: &'a AstNode<ast::FunctionDefinition>,
    ) -> Result<(), CompileError> {
        let function = &function_node.inner;
        self.define_label(
            Label::new(function.identifier.clone(), LabelType::Function),
            self.wp,
        )?;
        self.map_range(function_node)?;
        self.define_function_signature(function_node)?;

        if let Some(identifier) = find_duplicate(&function.arguments, |a| &a.identifier) {
            return Err(self.err_loc(
                CompileErrorType::AlreadyDefined(identifier.to_string()),
                function_node.locator,
            ));
        }

        self.identifier_types.enter_function();
        for arg in function.arguments.iter().rev() {
            self.ensure_type_is_defined(&arg.field_type)?;
            self.append_var(arg.identifier.clone(), arg.field_type.clone())?;
        }
        let from = self.wp;
        self.ensure_type_is_defined(&function_node.return_type)?;
        self.compile_statements(&function.statements, Scope::Same)?;

        // Check that there is a return statement somewhere in the compiled instructions.
        if !self.instruction_range_contains(from..self.wp, |i| matches!(i, Instruction::Return)) {
            return Err(self.err_loc(CompileErrorType::NoReturn, function_node.locator));
        }
        // If execution does not hit a return statement, it will panic here.
        self.append_instruction(Instruction::Exit(ExitReason::Panic));

        self.identifier_types.exit_function();
        Ok(())
    }

    /// Compile a finish function
    fn compile_finish_function(
        &mut self,
        function_node: &'a AstNode<ast::FinishFunctionDefinition>,
    ) -> Result<(), CompileError> {
        let function = &function_node.inner;
        self.define_label(Label::new_temp(function.identifier.clone()), self.wp)?;
        self.map_range(function_node)?;
        self.identifier_types.enter_function();
        for arg in function.arguments.iter().rev() {
            self.append_var(arg.identifier.clone(), arg.field_type.clone())?;
        }
        self.compile_statements(&function.statements, Scope::Same)?;
        // Finish functions cannot have return statements, so we add a return instruction
        // manually.
        self.append_instruction(Instruction::Return);

        self.identifier_types.exit_function();
        Ok(())
    }

    fn compile_function_call(
        &mut self,
        fc: &FunctionCall,
        is_finish: bool,
    ) -> Result<(), CompileError> {
        let arg_defs = self
            .function_signatures
            .get(&fc.identifier)
            .ok_or_else(|| self.err(CompileErrorType::NotDefined(fc.identifier.to_string())))?
            .args
            .clone();

        for (i, ((def_name, def_t), arg_e)) in arg_defs.iter().zip(fc.arguments.iter()).enumerate()
        {
            let arg_t = self.compile_expression(arg_e)?;
            if !arg_t.is_maybe(def_t) {
                let arg_n = i
                    .checked_add(1)
                    .assume("function argument count overflow")?;
                return Err(self.err(CompileErrorType::InvalidType(format!(
                    "Argument {} (`{}`) in call to `{}` found `{}`, expected `{}`",
                    arg_n, def_name, fc.identifier, arg_t, def_t
                ))));
            }
        }

        let label = Label::new(
            fc.identifier.clone(),
            if is_finish {
                LabelType::Temporary
            } else {
                LabelType::Function
            },
        );
        self.append_instruction(Instruction::Call(Target::Unresolved(label)));
        Ok(())
    }

    /// Compile an action function
    fn compile_action(
        &mut self,
        action_node: &AstNode<ast::ActionDefinition>,
    ) -> Result<(), CompileError> {
        let action = &action_node.inner;
        self.identifier_types.enter_function();
        self.define_label(
            Label::new(action.identifier.clone(), LabelType::Action),
            self.wp,
        )?;
        self.map_range(action_node)?;

        // check for duplicate args
        if let Some(identifier) = find_duplicate(&action.arguments, |a| &a.identifier) {
            return Err(CompileError::from_locator(
                CompileErrorType::AlreadyDefined(identifier.to_string()),
                action_node.locator,
                self.m.codemap.as_ref(),
            ));
        }

        for arg in action.arguments.iter().rev() {
            self.append_var(arg.identifier.clone(), arg.field_type.clone())?;
        }

        self.compile_statements(&action.statements, Scope::Same)?;
        self.append_instruction(Instruction::Return);
        self.identifier_types.exit_function();

        match self.m.action_defs.entry(action_node.identifier.clone()) {
            Entry::Vacant(e) => {
                e.insert(action_node.arguments.clone());
            }
            Entry::Occupied(_) => {
                return Err(self.err(CompileErrorType::AlreadyDefined(
                    action_node.identifier.to_string(),
                )));
            }
        }
        Ok(())
    }

    /// Compile a globally scoped let statement
    fn compile_global_let(
        &mut self,
        global_let: &AstNode<ast::GlobalLetStatement>,
    ) -> Result<(), CompileError> {
        let identifier = &global_let.inner.identifier;
        let expression = &global_let.inner.expression;

        let value = self.expression_value(expression)?;
        let vt = value.vtype().expect("global let expression has weird type");

        match self.m.globals.entry(identifier.clone()) {
            Entry::Vacant(e) => {
                e.insert(value);
            }
            Entry::Occupied(_) => {
                return Err(self.err(CompileErrorType::AlreadyDefined(identifier.to_string())));
            }
        }

        self.identifier_types
            .add_global(identifier.clone(), Typeish::Type(vt))
            .map_err(|e| self.err(e))?;

        Ok(())
    }

    /// Unwraps an optional expression, placing its value on the stack. If the value is None, execution will be ended, with the given `exit_reason`.
    fn compile_unwrap(
        &mut self,
        e: &Expression,
        exit_reason: ExitReason,
    ) -> Result<Typeish, CompileError> {
        let not_none = self.anonymous_label();
        // evaluate the expression
        let inner_type = self.compile_expression(e)?;
        // Duplicate value for testing
        self.append_instruction(Instruction::Dup(0));
        // Push a None to compare against
        self.append_instruction(Instruction::Const(Value::None));
        // Is the value not equal to None?
        self.append_instruction(Instruction::Eq);
        self.append_instruction(Instruction::Not);
        // Then branch over the Panic
        self.append_instruction(Instruction::Branch(Target::Unresolved(not_none.clone())));
        // If the value is equal to None, panic
        self.append_instruction(Instruction::Exit(exit_reason));
        // Define the target of the branch as the instruction after the Panic
        self.define_label(not_none, self.wp)?;

        inner_type
            .map_result(|t| {
                if let VType::Optional(t) = t {
                    Ok(Typeish::Type(*t))
                } else {
                    Err(TypeError::new("Cannot unwrap non-option expression"))
                }
            })
            .map_err(|e| self.err(e.into()))
    }

    fn compile_command_policy(
        &mut self,
        command: &ast::CommandDefinition,
    ) -> Result<(), CompileError> {
        self.define_label(
            Label::new(command.identifier.clone(), LabelType::CommandPolicy),
            self.wp,
        )?;
        self.enter_statement_context(StatementContext::CommandPolicy(command.clone()));
        self.identifier_types.enter_function();
        self.identifier_types
            .add(
                ident!("this"),
                Typeish::Type(VType::Struct(command.identifier.clone())),
            )
            .map_err(|e| self.err(e))?;
        self.identifier_types
            .add(
                ident!("envelope"),
                Typeish::Type(VType::Struct(ident!("Envelope"))),
            )
            .map_err(|e| self.err(e))?;
        self.append_instruction(Instruction::Def(ident!("envelope")));
        self.compile_statements(&command.policy, Scope::Same)?;
        self.identifier_types.exit_function();
        self.exit_statement_context();
        self.append_instruction(Instruction::Exit(ExitReason::Normal));
        Ok(())
    }

    fn compile_command_recall(
        &mut self,
        command: &ast::CommandDefinition,
    ) -> Result<(), CompileError> {
        self.define_label(
            Label::new(command.identifier.clone(), LabelType::CommandRecall),
            self.wp,
        )?;
        self.enter_statement_context(StatementContext::CommandRecall(command.clone()));
        self.identifier_types.enter_function();
        self.identifier_types
            .add(
                ident!("this"),
                Typeish::Type(VType::Struct(command.identifier.clone())),
            )
            .map_err(|e| self.err(e))?;
        self.identifier_types
            .add(
                ident!("envelope"),
                Typeish::Type(VType::Struct(ident!("Envelope"))),
            )
            .map_err(|e| self.err(e))?;
        self.append_instruction(Instruction::Def(ident!("envelope")));
        self.compile_statements(&command.recall, Scope::Same)?;
        self.identifier_types.exit_function();
        self.exit_statement_context();
        self.append_instruction(Instruction::Exit(ExitReason::Normal));
        Ok(())
    }

    fn compile_command_seal(
        &mut self,
        command: &ast::CommandDefinition,
        locator: usize,
    ) -> Result<(), CompileError> {
        if command.seal.is_empty() {
            return Err(self.err_loc(
                CompileErrorType::Unknown(String::from("Empty/missing seal block in command")),
                locator,
            ));
        }

        // fake a function def for the seal block
        let seal_function_definition = ast::FunctionDefinition {
            identifier: ident!("seal"),
            arguments: vec![],
            return_type: VType::Struct(ident!("Envelope")),
            statements: vec![],
        };

        // Create a call stub for seal. Because it is function-like and
        // uses "return", we need something on the call stack to return
        // to.
        self.define_label(
            Label::new(command.identifier.clone(), LabelType::CommandSeal),
            self.wp,
        )?;
        let actual_seal = self.anonymous_label();
        self.append_instruction(Instruction::Call(Target::Unresolved(actual_seal.clone())));
        self.append_instruction(Instruction::Exit(ExitReason::Normal));
        self.define_label(actual_seal, self.wp)?;
        self.enter_statement_context(StatementContext::PureFunction(seal_function_definition));
        self.identifier_types.enter_function();
        self.identifier_types
            .add(
                ident!("this"),
                Typeish::Type(VType::Struct(command.identifier.clone())),
            )
            .map_err(|e| self.err(e))?;
        self.append_instruction(Instruction::Def(ident!("this")));
        let from = self.wp;
        self.compile_statements(&command.seal, Scope::Same)?;
        if !self.instruction_range_contains(from..self.wp, |i| matches!(i, Instruction::Return)) {
            return Err(self.err_loc(CompileErrorType::NoReturn, locator));
        }
        self.identifier_types.exit_function();
        self.exit_statement_context();
        // If there is no return, this is an error. Panic if we get here.
        self.append_instruction(Instruction::Exit(ExitReason::Panic));
        Ok(())
    }

    fn compile_command_open(
        &mut self,
        command: &ast::CommandDefinition,
        locator: usize,
    ) -> Result<(), CompileError> {
        if command.open.is_empty() {
            return Err(self.err_loc(
                CompileErrorType::Unknown(String::from("Empty/missing open block in command")),
                locator,
            ));
        }

        // fake a function def for the open block
        let open_function_definition = ast::FunctionDefinition {
            identifier: ident!("open"),
            arguments: vec![],
            return_type: VType::Struct(command.identifier.clone()),
            statements: vec![],
        };

        // Same thing for open.
        self.define_label(
            Label::new(command.identifier.clone(), LabelType::CommandOpen),
            self.wp,
        )?;
        let actual_open = self.anonymous_label();
        self.append_instruction(Instruction::Call(Target::Unresolved(actual_open.clone())));
        self.append_instruction(Instruction::Exit(ExitReason::Normal));
        self.define_label(actual_open, self.wp)?;
        self.enter_statement_context(StatementContext::PureFunction(open_function_definition));
        self.identifier_types.enter_function();
        self.identifier_types
            .add(
                ident!("envelope"),
                Typeish::Type(VType::Struct(ident!("Envelope"))),
            )
            .map_err(|e| self.err(e))?;
        self.append_instruction(Instruction::Def(ident!("envelope")));
        let from = self.wp;
        self.compile_statements(&command.open, Scope::Same)?;
        if !self.instruction_range_contains(from..self.wp, |i| matches!(i, Instruction::Return)) {
            return Err(self.err_loc(CompileErrorType::NoReturn, locator));
        }
        self.identifier_types.exit_function();
        self.exit_statement_context();
        self.append_instruction(Instruction::Exit(ExitReason::Panic));
        Ok(())
    }

    /// Compile a command policy block
    fn compile_command(
        &mut self,
        command_node: &AstNode<ast::CommandDefinition>,
    ) -> Result<(), CompileError> {
        let command = &command_node.inner;
        self.map_range(command_node)?;

        self.compile_command_policy(command)?;
        self.compile_command_recall(command)?;
        self.compile_command_seal(command, command_node.locator)?;
        self.compile_command_open(command, command_node.locator)?;

        // attributes
        let mut attr_values = BTreeMap::new();
        for (name, value_expr) in &command.attributes {
            match attr_values.entry(name.clone()) {
                Entry::Vacant(e) => {
                    let value = self.expression_value(value_expr)?;
                    e.insert(value);
                }
                Entry::Occupied(_) => {
                    return Err(self.err(CompileErrorType::AlreadyDefined(name.to_string())));
                }
            }
        }
        if !attr_values.is_empty() {
            self.m
                .command_attributes
                .insert(command.identifier.clone(), attr_values);
        }

        // fields
        match self.m.command_defs.entry(command_node.identifier.clone()) {
            Entry::Vacant(e) => {
                let map = command_node
                    .fields
                    .iter()
                    .map(|f| (f.identifier.clone(), f.field_type.clone()))
                    .collect();
                e.insert(map);
            }
            Entry::Occupied(_) => {
                return Err(self.err(CompileErrorType::AlreadyDefined(
                    command_node.identifier.to_string(),
                )));
            }
        }
        Ok(())
    }

    fn compile_counting_function(
        &mut self,
        cmp_type: &FactCountType,
        limit: i64,
        fact: &FactLiteral,
    ) -> Result<(), CompileError> {
        if limit <= 0 {
            return Err(self.err(CompileErrorType::BadArgument(
                "count limit must be greater than zero".to_string(),
            )));
        }
        self.verify_fact_against_schema(fact, false)?;
        self.compile_fact_literal(fact)?;
        match cmp_type {
            FactCountType::UpTo => self.append_instruction(Instruction::FactCount(limit)),
            FactCountType::AtLeast => {
                self.append_instruction(Instruction::FactCount(limit));
                self.append_instruction(Instruction::Const(Value::Int(limit)));
                self.append_instruction(Instruction::Lt);
                self.append_instruction(Instruction::Not);
            }
            FactCountType::AtMost => {
                self.append_instruction(Instruction::FactCount(
                    limit.checked_add(1).assume("fact count too large")?,
                ));
                self.append_instruction(Instruction::Const(Value::Int(limit)));
                self.append_instruction(Instruction::Gt);
                self.append_instruction(Instruction::Not);
            }
            FactCountType::Exactly => {
                self.append_instruction(Instruction::FactCount(
                    limit.checked_add(1).assume("fact count too large")?,
                ));
                self.append_instruction(Instruction::Const(Value::Int(limit)));
                self.append_instruction(Instruction::Eq);
            }
        }
        Ok(())
    }

    /// Compile a match statement or expression
    /// Returns the type of the `match` is an expression, or `None` if it's a statement.
    fn compile_match_statement_or_expression(
        &mut self,
        s: LanguageContext<&MatchStatement, &MatchExpression>,
        locator: usize,
    ) -> Result<Option<Typeish>, CompileError> {
        let patterns: Vec<MatchPattern> = match s {
            LanguageContext::Statement(s) => s.arms.iter().map(|a| a.pattern.clone()).collect(),
            LanguageContext::Expression(e) => e.arms.iter().map(|a| a.pattern.clone()).collect(),
        };

        // Ensure there are no duplicate arm values.
        // NOTE We don't check for zero arms, because that's enforced by the parser.
        let all_values = patterns
            .iter()
            .flat_map(|pattern| match &pattern {
                MatchPattern::Values(values) => values.as_slice(),
                MatchPattern::Default => &[],
            })
            .collect::<Vec<&Expression>>();
        if find_duplicate(&all_values, |p| p).is_some() {
            return Err(self.err_loc(
                CompileErrorType::AlreadyDefined(String::from("duplicate match arm value")),
                locator,
            ));
        }
        // find duplicate default arms
        if find_duplicate(&patterns, |p| p).is_some() {
            return Err(self.err_loc(
                CompileErrorType::AlreadyDefined(String::from("duplicate match arm default value")),
                locator,
            ));
        }

        let expr = match s {
            LanguageContext::Statement(s) => &s.expression,
            LanguageContext::Expression(e) => &e.scrutinee,
        };
        let expr_t = self.compile_expression(expr)?;

        let end_label = self.anonymous_label();

        // 1. Generate branching instructions, and arm-start labels
        let mut arm_labels: Vec<Label> = vec![];

        for pattern in &patterns {
            let arm_label = self.anonymous_label();
            arm_labels.push(arm_label.clone());

            match pattern {
                MatchPattern::Values(values) => {
                    for (i, value) in values.iter().enumerate() {
                        self.append_instruction(Instruction::Dup(0));
                        if !value.is_literal() {
                            return Err(self.err(CompileErrorType::InvalidType(String::from(
                                "match arm is not a literal expression",
                            ))));
                        }
                        let arm_t = self.compile_expression(value)?;
                        if !arm_t.is_maybe_equal(&expr_t) {
                            let arm_n = i.checked_add(1).assume("match arm count overflow")?;
                            return Err(self.err(CompileErrorType::InvalidType(format!(
                                "match expression is `{}` but arm expression {} is `{}`",
                                expr_t, arm_n, arm_t
                            ))));
                        }

                        // if value == target, jump to start-of-arm
                        self.append_instruction(Instruction::Eq);
                        self.append_instruction(Instruction::Branch(Target::Unresolved(
                            arm_label.clone(),
                        )));
                    }
                }
                MatchPattern::Default => {
                    self.append_instruction(Instruction::Jump(Target::Unresolved(
                        arm_label.clone(),
                    )));

                    // Ensure this is the last case, and also that it's not the only case.
                    if pattern != patterns.last().expect("last arm") {
                        return Err(self.err(CompileErrorType::Unknown(String::from(
                            "Default match case must be last.",
                        ))));
                    }
                }
            }
        }

        // if no match, and no default case, panic
        if !patterns.iter().any(|p| *p == MatchPattern::Default) {
            self.append_instruction(Instruction::Exit(ExitReason::Panic));
        }

        // Match expression/statement type. For statements, it's None; for expressions, it's Some(Typeish)
        let mut expr_type: Option<Typeish> = None;

        // 2. Define arm labels, and compile instructions
        match s {
            LanguageContext::Statement(s) => {
                for (i, arm) in s.arms.iter().enumerate() {
                    let arm_start = arm_labels[i].to_owned();
                    self.define_label(arm_start, self.wp)?;

                    // Drop expression value (It's still around because of the Dup)
                    self.append_instruction(Instruction::Pop);

                    self.compile_statements(&arm.statements, Scope::Layered)?;

                    // break out of match
                    self.append_instruction(Instruction::Jump(Target::Unresolved(
                        end_label.clone(),
                    )));
                }
            }
            LanguageContext::Expression(e) => {
                for (i, arm) in e.arms.iter().enumerate() {
                    let arm_start = arm_labels[i].to_owned();
                    self.define_label(arm_start, self.wp)?;

                    // Drop expression value (It's still around because of the Dup)
                    self.append_instruction(Instruction::Pop);

                    let etype = self.compile_expression(&arm.expression)?;
                    match expr_type {
                        None => expr_type = Some(etype),
                        Some(ref t) => {
                            if !t.is_maybe_equal(&etype) {
                                return Err(self.err(CompileErrorType::InvalidType(format!(
                                    "match arm expression type mismatch; expected {}, got {}",
                                    t, etype
                                ))));
                            }
                        }
                    }

                    // break out of match
                    self.append_instruction(Instruction::Jump(Target::Unresolved(
                        end_label.clone(),
                    )));
                }
            }
        }

        self.define_label(end_label, self.wp)?;
        Ok(expr_type)
    }

    /// Compile a policy into instructions inside the given Machine.
    pub fn compile(&mut self) -> Result<(), CompileError> {
        // Panic when running a module without setup.
        self.append_instruction(Instruction::Exit(ExitReason::Panic));

        for struct_def in &self.policy.structs {
            self.define_struct(&struct_def.inner.identifier, &struct_def.inner.fields)?;
        }

        // Compile global let statements
        for global_let in &self.policy.global_lets {
            self.compile_global_let(global_let)?;
        }

        for effect in &self.policy.effects {
            let fields: Vec<FieldDefinition> =
                effect.inner.fields.iter().map(|f| f.into()).collect();
            self.define_struct(effect.inner.identifier.clone(), &fields)?;
        }

<<<<<<< HEAD
=======
        for struct_def in &self.policy.structs {
            self.define_struct(
                struct_def.inner.identifier.clone(),
                &struct_def.inner.fields,
            )?;
        }

>>>>>>> a8c9ea37
        // define the structs provided by FFI schema
        for ffi_mod in self.ffi_modules {
            for s in ffi_mod.structs {
                let fields: Vec<FieldDefinition> = s
                    .fields
                    .iter()
                    .map(|a| FieldDefinition {
                        identifier: a.name.to_owned(),
                        field_type: VType::from(&a.vtype),
                    })
                    .collect();
                self.define_struct(s.name.to_owned(), &fields)?;
            }
        }

        // map enum names to constants
        for enum_def in &self.policy.enums {
            self.compile_enum_definition(enum_def)?;
        }

        for fact in &self.policy.facts {
            let FactDefinition { key, value, .. } = &fact.inner;

            let fields: Vec<FieldDefinition> = key.iter().chain(value.iter()).cloned().collect();

            self.define_struct(fact.inner.identifier.clone(), &fields)?;
            self.define_fact(&fact.inner)?;
        }

        // Define command structs before compiling functions
        for command in &self.policy.commands {
            self.define_struct(command.identifier.clone(), &command.fields)?;
        }

        // Define the finish function signatures before compiling them, so that they can be
        // used to catch usage errors in regular functions.
        for function_def in &self.policy.finish_functions {
            self.define_finish_function_signature(function_def)?;
        }

        for function_def in &self.policy.functions {
            self.enter_statement_context(StatementContext::PureFunction(
                function_def.inner.clone(),
            ));
            self.compile_function(function_def)?;
            self.exit_statement_context();
        }

        self.enter_statement_context(StatementContext::Finish);
        for function_def in &self.policy.finish_functions {
            self.compile_finish_function(function_def)?;
        }
        self.exit_statement_context();

        // Commands have several sub-contexts, so `compile_command` handles those.
        for command in &self.policy.commands {
            self.compile_command(command)?;
        }

        for action in &self.policy.actions {
            self.enter_statement_context(StatementContext::Action(action.inner.clone()));
            self.compile_action(action)?;
            self.exit_statement_context();
        }

        self.resolve_targets()?;

        Ok(())
    }

    /// Finish compilation; return the internal machine
    pub fn into_module(self) -> Module {
        self.m.into_module()
    }

    /// Get expression value, e.g. Expression::Int => Value::Int
    fn expression_value(&self, e: &Expression) -> Result<Value, CompileError> {
        match e {
            Expression::Int(v) => Ok(Value::Int(*v)),
            Expression::Bool(v) => Ok(Value::Bool(*v)),
            Expression::String(v) => Ok(Value::String(v.clone())),
            Expression::NamedStruct(struct_ast) => {
                let Some(struct_def) = self.m.struct_defs.get(&struct_ast.identifier).cloned()
                else {
                    return Err(self.err(CompileErrorType::NotDefined(format!(
                        "Struct `{}` not defined",
                        struct_ast.identifier
                    ))));
                };

                let struct_ast = self.evaluate_sources(struct_ast, &struct_def)?;

                let NamedStruct {
                    identifier, fields, ..
                } = struct_ast.as_ref();

                Ok(Value::Struct(Struct {
                    name: identifier.clone(),
                    fields: {
                        let mut value_fields = BTreeMap::new();
                        for field in fields {
                            value_fields.insert(field.0.clone(), self.expression_value(&field.1)?);
                        }
                        value_fields
                    },
                }))
            }
            Expression::EnumReference(e) => self.enum_value(e),
            Expression::Dot(expr, field_ident) => match **expr {
                Expression::Identifier(ref struct_ident) => self
                    .m
                    .globals
                    .get(struct_ident)
                    .and_then(|val| match val {
                        Value::Struct(Struct { fields, .. }) => fields.get(field_ident).cloned(),
                        _ => None,
                    })
                    .ok_or_else(|| self.err(CompileErrorType::InvalidExpression(e.clone()))),
                _ => Err(self.err(CompileErrorType::InvalidExpression(e.clone()))),
            },
            _ => Err(self.err(CompileErrorType::InvalidExpression(e.clone()))),
        }
    }

    fn evaluate_sources<'s>(
        &self,
        base_struct: &'s NamedStruct,
        base_struct_defns: &[FieldDefinition],
    ) -> Result<Cow<'s, NamedStruct>, CompileError> {
        // If there are no sources, no evaluation is needed.
        if base_struct.sources.is_empty() {
            return Ok(Cow::Borrowed(base_struct));
        }

        // If the struct is already full, there ought to be no sources.
        if base_struct.fields.len() == base_struct_defns.len() {
            return Err(self.err(CompileErrorType::NoOpStructComp));
        }

        let base_fields: HashSet<&str> = base_struct
            .fields
            .iter()
            .map(|(name, _)| name.as_str())
            .collect();
        let mut resolved_struct = base_struct.clone();
        let mut seen = HashMap::new();

        for src_var_name in &base_struct.sources {
            // Look up source's type. It should be a struct.
            let src_type = self
                .identifier_types
                .get(src_var_name)
                .map_err(|err| self.err(err))?;

            let src_struct_type_name = match src_type {
                Typeish::Type(VType::Struct(type_name)) => type_name,
                Typeish::Type(_) | Typeish::Indeterminate => {
                    return Err(self.err(CompileErrorType::InvalidType(format!(
                        "Expected `{src_var_name}` to be a struct"
                    ))))
                }
            };
            let src_field_defns = self
                .m
                .struct_defs
                .get(src_struct_type_name)
                .assume("identifier with a struct type has that struct already defined")
                .map_err(|err| self.err(err.into()))?;

            for src_field_defn in src_field_defns {
                // Don't resolve fields already in the base struct.
                if base_fields.contains(src_field_defn.identifier.as_str()) {
                    continue;
                }

                // Ensure we haven't already resolved this field from another source.
                if let Some(other) = seen.insert(
                    src_field_defn.identifier.as_str(),
                    src_struct_type_name.as_str(),
                ) {
                    return Err(self.err(CompileErrorType::DuplicateSourceFields(
                        src_struct_type_name.into(),
                        other.into(),
                    )));
                }

                // Ensure this field has the right type.
                let base_struct_defn = base_struct_defns
                    .iter()
                    .find(|b_defn| b_defn.identifier == src_field_defn.identifier)
                    .ok_or_else(|| {
                        self.err(CompileErrorType::SourceStructNotSubsetOfBase(
                            src_struct_type_name.clone(),
                            base_struct.identifier.clone(),
                        ))
                    })?;
                if base_struct_defn.field_type != src_field_defn.field_type {
                    return Err(self.err(CompileErrorType::InvalidType(format!(
                        "Expected field `{}` of `{}` to be a `{}`",
                        &src_field_defn.identifier, src_var_name, base_struct_defn.field_type
                    ))));
                }

                // Add field to resolved struct from source.
                resolved_struct.fields.push((
                    src_field_defn.identifier.clone(),
                    Expression::Dot(
                        Box::new(Expression::Identifier(src_var_name.clone())),
                        src_field_defn.identifier.clone(),
                    ),
                ));
            }
        }

        Ok(Cow::Owned(resolved_struct))
    }
}

/// Flag for controling scope when compiling statement blocks.
#[derive(PartialEq)]
enum Scope {
    /// Enter a new layered scope.
    Layered,
    /// Remain in the same scope.
    Same,
}

/// A builder for creating an instance of [`Module`]
pub struct Compiler<'a> {
    policy: &'a AstPolicy,
    ffi_modules: &'a [ModuleSchema<'a>],
    is_debug: bool,
    stub_ffi: bool,
}

impl<'a> Compiler<'a> {
    /// Creates a new an instance of [`Compiler`] which compiles into a [`Module`]
    pub fn new(policy: &'a AstPolicy) -> Self {
        Self {
            policy,
            ffi_modules: &[],
            is_debug: cfg!(debug_assertions),
            stub_ffi: false,
        }
    }

    /// Sets the FFI modules
    pub fn ffi_modules(mut self, ffi_modules: &'a [ModuleSchema<'a>]) -> Self {
        self.ffi_modules = ffi_modules;
        self
    }

    /// Enables or disables debug mode
    pub fn debug(mut self, is_debug: bool) -> Self {
        self.is_debug = is_debug;
        self
    }

    pub fn stub_ffi(mut self, flag: bool) -> Self {
        self.stub_ffi = flag;
        self
    }

    /// Consumes the builder to create a [`Module`]
    pub fn compile(self) -> Result<Module, CompileError> {
        let codemap = CodeMap::new(&self.policy.text, self.policy.ranges.clone());
        let machine = CompileTarget::new(codemap);
        let mut cs = CompileState {
            policy: self.policy,
            m: machine,
            wp: 0,
            c: 0,
            function_signatures: BTreeMap::new(),
            last_locator: 0,
            statement_context: vec![],
            identifier_types: IdentifierTypeStack::new(),
            ffi_modules: self.ffi_modules,
            is_debug: self.is_debug,
            stub_ffi: self.stub_ffi,
        };

        cs.compile()?;

        Ok(cs.into_module())
    }
}

/// Checks whether a vector has duplicate values, and returns the first one, if found.
///
/// Not suitable for large vectors, because complexity is O(n^2).
fn find_duplicate<T, F, E>(vec: &[T], value: F) -> Option<&E>
where
    F: Fn(&T) -> &E,
    E: PartialEq,
{
    if vec.len() < 2 {
        return None;
    }

    for (i, v1) in vec.iter().enumerate() {
        for v2 in &vec[..i] {
            if value(v1) == value(v2) {
                return Some(value(v1));
            }
        }
    }

    None
}<|MERGE_RESOLUTION|>--- conflicted
+++ resolved
@@ -2132,7 +2132,10 @@
         self.append_instruction(Instruction::Exit(ExitReason::Panic));
 
         for struct_def in &self.policy.structs {
-            self.define_struct(&struct_def.inner.identifier, &struct_def.inner.fields)?;
+            self.define_struct(
+                struct_def.inner.identifier.clone(),
+                &struct_def.inner.fields,
+            )?;
         }
 
         // Compile global let statements
@@ -2146,8 +2149,6 @@
             self.define_struct(effect.inner.identifier.clone(), &fields)?;
         }
 
-<<<<<<< HEAD
-=======
         for struct_def in &self.policy.structs {
             self.define_struct(
                 struct_def.inner.identifier.clone(),
@@ -2155,7 +2156,6 @@
             )?;
         }
 
->>>>>>> a8c9ea37
         // define the structs provided by FFI schema
         for ffi_mod in self.ffi_modules {
             for s in ffi_mod.structs {
@@ -2321,7 +2321,7 @@
             let src_field_defns = self
                 .m
                 .struct_defs
-                .get(src_struct_type_name)
+                .get(&src_struct_type_name)
                 .assume("identifier with a struct type has that struct already defined")
                 .map_err(|err| self.err(err.into()))?;
 
@@ -2332,13 +2332,12 @@
                 }
 
                 // Ensure we haven't already resolved this field from another source.
-                if let Some(other) = seen.insert(
-                    src_field_defn.identifier.as_str(),
-                    src_struct_type_name.as_str(),
-                ) {
+                if let Some(other) =
+                    seen.insert(&src_field_defn.identifier, src_struct_type_name.clone())
+                {
                     return Err(self.err(CompileErrorType::DuplicateSourceFields(
-                        src_struct_type_name.into(),
-                        other.into(),
+                        src_struct_type_name,
+                        other,
                     )));
                 }
 
