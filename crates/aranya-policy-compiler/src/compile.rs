mod error;
pub mod target;
mod types;

use std::{
    borrow::Cow,
    collections::{btree_map::Entry, BTreeMap, BTreeSet, HashMap, HashSet},
    fmt,
    num::NonZeroUsize,
    ops::Range,
    vec,
};

use aranya_policy_ast::{
    self as ast, ident, AstNode, FactCountType, FunctionCall, Identifier, LanguageContext,
    MatchExpression, MatchStatement, StructItem, VType,
};
use aranya_policy_module::{
    ffi::ModuleSchema, CodeMap, ExitReason, Instruction, Label, LabelType, Meta, Module, Struct,
    Target, Value,
};
pub use ast::Policy as AstPolicy;
use ast::{
    EnumDefinition, Expression, FactDefinition, FactField, FactLiteral, FieldDefinition,
    MatchPattern, NamedStruct,
};
use buggy::{bug, Bug, BugExt};
use indexmap::IndexMap;
use target::CompileTarget;
use types::TypeError;

pub use self::error::{CompileError, CompileErrorType, InvalidCallColor};
use self::types::{IdentifierTypeStack, Typeish};

#[derive(Clone, Debug)]
enum FunctionColor {
    /// Function has no side-effects and returns a value
    Pure(VType),
    /// Function has side-effects and returns no value
    Finish,
}

/// This is like [FunctionDefinition](ast::FunctionDefinition), but
/// stripped down to only include positional argument names/types and
/// return type. Covers both regular (pure) functions and finish
/// functions.
struct FunctionSignature {
    args: Vec<(Identifier, VType)>,
    color: FunctionColor,
}

/// Enumerates all the possible contexts a statement can be in, to validate whether a
/// statement is currently valid.
#[derive(Clone, Debug, PartialEq)]
pub enum StatementContext {
    /// An action
    Action(ast::ActionDefinition),
    /// A command policy block
    CommandPolicy(ast::CommandDefinition),
    /// A command recall block
    CommandRecall(ast::CommandDefinition),
    /// A pure function
    PureFunction(ast::FunctionDefinition),
    /// A finish function or finish block
    Finish,
}

impl fmt::Display for StatementContext {
    fn fmt(&self, f: &mut fmt::Formatter<'_>) -> fmt::Result {
        match self {
            StatementContext::Action(_) => write!(f, "action"),
            StatementContext::CommandPolicy(_) => write!(f, "command policy block"),
            StatementContext::CommandRecall(_) => write!(f, "command recall block"),
            StatementContext::PureFunction(_) => write!(f, "pure function"),
            StatementContext::Finish => write!(f, "finish block/function"),
        }
    }
}

/// The "compile state" of the machine.
struct CompileState<'a> {
    /// Policy being compiled
    policy: &'a AstPolicy,
    /// The underlying machine
    m: CompileTarget,
    /// The write pointer used while compiling instructions into memory
    wp: usize,
    /// A counter used to generate temporary labels
    c: usize,
    /// A map between function names and signatures, so that they can
    /// be easily looked up for verification when called.
    function_signatures: BTreeMap<&'a Identifier, FunctionSignature>,
    /// The last locator seen, for imprecise source locating.
    // TODO(chip): Push more precise source tracking further down into the AST.
    last_locator: usize,
    /// The current statement context, implemented as a stack so that it can be
    /// hierarchical.
    statement_context: Vec<StatementContext>,
    /// Keeps track of identifier types in a stack of scopes
    identifier_types: IdentifierTypeStack,
    /// FFI module schemas. Used to validate FFI calls.
    ffi_modules: &'a [ModuleSchema<'a>],
    /// Determines if one compiles with debug functionality,
    is_debug: bool,
    /// Auto-defines FFI modules for testing purposes
    stub_ffi: bool,
}

impl<'a> CompileState<'a> {
    /// Begin parsing statements in this context
    fn enter_statement_context(&mut self, c: StatementContext) {
        self.statement_context.push(c);
    }

    /// End parsing statements in this context and return to the previous context
    fn exit_statement_context(&mut self) {
        self.statement_context.pop();
    }

    /// Get the statement context
    fn get_statement_context(&self) -> Result<StatementContext, CompileError> {
        let cs = self
            .statement_context
            .last()
            .ok_or_else(|| {
                self.err(CompileErrorType::Bug(Bug::new(
                    "compiling statement without statement context",
                )))
            })?
            .clone();
        Ok(cs)
    }

    /// Append an instruction to the program memory, and increment the
    /// program counter. If no other PC manipulation has been done,
    /// this means that the program counter points to the new
    /// instruction.
    fn append_instruction(&mut self, i: Instruction) {
        self.m.progmem.push(i);
        self.wp = self.wp.checked_add(1).expect("self.wp + 1 must not wrap");
    }

    fn append_var(&mut self, identifier: Identifier, vtype: VType) -> Result<(), CompileError> {
        self.append_instruction(Instruction::Meta(Meta::Let(identifier.clone())));
        self.append_instruction(Instruction::Def(identifier.clone()));
        self.identifier_types
            .add(identifier, Typeish::Type(vtype))
            .map_err(|e| self.err(e))?;
        Ok(())
    }

    /// Inserts a fact definition
    fn define_fact(&mut self, fact: &FactDefinition) -> Result<(), CompileError> {
        if self.m.fact_defs.contains_key(&fact.identifier) {
            return Err(self.err(CompileErrorType::AlreadyDefined(
                fact.identifier.to_string(),
            )));
        }

        // ensure key identifiers are unique
        let mut identifiers = BTreeSet::new();
        for key in fact.key.iter() {
            if !key.is_hashable() {
                return Err(self.err(CompileErrorType::InvalidType(format!(
                    "Fact `{}` key field `{}` is not orderable; must be int, bool, string, or id",
                    fact.identifier, key.identifier
                ))));
            }
            if !identifiers.insert(&key.identifier) {
                return Err(self.err(CompileErrorType::AlreadyDefined(key.identifier.to_string())));
            }
        }

        // ensure value identifiers are unique
        for value in fact.value.iter() {
            if !identifiers.insert(&value.identifier) {
                return Err(self.err(CompileErrorType::AlreadyDefined(
                    value.identifier.to_string(),
                )));
            }
        }

        self.m
            .fact_defs
            .insert(fact.identifier.clone(), fact.to_owned());
        Ok(())
    }

    /// Insert a struct definition while preventing duplicates of the struct name and fields
    pub fn define_struct(
        &mut self,
        identifier: Identifier,
        items: &[StructItem<FieldDefinition>],
    ) -> Result<(), CompileError> {
        if self.m.struct_defs.contains_key(&identifier) {
            return Err(self.err(CompileErrorType::AlreadyDefined(identifier.to_string())));
        }

        // Add explicitly-defined fields and those from struct insertions

        let mut field_definitions = Vec::new();
        for item in items {
            match item {
                StructItem::Field(field) => {
                    if field_definitions
                        .iter()
                        .any(|f: &FieldDefinition| f.identifier == field.identifier)
                    {
                        return Err(self.err(CompileErrorType::AlreadyDefined(
                            field.identifier.to_string(),
                        )));
                    }
                    field_definitions.push(field.clone());
                }
                StructItem::StructRef(ident) => {
                    let other =
                        self.m.struct_defs.get(ident).ok_or_else(|| {
                            self.err(CompileErrorType::NotDefined(ident.to_string()))
                        })?;
                    for field in other {
                        if field_definitions
                            .iter()
                            .any(|f: &FieldDefinition| f.identifier == field.identifier)
                        {
                            return Err(self.err(CompileErrorType::AlreadyDefined(
                                field.identifier.to_string(),
                            )));
                        }
                        field_definitions.push(field.clone());
                    }
                }
            }
        }

        self.m.struct_defs.insert(identifier, field_definitions);
        Ok(())
    }

    fn compile_enum_definition(
        &mut self,
        enum_def: &'a EnumDefinition,
    ) -> Result<(), CompileError> {
        let enum_name = &enum_def.identifier;
        // ensure enum name is unique
        if self.m.enum_defs.contains_key(enum_name) {
            return Err(self.err(CompileErrorType::AlreadyDefined(enum_name.to_string())));
        }

        // Add values to enum, checking for duplicates
        let mut values = IndexMap::new();
        for (i, value_name) in enum_def.variants.iter().enumerate() {
            match values.entry(value_name.clone()) {
                indexmap::map::Entry::Occupied(_) => {
                    return Err(self.err(CompileErrorType::AlreadyDefined(format!(
                        "{}::{}",
                        enum_name, value_name
                    ))));
                }
                indexmap::map::Entry::Vacant(e) => {
                    // TODO ensure value is unique. Currently, it always will be, but if enum
                    // variants start allowing specific values, e.g. `enum Color { Red = 100, Green = 200 }`,
                    // then we'll need to ensure those are unique.
                    let n = i64::try_from(i).assume("should set enum value to index")?;
                    e.insert(n);
                }
            }
        }

        self.m.enum_defs.insert(enum_name.clone(), values);

        Ok(())
    }

    /// Turn a [FunctionDefinition](ast::FunctionDefinition) into a
    /// [FunctionSignature].
    fn define_function_signature(
        &mut self,
        function_node: &'a AstNode<ast::FunctionDefinition>,
    ) -> Result<&FunctionSignature, CompileError> {
        let def = &function_node.inner;
        match self.function_signatures.entry(&def.identifier) {
            Entry::Vacant(e) => {
                let signature = FunctionSignature {
                    args: def
                        .arguments
                        .iter()
                        .map(|a| (a.identifier.clone(), a.field_type.clone()))
                        .collect(),
                    color: FunctionColor::Pure(def.return_type.clone()),
                };
                Ok(e.insert(signature))
            }
            Entry::Occupied(_) => Err(CompileError::from_locator(
                CompileErrorType::AlreadyDefined(def.identifier.to_string()),
                function_node.locator,
                self.m.codemap.as_ref(),
            )),
        }
    }

    /// Turn a [FinishFunctionDefinition](ast::FinishFunctionDefinition)
    /// into a [FunctionSignature].
    fn define_finish_function_signature(
        &mut self,
        function_node: &'a AstNode<ast::FinishFunctionDefinition>,
    ) -> Result<&FunctionSignature, CompileError> {
        let def = &function_node.inner;
        match self.function_signatures.entry(&def.identifier) {
            Entry::Vacant(e) => {
                let signature = FunctionSignature {
                    args: def
                        .arguments
                        .iter()
                        .map(|a| (a.identifier.clone(), a.field_type.clone()))
                        .collect(),
                    color: FunctionColor::Finish,
                };
                Ok(e.insert(signature))
            }
            Entry::Occupied(_) => Err(CompileError::from_locator(
                CompileErrorType::AlreadyDefined(def.identifier.to_string()),
                function_node.locator,
                self.m.codemap.as_ref(),
            )),
        }
    }

    /// Define a named Label.
    pub fn define_label(&mut self, label: Label, addr: usize) -> Result<(), CompileError> {
        match self.m.labels.entry(label.clone()) {
            Entry::Vacant(e) => {
                e.insert(addr);
                Ok(())
            }
            Entry::Occupied(_) => {
                Err(self.err(CompileErrorType::AlreadyDefined(label.name.to_string())))
            }
        }
    }

    /// Create an anonymous Label and return its identifier.
    pub fn anonymous_label(&mut self) -> Label {
        let name = format!("anonymous{}", self.c);
        self.c = self.c.checked_add(1).expect("self.c + 1 must not wrap");
        Label::new_temp(name.try_into().expect("must be valid identifier"))
    }

    /// Maps the current write pointer to a text range supplied by an AST node
    fn map_range<N: fmt::Debug>(&mut self, node: &AstNode<N>) -> Result<(), CompileError> {
        self.last_locator = node.locator;
        if let Some(codemap) = &mut self.m.codemap {
            codemap
                .map_instruction_range(self.wp, node.locator)
                .map_err(|_| {
                    self.err_loc(
                        CompileErrorType::Unknown(format!(
                            "could not map address {} to text range {}",
                            self.wp, node.locator
                        )),
                        node.locator,
                    )
                })
        } else {
            // If there is no codemap, do nothing.
            Ok(())
        }
    }

    /// Resolve a target to an address from the Label mapping
    // This is a static method because it's used after self has already
    // been borrowed &mut in resolve_targets() below.
    fn resolve_target(
        target: &mut Target,
        labels: &mut BTreeMap<Label, usize>,
    ) -> Result<(), CompileError> {
        match target.clone() {
            Target::Unresolved(s) => {
                let addr = labels.get(&s).ok_or_else(|| {
                    CompileError::new(CompileErrorType::BadTarget(s.name.clone()))
                })?;

                *target = Target::Resolved(*addr);
                Ok(())
            }
            Target::Resolved(_) => Ok(()), // already resolved; do nothing
        }
    }

    /// Attempt to resolve any unresolved targets.
    pub fn resolve_targets(&mut self) -> Result<(), CompileError> {
        for ref mut instr in &mut self.m.progmem {
            match instr {
                Instruction::Branch(t) | Instruction::Jump(t) | Instruction::Call(t) => {
                    Self::resolve_target(t, &mut self.m.labels)?;
                }
                _ => (),
            }
        }

        // remove temporary labels
        self.m.labels.retain(|k, _| k.ltype != LabelType::Temporary);

        Ok(())
    }

    /// Compile instructions to construct a struct literal
    fn compile_struct_literal(&mut self, s: &NamedStruct) -> Result<(), CompileError> {
        let Some(struct_def) = self.m.struct_defs.get(&s.identifier).cloned() else {
            return Err(self.err(CompileErrorType::NotDefined(format!(
                "Struct `{}` not defined",
                s.identifier
            ))));
        };

        let s = self.evaluate_sources(s, &struct_def)?;

        self.append_instruction(Instruction::StructNew(s.identifier.clone()));
        for (field_name, e) in &s.fields {
            let def_field_type = &struct_def
                .iter()
                .find(|f| &f.identifier == field_name)
                .ok_or_else(|| {
                    self.err(CompileErrorType::InvalidType(format!(
                        "field `{}` not found in `Struct {}`",
                        field_name, s.identifier
                    )))
                })?
                .field_type;
            let t = self.compile_expression(e)?;
            if !t.is_maybe(def_field_type) {
                return Err(self.err(CompileErrorType::InvalidType(format!(
                    "`Struct {}` field `{}` is not {}",
                    s.identifier, field_name, def_field_type
                ))));
            }
            self.append_instruction(Instruction::StructSet(field_name.clone()));
        }
        Ok(())
    }

    fn err(&self, err_type: CompileErrorType) -> CompileError {
        self.err_loc(err_type, self.last_locator)
    }

    fn err_loc(&self, err_type: CompileErrorType, locator: usize) -> CompileError {
        CompileError::from_locator(err_type, locator, self.m.codemap.as_ref())
    }

    fn get_fact_def(&self, name: &Identifier) -> Result<&FactDefinition, CompileError> {
        self.m
            .fact_defs
            .get(name)
            .ok_or_else(|| self.err(CompileErrorType::NotDefined(name.to_string())))
    }

    /// Make sure fact literal matches its schema. Checks that:
    /// - a fact with this name was defined
    /// - the keys and values defined in the schema are present, and have the correct types
    /// - there are no duplicate keys or values
    fn verify_fact_against_schema(
        &self,
        fact: &FactLiteral,
        require_value: bool,
    ) -> Result<(), CompileError> {
        // Fetch schema
        let fact_def = self.get_fact_def(&fact.identifier)?;

        // Note: Bind values exist at compile time (as FactField::Bind), so we can expect the literal
        // key/value sets to match the schema. E.g. given `fact Foo[i int, j int]` and `query Foo[i:1, j:?]`,
        // we will get two sequences with the same number of items. If not, abort.

        // key sets must have the same length
        if fact.key_fields.len() != fact_def.key.len() {
            return Err(self.err(CompileErrorType::InvalidFactLiteral(String::from(
                "Fact keys don't match definition",
            ))));
        }

        // Ensure the fact has all keys defined in the schema.
        for (schema_key, lit_key) in fact_def.key.iter().zip(fact.key_fields.iter()) {
            if schema_key.identifier != lit_key.0 {
                return Err(self.err(CompileErrorType::InvalidFactLiteral(format!(
                    "Invalid key: expected {}, got {}",
                    schema_key.identifier, lit_key.0
                ))));
            }

            // Type checking handled in compile_fact_literal() now
        }

        match &fact.value_fields {
            Some(values) => self.verify_fact_values(values, fact_def)?,
            None => {
                if require_value {
                    return Err(self.err(CompileErrorType::InvalidFactLiteral(
                        "fact literal requires value".to_string(),
                    )));
                }
            }
        }

        Ok(())
    }

    fn verify_fact_values(
        &self,
        values: &[(Identifier, FactField)],
        fact_def: &FactDefinition,
    ) -> Result<(), CompileError> {
        // value block must have the same number of values as the schema
        if values.len() != fact_def.value.len() {
            return Err(CompileError::from_locator(
                CompileErrorType::InvalidFactLiteral(String::from("incorrect number of values")),
                self.last_locator,
                self.m.codemap.as_ref(),
            ));
        }

        // Ensure values exist in schema, and have matching types
        for (lit_value, schema_value) in values.iter().zip(fact_def.value.iter()) {
            if lit_value.0 != schema_value.identifier {
                return Err(self.err(CompileErrorType::InvalidFactLiteral(format!(
                    "Expected value {}, got {}",
                    schema_value.identifier, lit_value.0
                ))));
            }
            // Type checking handled in compile_fact_literal() now
        }

        Ok(())
    }

    /// Compile instructions to construct a fact literal
    fn compile_fact_literal(&mut self, f: &FactLiteral) -> Result<(), CompileError> {
        let fact_def = self.get_fact_def(&f.identifier)?.clone();

        self.append_instruction(Instruction::FactNew(f.identifier.clone()));
        for (k, v) in &f.key_fields {
            if let FactField::Expression(e) = v {
                let def_field_type = &fact_def
                    .get_key_field(k)
                    .ok_or_else(|| {
                        self.err(CompileErrorType::InvalidType(format!(
                            "field `{}` not found in Fact `{}`",
                            k, f.identifier
                        )))
                    })?
                    .field_type;
                let t = self.compile_expression(e)?;
                if !t.is_maybe(def_field_type) {
                    return Err(self.err(CompileErrorType::InvalidType(format!(
                        "Fact `{}` key field `{}` is not `{}`",
                        f.identifier, k, def_field_type
                    ))));
                }
            } else {
                // Skip bind values
                continue;
            }
            self.append_instruction(Instruction::FactKeySet(k.clone()));
        }
        if let Some(value_fields) = &f.value_fields {
            for (k, v) in value_fields {
                if let FactField::Expression(e) = &v {
                    let def_field_type = &fact_def
                        .get_value_field(k)
                        .ok_or_else(|| {
                            self.err(CompileErrorType::InvalidType(format!(
                                "field `{}` not found in Fact `{}`",
                                k, f.identifier
                            )))
                        })?
                        .field_type;
                    let t = self.compile_expression(e)?;
                    if !t.is_maybe(def_field_type) {
                        return Err(self.err(CompileErrorType::InvalidType(format!(
                            "Fact `{}` value field `{}` is not `{}`",
                            f.identifier, k, def_field_type
                        ))));
                    }
                } else {
                    // Skip bind values
                    continue;
                }
                self.append_instruction(Instruction::FactValueSet(k.clone()));
            }
        }
        Ok(())
    }

    /// Compile an expression
    fn compile_expression(&mut self, expression: &Expression) -> Result<Typeish, CompileError> {
        if self.get_statement_context()? == StatementContext::Finish {
            self.check_finish_expression(expression)?;
        }

        let expression_type = match expression {
            Expression::Int(n) => {
                self.append_instruction(Instruction::Const(Value::Int(*n)));
                Typeish::Type(VType::Int)
            }
            Expression::String(s) => {
                self.append_instruction(Instruction::Const(Value::String(s.clone())));
                Typeish::Type(VType::String)
            }
            Expression::Bool(b) => {
                self.append_instruction(Instruction::Const(Value::Bool(*b)));
                Typeish::Type(VType::Bool)
            }
            Expression::Optional(o) => match o {
                None => {
                    self.append_instruction(Instruction::Const(Value::None));
                    Typeish::Indeterminate
                }
                Some(v) => self
                    .compile_expression(v)?
                    .map_result(|v| {
                        if matches!(v, VType::Optional(_)) {
                            Err(TypeError::new("Cannot wrap option in another option"))
                        } else {
                            Ok(Typeish::Type(VType::Optional(Box::new(v))))
                        }
                    })
                    .map_err(|e| self.err(e.into()))?,
            },
            Expression::NamedStruct(s) => {
                self.compile_struct_literal(s)?;
                self.struct_type(s).map_err(|e| self.err(e.into()))?
            }
            Expression::InternalFunction(f) => match f {
                ast::InternalFunction::Query(f) => {
                    self.verify_fact_against_schema(f, false)?;
                    self.compile_fact_literal(f)?;
                    self.append_instruction(Instruction::Query);

                    self.query_fact_type(f)
                        .map_err(|e| self.err(e.into()))?
                        .map_vtype(|t| VType::Optional(Box::new(t)))
                }
                ast::InternalFunction::Exists(f) => {
                    self.verify_fact_against_schema(f, false)?;
                    self.compile_fact_literal(f)?;
                    self.append_instruction(Instruction::Query);
                    self.append_instruction(Instruction::Const(Value::None));
                    self.append_instruction(Instruction::Eq);
                    self.append_instruction(Instruction::Not);

                    Typeish::Type(VType::Bool)
                }
                ast::InternalFunction::FactCount(cmp_type, n, fact) => {
                    self.compile_counting_function(cmp_type, *n, fact)?;

                    match cmp_type {
                        FactCountType::UpTo => Typeish::Type(VType::Int),
                        _ => Typeish::Type(VType::Bool),
                    }
                }
                ast::InternalFunction::If(c, t, f) => {
                    let else_name = self.anonymous_label();
                    let end_name = self.anonymous_label();
                    let condition_type = self.compile_expression(c)?;
                    if !condition_type.is_maybe(&VType::Bool) {
                        return Err(self.err(
                            TypeError::new("if condition must be a boolean expression").into(),
                        ));
                    }
                    self.append_instruction(Instruction::Branch(Target::Unresolved(
                        else_name.clone(),
                    )));
                    let false_type = self.compile_expression(f)?;
                    self.append_instruction(Instruction::Jump(Target::Unresolved(
                        end_name.clone(),
                    )));
                    self.define_label(else_name, self.wp)?;
                    let true_type = self.compile_expression(t)?;
                    self.define_label(end_name, self.wp)?;

                    // The type of `if` is whatever the subexpressions
                    // are, as long as they are the same type
                    self.unify_pair(true_type, false_type)
                        .map_err(|e| self.err(e.into()))?
                }
                ast::InternalFunction::Serialize(e) => {
                    match self.get_statement_context()? {
                        StatementContext::PureFunction(ast::FunctionDefinition {
                            identifier,
                            ..
                        }) if identifier == "seal" => {}
                        _ => {
                            return Err(
                                self.err(CompileErrorType::InvalidExpression((**e).clone()))
                            );
                        }
                    }
                    let struct_type = self
                        .identifier_types
                        .get(&ident!("this"))
                        .assume("seal must have `this`")?;
                    let Typeish::Type(struct_type @ VType::Struct(_)) = struct_type else {
                        bug!("seal::this must be a struct type");
                    };
                    let t = self.compile_expression(e)?;
                    if !t.is_maybe(&struct_type) {
                        return Err(self.err(CompileErrorType::InvalidType(format!(
                            "serializing {t}, expected {struct_type}"
                        ))));
                    }
                    self.append_instruction(Instruction::Serialize);

                    Typeish::Type(VType::Bytes)
                }
                ast::InternalFunction::Deserialize(e) => {
                    // A bit hacky, but you can't manually define a function named "open".
                    let struct_name = match self.get_statement_context()? {
                        StatementContext::PureFunction(ast::FunctionDefinition {
                            identifier,
                            return_type: VType::Struct(struct_name),
                            ..
                        }) if identifier == "open" => struct_name,
                        _ => {
                            return Err(
                                self.err(CompileErrorType::InvalidExpression((**e).clone()))
                            );
                        }
                    };

                    let t = self.compile_expression(e)?;
                    if !t.is_maybe(&VType::Bytes) {
                        return Err(self.err(CompileErrorType::InvalidType(String::from(
                            "Deserializing non-bytes",
                        ))));
                    }
                    self.append_instruction(Instruction::Deserialize);

                    Typeish::Type(VType::Struct(struct_name))
                }
            },
            Expression::FunctionCall(f) => {
                let signature = self.function_signatures.get(&f.identifier).ok_or_else(|| {
                    self.err(CompileErrorType::NotDefined(f.identifier.to_string()))
                })?;
                // Check that this function is the right color - only
                // pure functions are allowed in expressions.
                let FunctionColor::Pure(return_type) = signature.color.clone() else {
                    return Err(
                        self.err(CompileErrorType::InvalidCallColor(InvalidCallColor::Finish))
                    );
                };
                // For now all we can do is check that the argument
                // list has the same length.
                // TODO(chip): Do more deep type analysis to check
                // arguments and return types.
                if signature.args.len() != f.arguments.len() {
                    return Err(self.err(CompileErrorType::BadArgument(format!(
                        "call to `{}` has {} arguments and it should have {}",
                        f.identifier,
                        f.arguments.len(),
                        signature.args.len()
                    ))));
                }
                self.compile_function_call(f, false)?;

                Typeish::Type(return_type)
            }
            Expression::ForeignFunctionCall(f) => {
                // If the policy hasn't imported this module, don't allow using it
                if !self.policy.ffi_imports.contains(&f.module) {
                    return Err(CompileError::from_locator(
                        CompileErrorType::NotDefined(f.module.to_string()),
                        self.last_locator,
                        self.m.codemap.as_ref(),
                    ));
                }

                self.append_instruction(Instruction::Meta(Meta::FFI(
                    f.module.clone(),
                    f.identifier.clone(),
                )));
                if self.stub_ffi {
                    Typeish::Indeterminate
                } else {
                    // find module by name
                    let (module_id, module) = self
                        .ffi_modules
                        .iter()
                        .enumerate()
                        .find(|(_, m)| m.name == f.module)
                        .ok_or_else(|| {
                            self.err(CompileErrorType::NotDefined(f.module.to_string()))
                        })?;

                    // find module function by name
                    let (procedure_id, procedure) = module
                        .functions
                        .iter()
                        .enumerate()
                        .find(|(_, proc)| proc.name == f.identifier)
                        .ok_or_else(|| {
                            self.err(CompileErrorType::NotDefined(format!(
                                "{}::{}",
                                f.module, f.identifier
                            )))
                        })?;

                    // verify number of arguments matches the function signature
                    if f.arguments.len() != procedure.args.len() {
                        return Err(
                            self.err(CompileErrorType::BadArgument(f.identifier.to_string()))
                        );
                    }

                    // push args
                    for (i, (arg_def, arg_e)) in
                        procedure.args.iter().zip(f.arguments.iter()).enumerate()
                    {
                        let arg_t = self.compile_expression(arg_e)?;
                        let arg_def_vtype = (&arg_def.vtype).into();
                        if !arg_t.is_maybe(&arg_def_vtype) {
                            let arg_n = i
                                .checked_add(1)
                                .assume("function argument count overflow")?;
                            return Err(self.err(CompileErrorType::InvalidType(format!(
                                "Argument {} (`{}`) in FFI call to `{}::{}` found `{}`, not `{}`",
                                arg_n, arg_def.name, f.module, f.identifier, arg_t, arg_def_vtype
                            ))));
                        }
                    }

                    self.append_instruction(Instruction::ExtCall(module_id, procedure_id));

                    Typeish::Type(VType::from(&procedure.return_type))
                }
            }
            Expression::Identifier(i) => {
                let t = self
                    .identifier_types
                    .get(i)
                    .map_err(|err| self.err(err))?
                    .clone();

                self.append_instruction(Instruction::Meta(Meta::Get(i.clone())));
                self.append_instruction(Instruction::Get(i.clone()));

                t
            }
            Expression::EnumReference(e) => {
                let value = self.enum_value(e)?;
                self.append_instruction(Instruction::Const(value));
                Typeish::Type(VType::Enum(e.identifier.clone()))
            }
            Expression::Dot(t, s) => {
                let left_type = self.compile_expression(t)?;
                self.append_instruction(Instruction::StructGet(s.clone()));

                left_type
                    .map_result(|t| {
                        let VType::Struct(name) = &t else {
                            return Err(TypeError::new("Expression left of `.` is not a struct"));
                        };
                        let Some(struct_def) = self.m.struct_defs.get(name) else {
                            return Err(TypeError::new_owned(format!(
                                "Struct `{}` not defined",
                                name
                            )));
                        };
                        match struct_def.iter().find(|f| &f.identifier == s) {
                            Some(field_def) => Ok(Typeish::Type(field_def.field_type.clone())),
                            None => Err(TypeError::new_owned(format!(
                                "Struct `{}` has no member `{}`",
                                name, s
                            ))),
                        }
                    })
                    .map_err(|e| self.err(e.into()))?
            }
            Expression::Substruct(lhs, sub) => {
                self.append_instruction(Instruction::StructNew(sub.clone()));

                let Some(sub_field_defns) = self.m.struct_defs.get(sub).cloned() else {
                    return Err(self.err(CompileErrorType::NotDefined(format!(
                        "Struct `{sub}` not defined"
                    ))));
                };

                let lhs_expression = self.compile_expression(lhs)?;
                match lhs_expression {
                    Typeish::Type(VType::Struct(lhs_struct_name)) => {
                        let Some(lhs_field_defns) = self.m.struct_defs.get(&lhs_struct_name) else {
                            return Err(self.err(CompileErrorType::NotDefined(format!(
                                "Struct `{lhs_struct_name}` is not defined",
                            ))));
                        };

                        // Check that the struct type on the RHS is a subset of the struct expression on the LHS
                        if !sub_field_defns
                            .iter()
                            .all(|field_def| lhs_field_defns.contains(field_def))
                        {
                            return Err(self.err(CompileErrorType::InvalidSubstruct(
                                sub.clone(),
                                lhs_struct_name,
                            )));
                        }
                    }
                    Typeish::Indeterminate => {}
                    Typeish::Type(_) => {
                        return Err(self.err(CompileErrorType::InvalidType(
                            "Expression to the left of the substruct operator is not a struct"
                                .to_string(),
                        )));
                    }
                }

                let field_count = sub_field_defns.len();
                for field in sub_field_defns {
                    self.append_instruction(Instruction::Const(Value::Identifier(
                        field.identifier,
                    )));
                }

                if let Some(field_count) = NonZeroUsize::new(field_count) {
                    self.append_instruction(Instruction::MStructGet(field_count));
                    self.append_instruction(Instruction::MStructSet(field_count));
                }

                Typeish::Type(VType::Struct(sub.clone()))
            }
            Expression::Add(a, b) | Expression::Subtract(a, b) => {
                let left_type = self.compile_expression(a)?;
                let right_type = self.compile_expression(b)?;
                self.append_instruction(match expression {
                    Expression::Add(_, _) => Instruction::Add,
                    Expression::Subtract(_, _) => Instruction::Sub,
                    _ => unreachable!(),
                });

                self.unify_pair_as(
                    left_type,
                    right_type,
                    VType::Int,
                    "Cannot do math on non-int types",
                )
                .map_err(|e| self.err(e.into()))?;

                Typeish::Type(VType::Int)
            }
            Expression::And(a, b) | Expression::Or(a, b) => {
                let left_type = self.compile_expression(a)?;
                let right_type = self.compile_expression(b)?;
                self.append_instruction(match expression {
                    Expression::And(_, _) => Instruction::And,
                    Expression::Or(_, _) => Instruction::Or,
                    _ => unreachable!(),
                });

                self.unify_pair_as(
                    left_type,
                    right_type,
                    VType::Bool,
                    "Cannot use boolean operator on non-bool types",
                )
                .map_err(|e| self.err(e.into()))?;

                Typeish::Type(VType::Bool)
            }
            Expression::Equal(a, b) => {
                let left_type = self.compile_expression(a)?;
                let right_type = self.compile_expression(b)?;
                self.append_instruction(Instruction::Eq);

                // We don't actually care what types the subexpressions
                // are as long as they can be tested for equality.
                let _ = self
                    .unify_pair(left_type, right_type)
                    .map_err(|e| self.err(e.into()));
                Typeish::Type(VType::Bool)
            }
            Expression::NotEqual(a, b) => {
                let left_type = self.compile_expression(a)?;
                let right_type = self.compile_expression(b)?;
                self.append_instruction(Instruction::Eq);
                self.append_instruction(Instruction::Not);

                let _ = self
                    .unify_pair(left_type, right_type)
                    .map_err(|e| self.err(e.into()));
                Typeish::Type(VType::Bool)
            }
            Expression::GreaterThan(a, b) | Expression::LessThan(a, b) => {
                let left_type = self.compile_expression(a)?;
                let right_type = self.compile_expression(b)?;
                self.append_instruction(match expression {
                    Expression::Equal(_, _) => Instruction::Eq,
                    Expression::GreaterThan(_, _) => Instruction::Gt,
                    Expression::LessThan(_, _) => Instruction::Lt,
                    _ => unreachable!(),
                });

                self.unify_pair_as(
                    left_type,
                    right_type,
                    VType::Int,
                    "Cannot compare non-int expressions",
                )
                .map_err(|e| self.err(e.into()))?;
                Typeish::Type(VType::Bool)
            }
            Expression::GreaterThanOrEqual(a, b) | Expression::LessThanOrEqual(a, b) => {
                let left_type = self.compile_expression(a)?;
                let right_type = self.compile_expression(b)?;
                // At this point we will have the values for a and b on the stack.
                // a b
                // Duplicate one below top to copy a to the top
                // a b a
                self.append_instruction(Instruction::Dup(1));
                // Ditto for b
                // a b a b
                self.append_instruction(Instruction::Dup(1));
                // Test for equivalence of a and b - we'll call this c
                // a b c
                self.append_instruction(Instruction::Eq);
                // Swap a and c
                // c b a
                self.append_instruction(Instruction::Swap(2));
                // Swap a and b
                // c a b
                self.append_instruction(Instruction::Swap(1));
                // Then execute the other comparison on a and b - we'll call this d
                // c d
                self.append_instruction(match expression {
                    Expression::GreaterThanOrEqual(_, _) => Instruction::Gt,
                    Expression::LessThanOrEqual(_, _) => Instruction::Lt,
                    _ => unreachable!(),
                });
                // Now OR those two binary results together - call this e
                // e
                self.append_instruction(Instruction::Or);

                self.unify_pair_as(
                    left_type,
                    right_type,
                    VType::Int,
                    "Cannot compare non-int expressions",
                )
                .map_err(|e| self.err(e.into()))?;
                Typeish::Type(VType::Bool)
            }
            Expression::Negative(e) => {
                // Evaluate the expression
                let inner_type = self.compile_expression(e)?;

                // Push a 0 to subtract from
                self.append_instruction(Instruction::Const(Value::Int(0)));

                // Swap e and 0
                // 0 e
                self.append_instruction(Instruction::Swap(1));

                // Subtract
                self.append_instruction(Instruction::Sub);

                inner_type
                    .check_type(VType::Int, "Cannot negate non-int expression")
                    .map_err(|e| self.err(e.into()))?;
                Typeish::Type(VType::Int)
            }
            Expression::Not(e) => {
                // Evaluate the expression
                let inner_type = self.compile_expression(e)?;

                // Apply the logical NOT operation
                self.append_instruction(Instruction::Not);

                inner_type
                    .check_type(VType::Bool, "Cannot invert non-boolean expression")
                    .map_err(|e| self.err(e.into()))?;
                Typeish::Type(VType::Bool)
            }
            Expression::Unwrap(e) => self.compile_unwrap(e, ExitReason::Panic)?,
            Expression::CheckUnwrap(e) => self.compile_unwrap(e, ExitReason::Check)?,
            Expression::Is(e, expr_is_some) => {
                // Evaluate the expression
                let inner_type = self.compile_expression(e)?;
                // Push a None to compare against
                self.append_instruction(Instruction::Const(Value::None));
                // Check if the value is equal to None
                self.append_instruction(Instruction::Eq);
                if *expr_is_some {
                    // If we're checking for not Some, invert the result of the Eq to None
                    self.append_instruction(Instruction::Not);
                }
                // The result true or false is on the stack

                inner_type
                    .map_result(|t| {
                        if let VType::Optional(_) = t {
                            Ok(Typeish::Type(VType::Bool))
                        } else {
                            Err(TypeError::new(
                                "`is` must operate on an optional expression",
                            ))
                        }
                    })
                    .map_err(|e| self.err(e.into()))?
            }
            Expression::Block(statements, e) => {
                self.append_instruction(Instruction::Block);
                self.identifier_types.enter_block();
                self.compile_statements(statements, Scope::Same)?;
                let subexpression_type = self.compile_expression(e)?;
                self.identifier_types.exit_block();
                self.append_instruction(Instruction::End);

                subexpression_type
            }
            Expression::Match(e) => self
                .compile_match_statement_or_expression(LanguageContext::Expression(e), 0)?
                .assume("match expression must return a type")?,
        };

        Ok(expression_type)
    }

    // Get an enum value from an enum reference expression
    fn enum_value(&self, e: &aranya_policy_ast::EnumReference) -> Result<Value, CompileError> {
        let enum_def = self
            .m
            .enum_defs
            .get(&e.identifier)
            .ok_or_else(|| self.err(CompileErrorType::NotDefined(e.identifier.to_string())))?;
        let value = enum_def.get(&e.value).ok_or_else(|| {
            self.err(CompileErrorType::NotDefined(format!(
                "{}::{}",
                e.identifier, e.value
            )))
        })?;
        Ok(Value::Enum(e.identifier.to_owned(), *value))
    }

    /// Check if finish blocks only use appropriate expressions
    fn check_finish_expression(&mut self, expression: &Expression) -> Result<(), CompileError> {
        match expression {
            Expression::Int(_)
            | Expression::String(_)
            | Expression::Bool(_)
            | Expression::Identifier(_)
            | Expression::NamedStruct(_)
            | Expression::Dot(_, _)
            | Expression::Optional(_)
            | Expression::EnumReference(_) => Ok(()),
            _ => Err(CompileError::from_locator(
                CompileErrorType::InvalidExpression(expression.clone()),
                self.last_locator,
                self.m.codemap.as_ref(),
            )),
        }
    }

    /// Compile policy statements
    fn compile_statements(
        &mut self,
        statements: &[AstNode<ast::Statement>],
        scope: Scope,
    ) -> Result<(), CompileError> {
        if scope == Scope::Layered {
            self.identifier_types.enter_block();
            self.append_instruction(Instruction::Block);
        }
        let context = self.get_statement_context()?;
        for statement in statements {
            self.map_range(statement)?;
            // This match statement matches on a pair of the statement and its allowable
            // contexts, so that disallowed contexts will fall through to the default at the
            // bottom. This only checks the context at the statement level. It cannot, for
            // example, check whether an expression disallowed in finish context has been
            // evaluated from deep within a call chain. Further static analysis will have to
            // be done to ensure that.
            match (&statement.inner, &context) {
                (
                    ast::Statement::Let(s),
                    StatementContext::Action(_)
                    | StatementContext::PureFunction(_)
                    | StatementContext::CommandPolicy(_)
                    | StatementContext::CommandRecall(_),
                ) => {
                    let et = self.compile_expression(&s.expression)?;
                    self.identifier_types
                        .add(s.identifier.clone(), et)
                        .map_err(|e| self.err(e))?;
                    self.append_instruction(Instruction::Meta(Meta::Let(s.identifier.clone())));
                    self.append_instruction(Instruction::Def(s.identifier.clone()));
                }
                (
                    ast::Statement::Check(s),
                    StatementContext::Action(_)
                    | StatementContext::PureFunction(_)
                    | StatementContext::CommandPolicy(_)
                    | StatementContext::CommandRecall(_),
                ) => {
                    let et = self.compile_expression(&s.expression)?;
                    if !et.is_maybe(&VType::Bool) {
                        return Err(self.err(CompileErrorType::InvalidType(String::from(
                            "check must have boolean expression",
                        ))));
                    }
                    // The current instruction is the branch. The next
                    // instruction is the following panic you arrive at
                    // if the expression is false. The instruction you
                    // branch to if the check succeeds is the
                    // instruction after that - current instruction + 2.
                    let next = self.wp.checked_add(2).assume("self.wp + 2 must not wrap")?;
                    self.append_instruction(Instruction::Branch(Target::Resolved(next)));
                    self.append_instruction(Instruction::Exit(ExitReason::Check));
                }
                (
                    ast::Statement::Match(s),
                    StatementContext::Action(_)
                    | StatementContext::PureFunction(_)
                    | StatementContext::CommandPolicy(_)
                    | StatementContext::CommandRecall(_),
                ) => {
                    self.compile_match_statement_or_expression(
                        LanguageContext::Statement(s),
                        statement.locator,
                    )?;
                }
                (
                    ast::Statement::If(s),
                    StatementContext::Action(_)
                    | StatementContext::PureFunction(_)
                    | StatementContext::CommandPolicy(_)
                    | StatementContext::CommandRecall(_),
                ) => {
                    let end_label = self.anonymous_label();
                    for (cond, branch) in &s.branches {
                        let next_label = self.anonymous_label();
                        let t = self.compile_expression(cond)?;
                        t.check_type(VType::Bool, "if condition must be boolean")
                            .map_err(|e| self.err(e.into()))?;

                        self.append_instruction(Instruction::Not);
                        self.append_instruction(Instruction::Branch(Target::Unresolved(
                            next_label.clone(),
                        )));
                        self.compile_statements(branch, Scope::Layered)?;
                        self.append_instruction(Instruction::Jump(Target::Unresolved(
                            end_label.clone(),
                        )));
                        self.define_label(next_label, self.wp)?;
                    }
                    if let Some(fallback) = &s.fallback {
                        self.compile_statements(fallback, Scope::Layered)?;
                    }
                    self.define_label(end_label, self.wp)?;
                }
                (ast::Statement::Publish(s), StatementContext::Action(_)) => {
                    let t = self.compile_expression(s)?;
                    match t {
                        Typeish::Type(VType::Struct(n)) => {
                            if !self.m.command_defs.contains_key(&n) {
                                return Err(self.err(CompileErrorType::InvalidType(format!(
                                    "Struct `{}` is not a Command struct",
                                    n
                                ))));
                            }
                        }
                        Typeish::Type(ot) => {
                            return Err(self.err(CompileErrorType::InvalidType(format!(
                                "Cannot publish `{ot}`, must be a command struct"
                            ))))
                        }
                        _ => {}
                    }
                    self.append_instruction(Instruction::Publish);
                }
                (ast::Statement::Return(s), StatementContext::PureFunction(fd)) => {
                    // ensure return expression type matches function signature
                    let et = self.compile_expression(&s.expression)?;
                    if !et.is_maybe(&fd.return_type) {
                        return Err(self.err(CompileErrorType::InvalidType(format!(
                            "Return value of `{}()` must be {}",
                            fd.identifier, fd.return_type
                        ))));
                    }
                    self.append_instruction(Instruction::Return);
                }
                (
                    ast::Statement::Finish(s),
                    StatementContext::CommandPolicy(_) | StatementContext::CommandRecall(_),
                ) => {
                    self.enter_statement_context(StatementContext::Finish);
                    self.append_instruction(Instruction::Meta(Meta::Finish(true)));
                    self.compile_statements(s, Scope::Layered)?;
                    self.exit_statement_context();

                    // Ensure `finish` is the last statement in the block. This also guarantees we can't have more than one finish block.
                    if statement != statements.last().expect("expected statement") {
                        return Err(self.err_loc(
                            CompileErrorType::Unknown(
                                "`finish` must be the last statement in the block".to_owned(),
                            ),
                            statement.locator,
                        ));
                    }
                    // Exit after the `finish` block. We need this because there could be more instructions following, e.g. those following `when` or `match`.
                    self.append_instruction(Instruction::Exit(ExitReason::Normal));
                }
                (ast::Statement::Map(map_stmt), StatementContext::Action(_action)) => {
                    self.verify_fact_against_schema(&map_stmt.fact, false)?;
                    // Execute query and store results
                    self.compile_fact_literal(&map_stmt.fact)?;
                    self.append_instruction(Instruction::QueryStart);
                    // Define Struct variable for the `as` clause
                    self.identifier_types.enter_block();
                    self.identifier_types
                        .add(
                            map_stmt.identifier.clone(),
                            Typeish::Type(VType::Struct(map_stmt.fact.identifier.clone())),
                        )
                        .map_err(|e| self.err(e))?;
                    // Consume results...
                    let top_label = self.anonymous_label();
                    let end_label = self.anonymous_label();
                    self.define_label(top_label.to_owned(), self.wp)?;
                    // Fetch next result
                    self.append_instruction(Instruction::Block);
                    self.append_instruction(Instruction::QueryNext(map_stmt.identifier.clone()));
                    // If no more results, break
                    self.append_instruction(Instruction::Branch(Target::Unresolved(
                        end_label.clone(),
                    )));
                    // body
                    self.compile_statements(&map_stmt.statements, Scope::Same)?;
                    self.append_instruction(Instruction::End);
                    // Jump back to top of loop
                    self.append_instruction(Instruction::Jump(Target::Unresolved(top_label)));
                    // Exit loop
                    self.define_label(end_label, self.wp)?;
                    self.append_instruction(Instruction::End);
                    self.identifier_types.exit_block();
                }
                (ast::Statement::Create(s), StatementContext::Finish) => {
                    // Do not allow bind values during fact creation
                    if s.fact.key_fields.iter().any(|f| f.1 == FactField::Bind)
                        || s.fact
                            .value_fields
                            .as_ref()
                            .is_some_and(|v| v.iter().any(|f| f.1 == FactField::Bind))
                    {
                        return Err(self.err_loc(
                            CompileErrorType::BadArgument(String::from(
                                "Cannot create fact with bind values",
                            )),
                            statement.locator,
                        ));
                    }

                    self.verify_fact_against_schema(&s.fact, true)?;
                    self.compile_fact_literal(&s.fact)?;
                    self.append_instruction(Instruction::Create);
                }
                (ast::Statement::Update(s), StatementContext::Finish) => {
                    // ensure fact is mutable
                    let fact_def = self.get_fact_def(&s.fact.identifier)?;
                    if fact_def.immutable {
                        return Err(
                            self.err(CompileErrorType::Unknown(String::from("fact is immutable")))
                        );
                    }

                    self.verify_fact_against_schema(&s.fact, true)?;
                    self.compile_fact_literal(&s.fact)?;
                    self.append_instruction(Instruction::Dup(0));

                    // Verify the 'to' fact literal
                    let fact_def = self.get_fact_def(&s.fact.identifier)?.clone();
                    self.verify_fact_values(&s.to, &fact_def)?;

                    for (k, v) in &s.to {
                        match v {
                            FactField::Bind => {
                                // Cannot bind in the set statement
                                return Err(self.err_loc(
                                    CompileErrorType::BadArgument(String::from(
                                        "Cannot update fact to a bind value",
                                    )),
                                    statement.locator,
                                ));
                            }
                            FactField::Expression(e) => {
                                let def_field_type = &fact_def
                                    .get_value_field(k)
                                    .ok_or_else(|| {
                                        self.err(CompileErrorType::InvalidType(format!(
                                            "field `{}` not found in Fact `{}`",
                                            k, s.fact.identifier
                                        )))
                                    })?
                                    .field_type;
                                let t = self.compile_expression(e)?;
                                if !t.is_maybe(def_field_type) {
                                    return Err(self.err(CompileErrorType::InvalidType(format!(
                                        "Fact `{}` value field `{}` found `{}`, not `{}`",
                                        s.fact.identifier, k, t, def_field_type
                                    ))));
                                }
                            }
                        }
                        self.append_instruction(Instruction::FactValueSet(k.clone()));
                    }
                    self.append_instruction(Instruction::Update);
                }
                (ast::Statement::Delete(s), StatementContext::Finish) => {
                    self.verify_fact_against_schema(&s.fact, false)?;
                    self.compile_fact_literal(&s.fact)?;
                    self.append_instruction(Instruction::Delete);
                }
                (ast::Statement::Emit(s), StatementContext::Finish) => {
                    let et = self.compile_expression(s)?;
                    if !matches!(et, Typeish::Type(VType::Struct(_))) {
                        return Err(self.err(CompileErrorType::InvalidType(String::from(
                            "Emit must be given a struct",
                        ))));
                    }
                    self.append_instruction(Instruction::Emit);
                }
                (ast::Statement::FunctionCall(f), StatementContext::Finish) => {
                    let signature =
                        self.function_signatures.get(&f.identifier).ok_or_else(|| {
                            self.err_loc(
                                CompileErrorType::NotDefined(f.identifier.to_string()),
                                statement.locator,
                            )
                        })?;
                    // Check that this function is the right color -
                    // only finish functions are allowed in finish
                    // blocks.
                    if let FunctionColor::Pure(_) = signature.color {
                        return Err(self.err_loc(
                            CompileErrorType::InvalidCallColor(InvalidCallColor::Pure),
                            statement.locator,
                        ));
                    }
                    // For now all we can do is check that the argument
                    // list has the same length.
                    // TODO(chip): Do more deep type analysis to check
                    // arguments and return types.
                    if signature.args.len() != f.arguments.len() {
                        return Err(self.err_loc(
                            CompileErrorType::BadArgument(format!(
                                "call to `{}` has {} arguments but it should have {}",
                                f.identifier,
                                f.arguments.len(),
                                signature.args.len()
                            )),
                            statement.locator,
                        ));
                    }
                    self.compile_function_call(f, true)?;
                }
                (ast::Statement::ActionCall(fc), StatementContext::Action(_)) => {
                    let Some(action_def) = self
                        .policy
                        .actions
                        .iter()
                        .find(|a| a.identifier == fc.identifier)
                    else {
                        return Err(CompileError::from_locator(
                            CompileErrorType::NotDefined(fc.identifier.to_string()),
                            statement.locator,
                            self.m.codemap.as_ref(),
                        ));
                    };

                    if action_def.arguments.len() != fc.arguments.len() {
                        return Err(CompileError::from_locator(
                            CompileErrorType::BadArgument(format!(
                                "call to `{}` has {} arguments, but it should have {}",
                                fc.identifier,
                                fc.arguments.len(),
                                action_def.arguments.len()
                            )),
                            statement.locator,
                            self.m.codemap.as_ref(),
                        ));
                    }

                    for (i, arg) in fc.arguments.iter().enumerate() {
                        let arg_type = self.compile_expression(arg)?;
                        match arg_type {
                            Typeish::Type(t) => {
                                let expected_arg = &action_def.arguments[i];
                                if t != expected_arg.field_type {
                                    return Err(CompileError::from_locator(CompileErrorType::BadArgument(format!("invalid argument type for `{}`: expected `{}`, but got `{t}`",
                                            expected_arg.identifier,
                                            expected_arg.field_type)
                                        ),
                                        statement.locator, self.m.codemap.as_ref()));
                                }
                            }
                            Typeish::Indeterminate => {}
                        }
                    }

                    let label = Label::new(fc.identifier.clone(), LabelType::Action);
                    self.append_instruction(Instruction::Call(Target::Unresolved(label)));
                }
                (ast::Statement::DebugAssert(s), _) => {
                    if self.is_debug {
                        // Compile the expression within `debug_assert(e)`
                        let t = self.compile_expression(s)?;
                        t.check_type(VType::Bool, "debug assertion must be a boolean expression")
                            .map_err(|e| self.err(e.into()))?;
                        // Now, branch to the next instruction if the top of the stack is true
                        let next = self.wp.checked_add(2).expect("self.wp + 2 must not wrap");
                        self.append_instruction(Instruction::Branch(Target::Resolved(next)));
                        // Append a `Exit::Panic` instruction to exit if the `debug_assert` fails.
                        self.append_instruction(Instruction::Exit(ExitReason::Panic));
                    }
                }
                (_, _) => {
                    return Err(self.err_loc(
                        CompileErrorType::InvalidStatement(context),
                        statement.locator,
                    ))
                }
            }
        }
        if scope == Scope::Layered {
            self.append_instruction(Instruction::End);
            self.identifier_types.exit_block();
        }
        Ok(())
    }

    fn instruction_range_contains<F>(&self, r: Range<usize>, pred: F) -> bool
    where
        F: FnMut(&Instruction) -> bool,
    {
        self.m.progmem[r].iter().any(pred)
    }

    /// Checks if the given type is defined. E.g. check struct/enum definitions.
    fn ensure_type_is_defined(&self, vtype: &VType) -> Result<(), CompileError> {
        match &vtype {
            VType::Struct(name) => {
                if name != "Envelope" && !self.m.struct_defs.contains_key(name) {
                    return Err(self.err(CompileErrorType::NotDefined(format!("struct {name}"))));
                }
            }
            VType::Enum(name) => {
                if !self.m.enum_defs.contains_key(name) {
                    return Err(self.err(CompileErrorType::NotDefined(format!("enum {name}"))));
                }
            }
            VType::Optional(t) => return self.ensure_type_is_defined(t),
            _ => {}
        }
        Ok(())
    }

    /// Compile a function
    fn compile_function(
        &mut self,
        function_node: &'a AstNode<ast::FunctionDefinition>,
    ) -> Result<(), CompileError> {
        let function = &function_node.inner;
        self.define_label(
            Label::new(function.identifier.clone(), LabelType::Function),
            self.wp,
        )?;
        self.map_range(function_node)?;
        self.define_function_signature(function_node)?;

        if let Some(identifier) = find_duplicate(&function.arguments, |a| &a.identifier) {
            return Err(self.err_loc(
                CompileErrorType::AlreadyDefined(identifier.to_string()),
                function_node.locator,
            ));
        }

        self.identifier_types.enter_function();
        for arg in function.arguments.iter().rev() {
            self.ensure_type_is_defined(&arg.field_type)?;
            self.append_var(arg.identifier.clone(), arg.field_type.clone())?;
        }
        let from = self.wp;
        self.ensure_type_is_defined(&function_node.return_type)?;
        self.compile_statements(&function.statements, Scope::Same)?;

        // Check that there is a return statement somewhere in the compiled instructions.
        if !self.instruction_range_contains(from..self.wp, |i| matches!(i, Instruction::Return)) {
            return Err(self.err_loc(CompileErrorType::NoReturn, function_node.locator));
        }
        // If execution does not hit a return statement, it will panic here.
        self.append_instruction(Instruction::Exit(ExitReason::Panic));

        self.identifier_types.exit_function();
        Ok(())
    }

    /// Compile a finish function
    fn compile_finish_function(
        &mut self,
        function_node: &'a AstNode<ast::FinishFunctionDefinition>,
    ) -> Result<(), CompileError> {
        let function = &function_node.inner;
        self.define_label(Label::new_temp(function.identifier.clone()), self.wp)?;
        self.map_range(function_node)?;
        self.identifier_types.enter_function();
        for arg in function.arguments.iter().rev() {
            self.append_var(arg.identifier.clone(), arg.field_type.clone())?;
        }
        self.compile_statements(&function.statements, Scope::Same)?;
        // Finish functions cannot have return statements, so we add a return instruction
        // manually.
        self.append_instruction(Instruction::Return);

        self.identifier_types.exit_function();
        Ok(())
    }

    fn compile_function_call(
        &mut self,
        fc: &FunctionCall,
        is_finish: bool,
    ) -> Result<(), CompileError> {
        let arg_defs = self
            .function_signatures
            .get(&fc.identifier)
            .ok_or_else(|| self.err(CompileErrorType::NotDefined(fc.identifier.to_string())))?
            .args
            .clone();

        for (i, ((def_name, def_t), arg_e)) in arg_defs.iter().zip(fc.arguments.iter()).enumerate()
        {
            let arg_t = self.compile_expression(arg_e)?;
            if !arg_t.is_maybe(def_t) {
                let arg_n = i
                    .checked_add(1)
                    .assume("function argument count overflow")?;
                return Err(self.err(CompileErrorType::InvalidType(format!(
                    "Argument {} (`{}`) in call to `{}` found `{}`, expected `{}`",
                    arg_n, def_name, fc.identifier, arg_t, def_t
                ))));
            }
        }

        let label = Label::new(
            fc.identifier.clone(),
            if is_finish {
                LabelType::Temporary
            } else {
                LabelType::Function
            },
        );
        self.append_instruction(Instruction::Call(Target::Unresolved(label)));
        Ok(())
    }

    /// Compile an action function
    fn compile_action(
        &mut self,
        action_node: &AstNode<ast::ActionDefinition>,
    ) -> Result<(), CompileError> {
        let action = &action_node.inner;
        self.identifier_types.enter_function();
        self.define_label(
            Label::new(action.identifier.clone(), LabelType::Action),
            self.wp,
        )?;
        self.map_range(action_node)?;

        // check for duplicate args
        if let Some(identifier) = find_duplicate(&action.arguments, |a| &a.identifier) {
            return Err(CompileError::from_locator(
                CompileErrorType::AlreadyDefined(identifier.to_string()),
                action_node.locator,
                self.m.codemap.as_ref(),
            ));
        }

        for arg in action.arguments.iter().rev() {
            self.append_var(arg.identifier.clone(), arg.field_type.clone())?;
        }

        self.compile_statements(&action.statements, Scope::Same)?;
        self.append_instruction(Instruction::Return);
        self.identifier_types.exit_function();

        match self.m.action_defs.entry(action_node.identifier.clone()) {
            Entry::Vacant(e) => {
                e.insert(action_node.arguments.clone());
            }
            Entry::Occupied(_) => {
                return Err(self.err(CompileErrorType::AlreadyDefined(
                    action_node.identifier.to_string(),
                )));
            }
        }
        Ok(())
    }

    /// Compile a globally scoped let statement
    fn compile_global_let(
        &mut self,
        global_let: &AstNode<ast::GlobalLetStatement>,
    ) -> Result<(), CompileError> {
        let identifier = &global_let.inner.identifier;
        let expression = &global_let.inner.expression;

        let value = self.expression_value(expression)?;
        let vt = value.vtype().expect("global let expression has weird type");

        match self.m.globals.entry(identifier.clone()) {
            Entry::Vacant(e) => {
                e.insert(value);
            }
            Entry::Occupied(_) => {
                return Err(self.err(CompileErrorType::AlreadyDefined(identifier.to_string())));
            }
        }

        self.identifier_types
            .add_global(identifier.clone(), Typeish::Type(vt))
            .map_err(|e| self.err(e))?;

        Ok(())
    }

    /// Unwraps an optional expression, placing its value on the stack. If the value is None, execution will be ended, with the given `exit_reason`.
    fn compile_unwrap(
        &mut self,
        e: &Expression,
        exit_reason: ExitReason,
    ) -> Result<Typeish, CompileError> {
        let not_none = self.anonymous_label();
        // evaluate the expression
        let inner_type = self.compile_expression(e)?;
        // Duplicate value for testing
        self.append_instruction(Instruction::Dup(0));
        // Push a None to compare against
        self.append_instruction(Instruction::Const(Value::None));
        // Is the value not equal to None?
        self.append_instruction(Instruction::Eq);
        self.append_instruction(Instruction::Not);
        // Then branch over the Panic
        self.append_instruction(Instruction::Branch(Target::Unresolved(not_none.clone())));
        // If the value is equal to None, panic
        self.append_instruction(Instruction::Exit(exit_reason));
        // Define the target of the branch as the instruction after the Panic
        self.define_label(not_none, self.wp)?;

        inner_type
            .map_result(|t| {
                if let VType::Optional(t) = t {
                    Ok(Typeish::Type(*t))
                } else {
                    Err(TypeError::new("Cannot unwrap non-option expression"))
                }
            })
            .map_err(|e| self.err(e.into()))
    }

    fn compile_command_policy(
        &mut self,
        command: &ast::CommandDefinition,
    ) -> Result<(), CompileError> {
        self.define_label(
            Label::new(command.identifier.clone(), LabelType::CommandPolicy),
            self.wp,
        )?;
        self.enter_statement_context(StatementContext::CommandPolicy(command.clone()));
        self.identifier_types.enter_function();
        self.identifier_types
            .add(
                ident!("this"),
                Typeish::Type(VType::Struct(command.identifier.clone())),
            )
            .map_err(|e| self.err(e))?;
        self.identifier_types
            .add(
                ident!("envelope"),
                Typeish::Type(VType::Struct(ident!("Envelope"))),
            )
            .map_err(|e| self.err(e))?;
        self.append_instruction(Instruction::Def(ident!("envelope")));
        self.compile_statements(&command.policy, Scope::Same)?;
        self.identifier_types.exit_function();
        self.exit_statement_context();
        self.append_instruction(Instruction::Exit(ExitReason::Normal));
        Ok(())
    }

    fn compile_command_recall(
        &mut self,
        command: &ast::CommandDefinition,
    ) -> Result<(), CompileError> {
        self.define_label(
            Label::new(command.identifier.clone(), LabelType::CommandRecall),
            self.wp,
        )?;
        self.enter_statement_context(StatementContext::CommandRecall(command.clone()));
        self.identifier_types.enter_function();
        self.identifier_types
            .add(
                ident!("this"),
                Typeish::Type(VType::Struct(command.identifier.clone())),
            )
            .map_err(|e| self.err(e))?;
        self.identifier_types
            .add(
                ident!("envelope"),
                Typeish::Type(VType::Struct(ident!("Envelope"))),
            )
            .map_err(|e| self.err(e))?;
        self.append_instruction(Instruction::Def(ident!("envelope")));
        self.compile_statements(&command.recall, Scope::Same)?;
        self.identifier_types.exit_function();
        self.exit_statement_context();
        self.append_instruction(Instruction::Exit(ExitReason::Normal));
        Ok(())
    }

    fn compile_command_seal(
        &mut self,
        command: &ast::CommandDefinition,
        locator: usize,
    ) -> Result<(), CompileError> {
        if command.seal.is_empty() {
            return Err(self.err_loc(
                CompileErrorType::Unknown(String::from("Empty/missing seal block in command")),
                locator,
            ));
        }

        // fake a function def for the seal block
        let seal_function_definition = ast::FunctionDefinition {
            identifier: ident!("seal"),
            arguments: vec![],
            return_type: VType::Struct(ident!("Envelope")),
            statements: vec![],
        };

        // Create a call stub for seal. Because it is function-like and
        // uses "return", we need something on the call stack to return
        // to.
        self.define_label(
            Label::new(command.identifier.clone(), LabelType::CommandSeal),
            self.wp,
        )?;
        let actual_seal = self.anonymous_label();
        self.append_instruction(Instruction::Call(Target::Unresolved(actual_seal.clone())));
        self.append_instruction(Instruction::Exit(ExitReason::Normal));
        self.define_label(actual_seal, self.wp)?;
        self.enter_statement_context(StatementContext::PureFunction(seal_function_definition));
        self.identifier_types.enter_function();
        self.identifier_types
            .add(
                ident!("this"),
                Typeish::Type(VType::Struct(command.identifier.clone())),
            )
            .map_err(|e| self.err(e))?;
        self.append_instruction(Instruction::Def(ident!("this")));
        let from = self.wp;
        self.compile_statements(&command.seal, Scope::Same)?;
        if !self.instruction_range_contains(from..self.wp, |i| matches!(i, Instruction::Return)) {
            return Err(self.err_loc(CompileErrorType::NoReturn, locator));
        }
        self.identifier_types.exit_function();
        self.exit_statement_context();
        // If there is no return, this is an error. Panic if we get here.
        self.append_instruction(Instruction::Exit(ExitReason::Panic));
        Ok(())
    }

    fn compile_command_open(
        &mut self,
        command: &ast::CommandDefinition,
        locator: usize,
    ) -> Result<(), CompileError> {
        if command.open.is_empty() {
            return Err(self.err_loc(
                CompileErrorType::Unknown(String::from("Empty/missing open block in command")),
                locator,
            ));
        }

        // fake a function def for the open block
        let open_function_definition = ast::FunctionDefinition {
            identifier: ident!("open"),
            arguments: vec![],
            return_type: VType::Struct(command.identifier.clone()),
            statements: vec![],
        };

        // Same thing for open.
        self.define_label(
            Label::new(command.identifier.clone(), LabelType::CommandOpen),
            self.wp,
        )?;
        let actual_open = self.anonymous_label();
        self.append_instruction(Instruction::Call(Target::Unresolved(actual_open.clone())));
        self.append_instruction(Instruction::Exit(ExitReason::Normal));
        self.define_label(actual_open, self.wp)?;
        self.enter_statement_context(StatementContext::PureFunction(open_function_definition));
        self.identifier_types.enter_function();
        self.identifier_types
            .add(
                ident!("envelope"),
                Typeish::Type(VType::Struct(ident!("Envelope"))),
            )
            .map_err(|e| self.err(e))?;
        self.append_instruction(Instruction::Def(ident!("envelope")));
        let from = self.wp;
        self.compile_statements(&command.open, Scope::Same)?;
        if !self.instruction_range_contains(from..self.wp, |i| matches!(i, Instruction::Return)) {
            return Err(self.err_loc(CompileErrorType::NoReturn, locator));
        }
        self.identifier_types.exit_function();
        self.exit_statement_context();
        self.append_instruction(Instruction::Exit(ExitReason::Panic));
        Ok(())
    }

    /// Compile a command policy block
    fn compile_command(
        &mut self,
        command_node: &AstNode<ast::CommandDefinition>,
    ) -> Result<(), CompileError> {
        let command = &command_node.inner;
        self.map_range(command_node)?;

        self.compile_command_policy(command)?;
        self.compile_command_recall(command)?;
        self.compile_command_seal(command, command_node.locator)?;
        self.compile_command_open(command, command_node.locator)?;

        // attributes
        let mut attr_values = BTreeMap::new();
        for (name, value_expr) in &command.attributes {
            match attr_values.entry(name.clone()) {
                Entry::Vacant(e) => {
                    let value = self.expression_value(value_expr)?;
                    e.insert(value);
                }
                Entry::Occupied(_) => {
                    return Err(self.err(CompileErrorType::AlreadyDefined(name.to_string())));
                }
            }
        }
        if !attr_values.is_empty() {
            self.m
                .command_attributes
                .insert(command.identifier.clone(), attr_values);
        }

        // fields
        if self.m.command_defs.contains_key(&command.identifier) {
            return Err(self.err(CompileErrorType::AlreadyDefined(
                command_node.identifier.to_string(),
            )));
        }
        let mut map = BTreeMap::new();
        for si in &command_node.fields {
            match si {
                StructItem::Field(f) => {
                    map.insert(f.identifier.clone(), f.field_type.clone());
                }
                StructItem::StructRef(ref_name) => {
                    let struct_def = self.m.struct_defs.get(ref_name).ok_or_else(|| {
                        self.err(CompileErrorType::NotDefined(ref_name.to_string()))
                    })?;
                    for fd in struct_def {
                        map.insert(fd.identifier.clone(), fd.field_type.clone());
                    }
                }
            }
        }
        self.m.command_defs.insert(command.identifier.clone(), map);

        Ok(())
    }

    fn compile_counting_function(
        &mut self,
        cmp_type: &FactCountType,
        limit: i64,
        fact: &FactLiteral,
    ) -> Result<(), CompileError> {
        if limit <= 0 {
            return Err(self.err(CompileErrorType::BadArgument(
                "count limit must be greater than zero".to_string(),
            )));
        }
        self.verify_fact_against_schema(fact, false)?;
        self.compile_fact_literal(fact)?;
        match cmp_type {
            FactCountType::UpTo => self.append_instruction(Instruction::FactCount(limit)),
            FactCountType::AtLeast => {
                self.append_instruction(Instruction::FactCount(limit));
                self.append_instruction(Instruction::Const(Value::Int(limit)));
                self.append_instruction(Instruction::Lt);
                self.append_instruction(Instruction::Not);
            }
            FactCountType::AtMost => {
                self.append_instruction(Instruction::FactCount(
                    limit.checked_add(1).assume("fact count too large")?,
                ));
                self.append_instruction(Instruction::Const(Value::Int(limit)));
                self.append_instruction(Instruction::Gt);
                self.append_instruction(Instruction::Not);
            }
            FactCountType::Exactly => {
                self.append_instruction(Instruction::FactCount(
                    limit.checked_add(1).assume("fact count too large")?,
                ));
                self.append_instruction(Instruction::Const(Value::Int(limit)));
                self.append_instruction(Instruction::Eq);
            }
        }
        Ok(())
    }

    /// Compile a match statement or expression
    /// Returns the type of the `match` is an expression, or `None` if it's a statement.
    fn compile_match_statement_or_expression(
        &mut self,
        s: LanguageContext<&MatchStatement, &MatchExpression>,
        locator: usize,
    ) -> Result<Option<Typeish>, CompileError> {
        let patterns: Vec<MatchPattern> = match s {
            LanguageContext::Statement(s) => s.arms.iter().map(|a| a.pattern.clone()).collect(),
            LanguageContext::Expression(e) => e.arms.iter().map(|a| a.pattern.clone()).collect(),
        };

        // Ensure there are no duplicate arm values.
        // NOTE We don't check for zero arms, because that's enforced by the parser.
        let all_values = patterns
            .iter()
            .flat_map(|pattern| match &pattern {
                MatchPattern::Values(values) => values.as_slice(),
                MatchPattern::Default => &[],
            })
            .collect::<Vec<&Expression>>();
        if find_duplicate(&all_values, |p| p).is_some() {
            return Err(self.err_loc(
                CompileErrorType::AlreadyDefined(String::from("duplicate match arm value")),
                locator,
            ));
        }
        // find duplicate default arms
        if find_duplicate(&patterns, |p| p).is_some() {
            return Err(self.err_loc(
                CompileErrorType::AlreadyDefined(String::from("duplicate match arm default value")),
                locator,
            ));
        }

        let expr = match s {
            LanguageContext::Statement(s) => &s.expression,
            LanguageContext::Expression(e) => &e.scrutinee,
        };
        let expr_t = self.compile_expression(expr)?;

        let end_label = self.anonymous_label();

        // 1. Generate branching instructions, and arm-start labels
        let mut arm_labels: Vec<Label> = vec![];

        for pattern in &patterns {
            let arm_label = self.anonymous_label();
            arm_labels.push(arm_label.clone());

            match pattern {
                MatchPattern::Values(values) => {
                    for (i, value) in values.iter().enumerate() {
                        self.append_instruction(Instruction::Dup(0));
                        if !value.is_literal() {
                            return Err(self.err(CompileErrorType::InvalidType(String::from(
                                "match arm is not a literal expression",
                            ))));
                        }
                        let arm_t = self.compile_expression(value)?;
                        if !arm_t.is_maybe_equal(&expr_t) {
                            let arm_n = i.checked_add(1).assume("match arm count overflow")?;
                            return Err(self.err(CompileErrorType::InvalidType(format!(
                                "match expression is `{}` but arm expression {} is `{}`",
                                expr_t, arm_n, arm_t
                            ))));
                        }

                        // if value == target, jump to start-of-arm
                        self.append_instruction(Instruction::Eq);
                        self.append_instruction(Instruction::Branch(Target::Unresolved(
                            arm_label.clone(),
                        )));
                    }
                }
                MatchPattern::Default => {
                    self.append_instruction(Instruction::Jump(Target::Unresolved(
                        arm_label.clone(),
                    )));

                    // Ensure this is the last case, and also that it's not the only case.
                    if pattern != patterns.last().expect("last arm") {
                        return Err(self.err(CompileErrorType::Unknown(String::from(
                            "Default match case must be last.",
                        ))));
                    }
                }
            }
        }

        // if no match, and no default case, panic
        if !patterns.iter().any(|p| *p == MatchPattern::Default) {
            self.append_instruction(Instruction::Exit(ExitReason::Panic));
        }

        // Match expression/statement type. For statements, it's None; for expressions, it's Some(Typeish)
        let mut expr_type: Option<Typeish> = None;

        // 2. Define arm labels, and compile instructions
        match s {
            LanguageContext::Statement(s) => {
                for (i, arm) in s.arms.iter().enumerate() {
                    let arm_start = arm_labels[i].to_owned();
                    self.define_label(arm_start, self.wp)?;

                    // Drop expression value (It's still around because of the Dup)
                    self.append_instruction(Instruction::Pop);

                    self.compile_statements(&arm.statements, Scope::Layered)?;

                    // break out of match
                    self.append_instruction(Instruction::Jump(Target::Unresolved(
                        end_label.clone(),
                    )));
                }
            }
            LanguageContext::Expression(e) => {
                for (i, arm) in e.arms.iter().enumerate() {
                    let arm_start = arm_labels[i].to_owned();
                    self.define_label(arm_start, self.wp)?;

                    // Drop expression value (It's still around because of the Dup)
                    self.append_instruction(Instruction::Pop);

                    let etype = self.compile_expression(&arm.expression)?;
                    match expr_type {
                        None => expr_type = Some(etype),
                        Some(ref t) => {
                            if !t.is_maybe_equal(&etype) {
                                return Err(self.err(CompileErrorType::InvalidType(format!(
                                    "match arm expression type mismatch; expected {}, got {}",
                                    t, etype
                                ))));
                            }
                        }
                    }

                    // break out of match
                    self.append_instruction(Instruction::Jump(Target::Unresolved(
                        end_label.clone(),
                    )));
                }
            }
        }

        self.define_label(end_label, self.wp)?;
        Ok(expr_type)
    }

    /// Compile a policy into instructions inside the given Machine.
    pub fn compile(&mut self) -> Result<(), CompileError> {
        // Panic when running a module without setup.
        self.append_instruction(Instruction::Exit(ExitReason::Panic));

        for struct_def in &self.policy.structs {
            self.define_struct(
                struct_def.inner.identifier.clone(),
                &struct_def.inner.fields,
            )?;
        }

        // Compile global let statements
        for global_let in &self.policy.global_lets {
            self.compile_global_let(global_let)?;
        }

        for struct_def in &self.policy.structs {
            self.define_struct(struct_def.inner.identifier.clone(), &struct_def.inner.items)?;
        }

<<<<<<< HEAD
=======
        for effect in &self.policy.effects {
            let fields: Vec<StructItem<FieldDefinition>> = effect
                .inner
                .items
                .iter()
                .map(|i| match i {
                    StructItem::Field(f) => StructItem::Field(f.into()),
                    StructItem::StructRef(s) => StructItem::StructRef(s.clone()),
                })
                .collect();
            self.define_struct(effect.inner.identifier.clone(), &fields)?;
            self.m.effects.insert(effect.inner.identifier.clone());
        }

>>>>>>> a16c5a29
        // define the structs provided by FFI schema
        for ffi_mod in self.ffi_modules {
            for s in ffi_mod.structs {
                let fields: Vec<StructItem<FieldDefinition>> = s
                    .fields
                    .iter()
                    .map(|a| {
                        StructItem::Field(FieldDefinition {
                            identifier: a.name.clone(),
                            field_type: VType::from(&a.vtype),
                        })
                    })
                    .collect();
                self.define_struct(s.name.to_owned(), &fields)?;
            }
        }

        // map enum names to constants
        for enum_def in &self.policy.enums {
            self.compile_enum_definition(enum_def)?;
        }

        for fact in &self.policy.facts {
            let FactDefinition { key, value, .. } = &fact.inner;

            let fields: Vec<StructItem<FieldDefinition>> = key
                .iter()
                .chain(value.iter())
                .cloned()
                .map(StructItem::Field)
                .collect();

            self.define_struct(fact.inner.identifier.clone(), &fields)?;
            self.define_fact(&fact.inner)?;
        }

        // Define command structs before compiling functions
        for command in &self.policy.commands {
            self.define_struct(command.identifier.clone(), &command.fields)?;
        }

        // Define the finish function signatures before compiling them, so that they can be
        // used to catch usage errors in regular functions.
        for function_def in &self.policy.finish_functions {
            self.define_finish_function_signature(function_def)?;
        }

        for function_def in &self.policy.functions {
            self.enter_statement_context(StatementContext::PureFunction(
                function_def.inner.clone(),
            ));
            self.compile_function(function_def)?;
            self.exit_statement_context();
        }

        self.enter_statement_context(StatementContext::Finish);
        for function_def in &self.policy.finish_functions {
            self.compile_finish_function(function_def)?;
        }
        self.exit_statement_context();

        // Commands have several sub-contexts, so `compile_command` handles those.
        for command in &self.policy.commands {
            self.compile_command(command)?;
        }

        for action in &self.policy.actions {
            self.enter_statement_context(StatementContext::Action(action.inner.clone()));
            self.compile_action(action)?;
            self.exit_statement_context();
        }

        self.resolve_targets()?;

        Ok(())
    }

    /// Get expression value, e.g. Expression::Int => Value::Int
    fn expression_value(&self, e: &Expression) -> Result<Value, CompileError> {
        match e {
            Expression::Int(v) => Ok(Value::Int(*v)),
            Expression::Bool(v) => Ok(Value::Bool(*v)),
            Expression::String(v) => Ok(Value::String(v.clone())),
            Expression::NamedStruct(struct_ast) => {
                let Some(struct_def) = self.m.struct_defs.get(&struct_ast.identifier).cloned()
                else {
                    return Err(self.err(CompileErrorType::NotDefined(format!(
                        "Struct `{}` not defined",
                        struct_ast.identifier
                    ))));
                };

                let struct_ast = self.evaluate_sources(struct_ast, &struct_def)?;

                let NamedStruct {
                    identifier, fields, ..
                } = struct_ast.as_ref();

                Ok(Value::Struct(Struct {
                    name: identifier.clone(),
                    fields: {
                        let mut value_fields = BTreeMap::new();
                        for field in fields {
                            value_fields.insert(field.0.clone(), self.expression_value(&field.1)?);
                        }
                        value_fields
                    },
                }))
            }
            Expression::EnumReference(e) => self.enum_value(e),
            Expression::Dot(expr, field_ident) => match **expr {
                Expression::Identifier(ref struct_ident) => self
                    .m
                    .globals
                    .get(struct_ident)
                    .and_then(|val| match val {
                        Value::Struct(Struct { fields, .. }) => fields.get(field_ident).cloned(),
                        _ => None,
                    })
                    .ok_or_else(|| self.err(CompileErrorType::InvalidExpression(e.clone()))),
                _ => Err(self.err(CompileErrorType::InvalidExpression(e.clone()))),
            },
            _ => Err(self.err(CompileErrorType::InvalidExpression(e.clone()))),
        }
    }

    fn evaluate_sources<'s>(
        &self,
        base_struct: &'s NamedStruct,
        base_struct_defns: &[FieldDefinition],
    ) -> Result<Cow<'s, NamedStruct>, CompileError> {
        // If there are no sources, no evaluation is needed.
        if base_struct.sources.is_empty() {
            return Ok(Cow::Borrowed(base_struct));
        }

        // If the struct is already full, there ought to be no sources.
        if base_struct.fields.len() == base_struct_defns.len() {
            return Err(self.err(CompileErrorType::NoOpStructComp));
        }

        let base_fields: HashSet<&str> = base_struct
            .fields
            .iter()
            .map(|(name, _)| name.as_str())
            .collect();
        let mut resolved_struct = base_struct.clone();
        let mut seen = HashMap::new();

        for src_var_name in &base_struct.sources {
            // Look up source's type. It should be a struct.
            let src_type = self
                .identifier_types
                .get(src_var_name)
                .map_err(|err| self.err(err))?;

            let src_struct_type_name = match src_type {
                Typeish::Type(VType::Struct(type_name)) => type_name,
                // Known type, but not a struct
                Typeish::Type(other_type) => {
                    return Err(self.err(CompileErrorType::InvalidType(format!(
                        "Expected `{src_var_name}` to be a struct, but it's a(n) {other_type}",
                    ))))
                }
                Typeish::Indeterminate => {
                    return Err(self.err(CompileErrorType::InvalidType(format!(
                        "Cannot perform struct composition on `{src_var_name}` - type unknown\n\
                        \n\
                        The type resolver couldn't determine what `{src_var_name}` is.\n\
                                    Common causes:\n\
                                    • Optional values returned from conditional expressions \n\
                                    • Using the return value of `deserialize`"
                    ))))
                }
            };
            let src_field_defns = self
                .m
                .struct_defs
                .get(&src_struct_type_name)
                .assume("identifier with a struct type has that struct already defined")
                .map_err(|err| self.err(err.into()))?;

            for src_field_defn in src_field_defns {
                // Don't resolve fields already in the base struct.
                if base_fields.contains(src_field_defn.identifier.as_str()) {
                    continue;
                }

                // Ensure we haven't already resolved this field from another source.
                if let Some(other) =
                    seen.insert(&src_field_defn.identifier, src_struct_type_name.clone())
                {
                    return Err(self.err(CompileErrorType::DuplicateSourceFields(
                        src_struct_type_name,
                        other,
                    )));
                }

                // Ensure this field has the right type.
                let base_struct_defn = base_struct_defns
                    .iter()
                    .find(|b_defn| b_defn.identifier == src_field_defn.identifier)
                    .ok_or_else(|| {
                        self.err(CompileErrorType::SourceStructNotSubsetOfBase(
                            src_struct_type_name.clone(),
                            base_struct.identifier.clone(),
                        ))
                    })?;
                if base_struct_defn.field_type != src_field_defn.field_type {
                    return Err(self.err(CompileErrorType::InvalidType(format!(
                        "Expected field `{}` of `{}` to be a `{}`",
                        &src_field_defn.identifier, src_var_name, base_struct_defn.field_type
                    ))));
                }

                // Add field to resolved struct from source.
                resolved_struct.fields.push((
                    src_field_defn.identifier.clone(),
                    Expression::Dot(
                        Box::new(Expression::Identifier(src_var_name.clone())),
                        src_field_defn.identifier.clone(),
                    ),
                ));
            }
        }

        Ok(Cow::Owned(resolved_struct))
    }
}

/// Flag for controling scope when compiling statement blocks.
#[derive(PartialEq)]
enum Scope {
    /// Enter a new layered scope.
    Layered,
    /// Remain in the same scope.
    Same,
}

/// A builder for creating an instance of [`Module`]
pub struct Compiler<'a> {
    policy: &'a AstPolicy,
    ffi_modules: &'a [ModuleSchema<'a>],
    is_debug: bool,
    stub_ffi: bool,
}

impl<'a> Compiler<'a> {
    /// Creates a new an instance of [`Compiler`] which compiles into a [`Module`]
    pub fn new(policy: &'a AstPolicy) -> Self {
        Self {
            policy,
            ffi_modules: &[],
            is_debug: cfg!(debug_assertions),
            stub_ffi: false,
        }
    }

    /// Sets the FFI modules
    pub fn ffi_modules(mut self, ffi_modules: &'a [ModuleSchema<'a>]) -> Self {
        self.ffi_modules = ffi_modules;
        self
    }

    /// Enables or disables debug mode
    pub fn debug(mut self, is_debug: bool) -> Self {
        self.is_debug = is_debug;
        self
    }

    pub fn stub_ffi(mut self, flag: bool) -> Self {
        self.stub_ffi = flag;
        self
    }

    /// Consumes the builder to create a [`Module`]
    pub fn compile(self) -> Result<Module, CompileError> {
        let target = self.compile_to_target()?;
        Ok(target.into_module())
    }

    pub fn compile_to_target(self) -> Result<CompileTarget, CompileError> {
        let codemap = CodeMap::new(&self.policy.text, self.policy.ranges.clone());
        let machine = CompileTarget::new(codemap);
        let mut cs = CompileState {
            policy: self.policy,
            m: machine,
            wp: 0,
            c: 0,
            function_signatures: BTreeMap::new(),
            last_locator: 0,
            statement_context: vec![],
            identifier_types: IdentifierTypeStack::new(),
            ffi_modules: self.ffi_modules,
            is_debug: self.is_debug,
            stub_ffi: self.stub_ffi,
        };

        cs.compile()?;
        Ok(cs.m)
    }
}

/// Checks whether a vector has duplicate values, and returns the first one, if found.
///
/// Not suitable for large vectors, because complexity is O(n^2).
fn find_duplicate<T, F, E>(vec: &[T], value: F) -> Option<&E>
where
    F: Fn(&T) -> &E,
    E: PartialEq,
{
    if vec.len() < 2 {
        return None;
    }

    for (i, v1) in vec.iter().enumerate() {
        for v2 in &vec[..i] {
            if value(v1) == value(v2) {
                return Some(value(v1));
            }
        }
    }

    None
}<|MERGE_RESOLUTION|>--- conflicted
+++ resolved
@@ -2177,10 +2177,7 @@
         self.append_instruction(Instruction::Exit(ExitReason::Panic));
 
         for struct_def in &self.policy.structs {
-            self.define_struct(
-                struct_def.inner.identifier.clone(),
-                &struct_def.inner.fields,
-            )?;
+            self.define_struct(struct_def.inner.identifier.clone(), &struct_def.inner.items)?;
         }
 
         // Compile global let statements
@@ -2188,12 +2185,6 @@
             self.compile_global_let(global_let)?;
         }
 
-        for struct_def in &self.policy.structs {
-            self.define_struct(struct_def.inner.identifier.clone(), &struct_def.inner.items)?;
-        }
-
-<<<<<<< HEAD
-=======
         for effect in &self.policy.effects {
             let fields: Vec<StructItem<FieldDefinition>> = effect
                 .inner
@@ -2208,7 +2199,6 @@
             self.m.effects.insert(effect.inner.identifier.clone());
         }
 
->>>>>>> a16c5a29
         // define the structs provided by FFI schema
         for ffi_mod in self.ffi_modules {
             for s in ffi_mod.structs {
