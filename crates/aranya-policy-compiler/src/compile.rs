--- conflicted
+++ resolved
@@ -152,18 +152,11 @@
     c: usize,
     /// A map between function names and signatures, so that they can
     /// be easily looked up for verification when called.
-<<<<<<< HEAD
     function_signatures: BTreeMap<Identifier, FunctionSignature>,
     /// Builtin functions which have special behavior when compiling a function call.
     builtin_functions: BTreeMap<Identifier, BuiltinHandler>,
-    /// The last locator seen, for imprecise source locating.
-    // TODO(chip): Push more precise source tracking further down into the AST.
-    last_locator: usize,
-=======
-    function_signatures: BTreeMap<&'a Identifier, FunctionSignature>,
     /// The last span seen, for imprecise source locating.
     last_span: Span,
->>>>>>> 3a273509
     /// The current statement context, implemented as a stack so that it can be
     /// hierarchical.
     statement_context: Vec<StatementContext>,
@@ -392,25 +385,17 @@
                 };
                 Ok(e.insert(signature))
             }
-<<<<<<< HEAD
             Entry::Occupied(_) => {
                 let mut name = def.identifier.to_string();
                 if self.builtin_functions.contains_key(def.identifier.as_str()) {
                     name.push_str(" (builtin)");
                 }
-                Err(CompileError::from_locator(
+                Err(CompileError::from_span(
                     CompileErrorType::AlreadyDefined(name),
-                    def.span.start(),
+                    def.span,
                     self.m.codemap.as_ref(),
                 ))
             }
-=======
-            Entry::Occupied(_) => Err(CompileError::from_span(
-                CompileErrorType::AlreadyDefined(def.identifier.to_string()),
-                def.span,
-                self.m.codemap.as_ref(),
-            )),
->>>>>>> 3a273509
         }
     }
 
@@ -433,25 +418,17 @@
                 };
                 Ok(e.insert(signature))
             }
-<<<<<<< HEAD
             Entry::Occupied(_) => {
                 let mut name = def.identifier.to_string();
                 if self.builtin_functions.contains_key(def.identifier.as_str()) {
                     name.push_str(" (builtin)");
                 }
-                Err(CompileError::from_locator(
+                Err(CompileError::from_span(
                     CompileErrorType::AlreadyDefined(name),
-                    def.span.start(),
+                    def.span,
                     self.m.codemap.as_ref(),
                 ))
             }
-=======
-            Entry::Occupied(_) => Err(CompileError::from_span(
-                CompileErrorType::AlreadyDefined(def.identifier.to_string()),
-                def.span,
-                self.m.codemap.as_ref(),
-            )),
->>>>>>> 3a273509
         }
     }
 
@@ -3149,12 +3126,8 @@
             wp: 0,
             c: 0,
             function_signatures: BTreeMap::new(),
-<<<<<<< HEAD
             builtin_functions: BTreeMap::new(),
-            last_locator: 0,
-=======
             last_span: Span::empty(),
->>>>>>> 3a273509
             statement_context: vec![],
             identifier_types: IdentifierTypeStack::new(),
             ffi_modules: self.ffi_modules,
