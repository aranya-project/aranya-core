mod error;
<<<<<<< HEAD
mod lower;
pub mod target;
=======
mod target;
>>>>>>> 3f225b9f
mod types;

use std::{
    borrow::Cow,
    collections::{BTreeMap, BTreeSet, HashMap, HashSet, btree_map::Entry},
    fmt, iter,
    num::NonZeroUsize,
    ops::Range,
    vec,
};

use aranya_policy_ast::{
    self as ast, EnumDefinition, ExprKind, Expression, FactCountType, FactDefinition,
    FieldDefinition, Ident, Identifier, LanguageContext, NamedStruct, Span, Statement, StructItem,
    TypeKind, VType, ident, thir,
};
use aranya_policy_module::{
    ActionDef, Attribute, CodeMap, CommandDef, ExitReason, Field, Instruction, Label, LabelType,
    Meta, Module, Param, Struct, Target, Value, ffi::ModuleSchema, named::NamedMap,
};
pub use ast::Policy as AstPolicy;
use buggy::BugExt as _;
use indexmap::IndexMap;
use tracing::warn;

<<<<<<< HEAD
pub use self::error::{CompileError, CompileErrorType, InvalidCallColor};
use self::types::IdentifierTypeStack;
=======
pub use self::{
    error::{CompileError, CompileErrorType, InvalidCallColor},
    target::PolicyInterface,
};
use self::{
    target::CompileTarget,
    types::{DisplayType, IdentifierTypeStack},
};
>>>>>>> 3f225b9f

#[derive(Clone, Debug)]
enum FunctionColor {
    /// Function has no side-effects and returns a value
    Pure(VType),
    /// Function has side-effects and returns no value
    Finish,
}

/// This is like [FunctionDefinition](ast::FunctionDefinition), but
/// stripped down to only include positional argument names/types and
/// return type. Covers both regular (pure) functions and finish
/// functions.
struct FunctionSignature {
    args: Vec<(Identifier, VType)>,
    color: FunctionColor,
}

/// Create a `(Identifier, FunctionSignature)` from a policy function declaration.
macro_rules! sig {
    (function $func:ident($($argname:ident $($argtype:ident)+),*) $($ret:ident)+) => {
        (
            ident!(stringify!($func)),
            FunctionSignature {
                args: vec![$(
                    (
                        ident!(stringify!($argname)),
                        vtype!($($argtype)+)
                    )
                ),*],
                color: FunctionColor::Pure(vtype!($($ret)+)),
            }
        )
    };
}

macro_rules! vtype {
    ($($t:tt)*) => {
        VType {
            kind: typekind!($($t)*),
            span: Span::empty(),
        }
    }
}

macro_rules! typekind {
    (string) => {
        TypeKind::String
    };
    (bytes) => {
        TypeKind::Bytes
    };
    (int) => {
        TypeKind::Int
    };
    (bool) => {
        TypeKind::Bool
    };
    (id) => {
        TypeKind::Id
    };
    (struct $name:ident) => {
        TypeKind::Struct(Ident {
            name: ident!(stringify!($name)),
            span: Span::empty(),
        })
    };
    (enum $name:ident) => {
        TypeKind::Enum(Ident {
            name: ident!(stringify!($name)),
            span: Span::empty(),
        })
    };
    (optional $inner:ident) => {
        TypeKind::Optional(Box::new(vtype!($inner)))
    };
}

/// Enumerates all the possible contexts a statement can be in, to validate whether a
/// statement is currently valid.
#[derive(Clone, Debug, PartialEq)]
pub enum StatementContext {
    /// An action
    Action(ast::ActionDefinition),
    /// A command policy block
    CommandPolicy(ast::CommandDefinition),
    /// A command recall block
    CommandRecall(ast::CommandDefinition),
    /// A pure function
    PureFunction(ast::FunctionDefinition),
    /// A finish function or finish block
    Finish,
}

impl fmt::Display for StatementContext {
    fn fmt(&self, f: &mut fmt::Formatter<'_>) -> fmt::Result {
        match self {
            Self::Action(_) => write!(f, "action"),
            Self::CommandPolicy(_) => write!(f, "command policy block"),
            Self::CommandRecall(_) => write!(f, "command recall block"),
            Self::PureFunction(_) => write!(f, "pure function"),
            Self::Finish => write!(f, "finish block/function"),
        }
    }
}

/// Called to compile a builtin function call.
type BuiltinHandler = fn(&mut CompileState<'_>) -> Result<(), CompileError>;

/// The "compile state" of the machine.
struct CompileState<'a> {
    /// Policy being compiled
    policy: &'a AstPolicy,
    /// The underlying machine
    m: CompileTarget,
    /// The write pointer used while compiling instructions into memory
    wp: usize,
    /// A counter used to generate temporary labels
    c: usize,
    /// A map between function names and signatures, so that they can
    /// be easily looked up for verification when called.
    function_signatures: BTreeMap<Identifier, FunctionSignature>,
    /// Builtin functions which have special behavior when compiling a function call.
    builtin_functions: BTreeMap<Identifier, BuiltinHandler>,
    /// The last span seen, for imprecise source locating.
    last_span: Span,
    /// The current statement context, implemented as a stack so that it can be
    /// hierarchical.
    statement_context: Vec<StatementContext>,
    /// Keeps track of identifier types in a stack of scopes
    identifier_types: IdentifierTypeStack,
    /// FFI module schemas. Used to validate FFI calls.
    ffi_modules: &'a [ModuleSchema<'a>],
    /// Determines if one compiles with debug functionality,
    is_debug: bool,
    /// Auto-defines FFI modules for testing purposes
    stub_ffi: bool,
}

impl<'a> CompileState<'a> {
    /// Begin parsing statements in this context
    fn enter_statement_context(&mut self, c: StatementContext) {
        self.statement_context.push(c);
    }

    /// End parsing statements in this context and return to the previous context
    fn exit_statement_context(&mut self) {
        self.statement_context.pop();
    }

    /// Append an instruction to the program memory, and increment the
    /// program counter. If no other PC manipulation has been done,
    /// this means that the program counter points to the new
    /// instruction.
    fn append_instruction(&mut self, i: Instruction) {
        self.m.progmem.push(i);
        self.wp = self.wp.checked_add(1).expect("self.wp + 1 must not wrap");
    }

    fn append_var(&mut self, identifier: Identifier, vtype: VType) -> Result<(), CompileError> {
        self.append_instruction(Instruction::Meta(Meta::Let(identifier.clone())));
        self.append_instruction(Instruction::Def(identifier.clone()));
        self.identifier_types
            .add(identifier, vtype)
            .map_err(|e| self.err(e))?;
        Ok(())
    }

    /// Inserts a fact definition
    fn define_fact(&mut self, fact: &FactDefinition) -> Result<(), CompileError> {
        if self.m.fact_defs.contains_key(&fact.identifier.name) {
            return Err(self.err(CompileErrorType::AlreadyDefined(
                fact.identifier.to_string(),
            )));
        }

        // ensure key identifiers are unique
        let mut identifiers = BTreeSet::new();
        for key in &fact.key {
            if !key.is_hashable() {
                return Err(self.err(CompileErrorType::InvalidType(format!(
                    "Fact `{}` key field `{}` is not orderable; must be int, bool, string, or id",
                    fact.identifier, key.identifier
                ))));
            }
            if !identifiers.insert(&key.identifier.name) {
                return Err(self.err(CompileErrorType::AlreadyDefined(
                    key.identifier.name.to_string(),
                )));
            }
        }

        // ensure value identifiers are unique
        for value in &fact.value {
            if !identifiers.insert(&value.identifier.name) {
                return Err(self.err(CompileErrorType::AlreadyDefined(
                    value.identifier.to_string(),
                )));
            }
        }

        self.m
            .fact_defs
            .insert(fact.identifier.name.clone(), fact.to_owned());
        Ok(())
    }

    /// Insert a struct definition while preventing duplicates of the struct name and fields
    pub fn define_struct(
        &mut self,
        identifier: Ident,
        items: &[StructItem<FieldDefinition>],
    ) -> Result<(), CompileError> {
        if self.m.struct_defs.contains_key(&identifier.name) {
            return Err(self.err(CompileErrorType::AlreadyDefined(identifier.to_string())));
        }

        let has_struct_refs = items
            .iter()
            .any(|item| matches!(item, StructItem::StructRef(_)));

        // Add explicitly-defined fields and those from struct insertions
        let mut field_definitions = Vec::new();
        for item in items {
            match item {
                StructItem::Field(field) => {
                    if field_definitions
                        .iter()
                        .any(|f: &FieldDefinition| f.identifier.name == field.identifier.name)
                    {
                        return Err(self.err(CompileErrorType::AlreadyDefined(
                            field.identifier.to_string(),
                        )));
                    }
                    // TODO(eric): Use `Span::default()`?
                    if has_struct_refs {
                        field_definitions.push(FieldDefinition {
                            identifier: Ident {
                                name: field.identifier.name.clone(),
                                span: Span::default(),
                            },
                            field_type: VType {
                                kind: field.field_type.kind.clone(),
                                span: Span::default(),
                            },
                        });
                    } else {
                        field_definitions.push(field.clone());
                    }
                }
                StructItem::StructRef(ident) => {
                    let other =
                        self.m.struct_defs.get(&ident.name).ok_or_else(|| {
                            self.err(CompileErrorType::NotDefined(ident.to_string()))
                        })?;
                    for field in other {
                        if field_definitions
                            .iter()
                            .any(|f: &FieldDefinition| f.identifier.name == field.identifier.name)
                        {
                            return Err(self.err(CompileErrorType::AlreadyDefined(
                                field.identifier.to_string(),
                            )));
                        }
                        // TODO(eric): Use `Span::default()`?
                        field_definitions.push(FieldDefinition {
                            identifier: Ident {
                                name: field.identifier.name.clone(),
                                span: Span::default(),
                            },
                            field_type: VType {
                                kind: field.field_type.kind.clone(),
                                span: Span::default(),
                            },
                        });
                    }
                }
            }
        }

        self.m
            .struct_defs
            .insert(identifier.name, field_definitions);
        Ok(())
    }

    fn compile_enum_definition(
        &mut self,
        enum_def: &'a EnumDefinition,
    ) -> Result<(), CompileError> {
        let enum_name = &enum_def.identifier;
        // ensure enum name is unique
        if self.m.enum_defs.contains_key(&enum_name.name) {
            return Err(self.err(CompileErrorType::AlreadyDefined(enum_name.name.to_string())));
        }

        // Add values to enum, checking for duplicates
        let mut values = IndexMap::new();
        for (i, value_name) in enum_def.variants.iter().enumerate() {
            match values.entry(value_name.name.clone()) {
                indexmap::map::Entry::Occupied(_) => {
                    return Err(self.err(CompileErrorType::AlreadyDefined(format!(
                        "{}::{}",
                        enum_name.name, value_name.name
                    ))));
                }
                indexmap::map::Entry::Vacant(e) => {
                    // TODO ensure value is unique. Currently, it always will be, but if enum
                    // variants start allowing specific values, e.g. `enum Color { Red = 100, Green = 200 }`,
                    // then we'll need to ensure those are unique.
                    let n = i64::try_from(i).assume("should set enum value to index")?;
                    e.insert(n);
                }
            }
        }

        self.m.enum_defs.insert(enum_name.name.clone(), values);

        Ok(())
    }

    /// Turn a [FunctionDefinition](ast::FunctionDefinition) into a
    /// [FunctionSignature].
    fn define_function_signature(
        &mut self,
        function_node: &'a ast::FunctionDefinition,
    ) -> Result<&FunctionSignature, CompileError> {
        let def = function_node;
        match self.function_signatures.entry(def.identifier.name.clone()) {
            Entry::Vacant(e) => {
                let signature = FunctionSignature {
                    args: def
                        .arguments
                        .iter()
                        .map(|a| (a.identifier.name.clone(), a.field_type.clone()))
                        .collect(),
                    color: FunctionColor::Pure(def.return_type.clone()),
                };
                Ok(e.insert(signature))
            }
            Entry::Occupied(_) => {
                let mut name = def.identifier.to_string();
                if self.builtin_functions.contains_key(def.identifier.as_str()) {
                    name.push_str(" (builtin)");
                }
                Err(CompileError::from_span(
                    CompileErrorType::AlreadyDefined(name),
                    def.span,
                    self.m.codemap.as_ref(),
                ))
            }
        }
    }

    /// Turn a [FinishFunctionDefinition](ast::FinishFunctionDefinition)
    /// into a [FunctionSignature].
    fn define_finish_function_signature(
        &mut self,
        function_node: &'a ast::FinishFunctionDefinition,
    ) -> Result<&FunctionSignature, CompileError> {
        let def = function_node;
        match self.function_signatures.entry(def.identifier.name.clone()) {
            Entry::Vacant(e) => {
                let signature = FunctionSignature {
                    args: def
                        .arguments
                        .iter()
                        .map(|a| (a.identifier.name.clone(), a.field_type.clone()))
                        .collect(),
                    color: FunctionColor::Finish,
                };
                Ok(e.insert(signature))
            }
            Entry::Occupied(_) => {
                let mut name = def.identifier.to_string();
                if self.builtin_functions.contains_key(def.identifier.as_str()) {
                    name.push_str(" (builtin)");
                }
                Err(CompileError::from_span(
                    CompileErrorType::AlreadyDefined(name),
                    def.span,
                    self.m.codemap.as_ref(),
                ))
            }
        }
    }

    /// Define a named Label.
    pub fn define_label(&mut self, label: Label, addr: usize) -> Result<(), CompileError> {
        match self.m.labels.entry(label.clone()) {
            Entry::Vacant(e) => {
                e.insert(addr);
                Ok(())
            }
            Entry::Occupied(_) => {
                Err(self.err(CompileErrorType::AlreadyDefined(label.name.to_string())))
            }
        }
    }

    /// Create an anonymous Label and return its identifier.
    pub fn anonymous_label(&mut self) -> Label {
        let name = format!("anonymous{}", self.c);
        self.c = self.c.checked_add(1).expect("self.c + 1 must not wrap");
        Label::new_temp(name.try_into().expect("must be valid identifier"))
    }

    /// Maps the current write pointer to a text range supplied by a span
    fn map_range(&mut self, span: Span) -> Result<(), CompileError> {
        self.last_span = span;
        let Some(codemap) = &mut self.m.codemap else {
            // If there is no codemap, do nothing.
            return Ok(());
        };
        codemap.map_instruction(self.wp, span).map_err(|_| {
            self.err_loc(
                CompileErrorType::Unknown(format!(
                    "could not map address {} to text range {}",
                    self.wp,
                    span.start()
                )),
                span,
            )
        })?;
        Ok(())
    }

    /// Resolve a target to an address from the Label mapping
    // This is a static method because it's used after self has already
    // been borrowed &mut in resolve_targets() below.
    fn resolve_target(
        target: &mut Target,
        labels: &mut BTreeMap<Label, usize>,
    ) -> Result<(), CompileError> {
        match target.clone() {
            Target::Unresolved(s) => {
                let addr = labels.get(&s).ok_or_else(|| {
                    CompileError::new(CompileErrorType::BadTarget(s.name.clone()))
                })?;

                *target = Target::Resolved(*addr);
                Ok(())
            }
            Target::Resolved(_) => Ok(()), // already resolved; do nothing
        }
    }

    /// Attempt to resolve any unresolved targets.
    pub fn resolve_targets(&mut self) -> Result<(), CompileError> {
        for ref mut instr in &mut self.m.progmem {
            match instr {
                Instruction::Branch(t) | Instruction::Jump(t) | Instruction::Call(t) => {
                    Self::resolve_target(t, &mut self.m.labels)?;
                }
                _ => (),
            }
        }

        // remove temporary labels
        self.m.labels.retain(|k, _| k.ltype != LabelType::Temporary);

        Ok(())
    }

    /// Compile instructions to construct a struct literal
    fn compile_struct_literal(&mut self, s: thir::NamedStruct) -> Result<(), CompileError> {
        self.append_instruction(Instruction::StructNew(s.identifier.name));
        for (field_name, e) in s.fields {
            self.compile_typed_expression(e)?;
            self.append_instruction(Instruction::StructSet(field_name.name));
        }
        Ok(())
    }

    fn err(&self, err_type: CompileErrorType) -> CompileError {
        self.err_loc(err_type, self.last_span)
    }

    fn err_loc(&self, err_type: CompileErrorType, span: Span) -> CompileError {
        CompileError::from_span(err_type, span, self.m.codemap.as_ref())
    }

    /// Compile instructions to construct a fact literal
    fn compile_fact_literal(&mut self, f: thir::FactLiteral) -> Result<(), CompileError> {
        self.append_instruction(Instruction::FactNew(f.identifier.name.clone()));
        for (k, e) in f.key_fields {
            self.compile_typed_expression(e)?;
            self.append_instruction(Instruction::FactKeySet(k.name));
        }
        if let Some(value_fields) = f.value_fields {
            for (k, e) in value_fields {
                self.compile_typed_expression(e)?;
                self.append_instruction(Instruction::FactValueSet(k.name));
            }
        }
        Ok(())
    }

    fn compile_typed_expression(
        &mut self,
        expression: thir::Expression,
    ) -> Result<(), CompileError> {
        match expression.kind {
            thir::ExprKind::Int(n) => {
                self.append_instruction(Instruction::Const(Value::Int(n)));
            }
            thir::ExprKind::String(s) => {
                self.append_instruction(Instruction::Const(Value::String(s)));
            }
            thir::ExprKind::Bool(b) => {
                self.append_instruction(Instruction::Const(Value::Bool(b)));
            }
            thir::ExprKind::Optional(o) => {
                match o {
                    None => {
                        self.append_instruction(Instruction::Const(Value::None));
                    }
                    Some(v) => self.compile_typed_expression(*v)?,
                };
            }
            thir::ExprKind::NamedStruct(s) => {
                self.compile_struct_literal(s)?;
            }
            thir::ExprKind::InternalFunction(f) => match f {
                thir::InternalFunction::Query(f) => {
                    self.compile_fact_literal(f)?;
                    self.append_instruction(Instruction::Query);
                }
                thir::InternalFunction::Exists(f) => {
                    self.compile_fact_literal(f)?;
                    self.append_instruction(Instruction::Query);
                    self.append_instruction(Instruction::Const(Value::None));
                    self.append_instruction(Instruction::Eq);
                    self.append_instruction(Instruction::Not);
                }
                thir::InternalFunction::FactCount(cmp_type, n, fact) => {
                    self.compile_counting_function(cmp_type, n, fact)?;
                }
                thir::InternalFunction::If(c, t, f) => {
                    let else_name = self.anonymous_label();
                    let end_name = self.anonymous_label();
                    self.compile_typed_expression(*c)?;
                    self.append_instruction(Instruction::Branch(Target::Unresolved(
                        else_name.clone(),
                    )));
                    self.compile_typed_expression(*f)?;
                    self.append_instruction(Instruction::Jump(Target::Unresolved(
                        end_name.clone(),
                    )));
                    self.define_label(else_name, self.wp)?;
                    self.compile_typed_expression(*t)?;
                    self.define_label(end_name, self.wp)?;
                }
                thir::InternalFunction::Serialize(e) => {
                    self.compile_typed_expression(*e)?;
                    self.append_instruction(Instruction::Serialize);
                }
                thir::InternalFunction::Deserialize(e) => {
                    self.compile_typed_expression(*e)?;
                    self.append_instruction(Instruction::Deserialize);
                }
                thir::InternalFunction::Todo(_) => {
                    let err = self.err(CompileErrorType::TodoFound);
                    if self.is_debug {
                        warn!("{err}");
                        self.append_instruction(Instruction::Exit(ExitReason::Panic));
                    } else {
                        return Err(err);
                    }
                }
            },
            thir::ExprKind::FunctionCall(f) => {
                self.compile_function_call(f, false)?;
            }
            thir::ExprKind::ForeignFunctionCall(f) => {
                self.append_instruction(Instruction::Meta(Meta::FFI(
                    f.module.name.clone(),
                    f.identifier.name.clone(),
                )));

                for arg_e in f.arguments {
                    self.compile_typed_expression(arg_e)?;
                }
                if self.stub_ffi {
                    self.append_instruction(Instruction::Exit(ExitReason::Panic));
                } else {
                    let (module_id, procedure_id) =
                        f.ids.assume("must have IDs when ffi is not stubbed")?;
                    self.append_instruction(Instruction::ExtCall(module_id, procedure_id));
                }
            }
            thir::ExprKind::Identifier(i) => {
                self.append_instruction(Instruction::Meta(Meta::Get(i.name.clone())));
                self.append_instruction(Instruction::Get(i.name));
            }
            thir::ExprKind::EnumReference(e) => {
                self.append_instruction(Instruction::Const(Value::Enum(
                    e.identifier.name,
                    e.value,
                )));
            }
            thir::ExprKind::Dot(t, s) => {
                self.compile_typed_expression(*t)?;
                self.append_instruction(Instruction::StructGet(s.name));
            }
            thir::ExprKind::Substruct(lhs, sub) => {
                let Some(sub_field_defns) = self.m.struct_defs.get(&sub.name) else {
                    return Err(self.err(CompileErrorType::NotDefined(format!(
                        "Struct `{}` not defined",
                        sub
                    ))));
                };
                let field_names: Vec<Identifier> = sub_field_defns
                    .iter()
                    .map(|field| field.identifier.name.clone())
                    .collect();
                let field_count = field_names.len();

                self.append_instruction(Instruction::StructNew(sub.name));

                self.compile_typed_expression(*lhs)?;

                for field_name in field_names {
                    self.append_instruction(Instruction::Const(Value::Identifier(field_name)));
                }

                if let Some(field_count) = NonZeroUsize::new(field_count) {
                    self.append_instruction(Instruction::MStructGet(field_count));
                    self.append_instruction(Instruction::MStructSet(field_count));
                }
            }
            thir::ExprKind::Cast(lhs, rhs_ident) => {
                // NOTE this is implemented only for structs
                self.compile_typed_expression(*lhs)?;
                self.append_instruction(Instruction::Cast(rhs_ident.name));
            }
            thir::ExprKind::And(a, b) => {
                // `a && b` becomes `if a { b } else { false }`

                self.compile_typed_expression(*a)?;

                let mid = self.anonymous_label();
                let end = self.anonymous_label();

                self.append_instruction(Instruction::Branch(Target::Unresolved(mid.clone())));

                self.append_instruction(Instruction::Const(Value::Bool(false)));
                self.append_instruction(Instruction::Jump(Target::Unresolved(end.clone())));

                self.define_label(mid, self.wp)?;
                self.compile_typed_expression(*b)?;

                self.define_label(end, self.wp)?;
            }
            thir::ExprKind::Or(a, b) => {
                // `a || b` becomes `if a { true } else { b }`

                self.compile_typed_expression(*a)?;

                let mid = self.anonymous_label();
                let end = self.anonymous_label();

                self.append_instruction(Instruction::Branch(Target::Unresolved(mid.clone())));
                self.compile_typed_expression(*b)?;
                self.append_instruction(Instruction::Jump(Target::Unresolved(end.clone())));

                self.define_label(mid, self.wp)?;
                self.append_instruction(Instruction::Const(Value::Bool(true)));

                self.define_label(end, self.wp)?;
            }
            thir::ExprKind::Equal(a, b) => {
                self.compile_typed_expression(*a)?;
                self.compile_typed_expression(*b)?;
                self.append_instruction(Instruction::Eq);
            }
            thir::ExprKind::NotEqual(a, b) => {
                self.compile_typed_expression(*a)?;
                self.compile_typed_expression(*b)?;
                self.append_instruction(Instruction::Eq);
                self.append_instruction(Instruction::Not);
            }
            thir::ExprKind::GreaterThan(a, b) => {
                self.compile_typed_expression(*a)?;
                self.compile_typed_expression(*b)?;
                self.append_instruction(Instruction::Gt);
            }
            thir::ExprKind::LessThan(a, b) => {
                self.compile_typed_expression(*a)?;
                self.compile_typed_expression(*b)?;
                self.append_instruction(Instruction::Lt);
            }
            thir::ExprKind::GreaterThanOrEqual(a, b) => {
                // `a >= b` becomes `!(a < b)`. This relies on total ordering, which integers meet.
                self.compile_typed_expression(*a)?;
                self.compile_typed_expression(*b)?;
                self.append_instruction(Instruction::Lt);
                self.append_instruction(Instruction::Not);
            }
            thir::ExprKind::LessThanOrEqual(a, b) => {
                // `a <= b` becomes `!(a > b)`. This relies on total ordering, which integers meet.
                self.compile_typed_expression(*a)?;
                self.compile_typed_expression(*b)?;
                self.append_instruction(Instruction::Gt);
                self.append_instruction(Instruction::Not);
            }
            thir::ExprKind::Not(e) => {
                // Evaluate the expression
                self.compile_typed_expression(*e)?;

                // Apply the logical NOT operation
                self.append_instruction(Instruction::Not);
            }
            thir::ExprKind::Unwrap(e) => self.compile_unwrap(*e, ExitReason::Panic)?,
            thir::ExprKind::CheckUnwrap(e) => self.compile_unwrap(*e, ExitReason::Check)?,
            thir::ExprKind::Is(e, expr_is_some) => {
                // Evaluate the expression
                self.compile_typed_expression(*e)?;

                // Push a None to compare against
                self.append_instruction(Instruction::Const(Value::None));
                // Check if the value is equal to None
                self.append_instruction(Instruction::Eq);
                if expr_is_some {
                    // If we're checking for not Some, invert the result of the Eq to None
                    self.append_instruction(Instruction::Not);
                }
            }
            thir::ExprKind::Block(statements, e) => {
                self.append_instruction(Instruction::Block);
                self.compile_typed_statements(statements, Scope::Same)?;
                self.compile_typed_expression(*e)?;
                self.append_instruction(Instruction::End);
            }
            thir::ExprKind::Match(e) => {
                self.compile_match_statement_or_expression(LanguageContext::Expression(*e))?;
            }
        };

        Ok(())
    }

    // Get an enum value from an enum reference expression
    fn enum_value(&self, e: &aranya_policy_ast::EnumReference) -> Result<i64, CompileError> {
        let enum_def =
            self.m.enum_defs.get(&e.identifier.name).ok_or_else(|| {
                self.err(CompileErrorType::NotDefined(e.identifier.name.to_string()))
            })?;
        let value = enum_def.get(&e.value.name).ok_or_else(|| {
            self.err(CompileErrorType::NotDefined(format!(
                "{}::{}",
                e.identifier.name, e.value.name
            )))
        })?;
        Ok(*value)
    }

    fn compile_statements(
        &mut self,
        statements: &[Statement],
        scope: Scope,
    ) -> Result<(), CompileError> {
        let stmts = self.lower_statements(statements, scope)?;
        self.compile_typed_statements(stmts, scope)
    }

    fn compile_typed_statements(
        &mut self,
        statements: Vec<thir::Statement>,
        scope: Scope,
    ) -> Result<(), CompileError> {
        if scope == Scope::Layered {
            self.append_instruction(Instruction::Block);
        }
        for statement in statements {
            self.compile_typed_statement(statement)?;
        }
        if scope == Scope::Layered {
            self.append_instruction(Instruction::End);
        }
        Ok(())
    }

    fn compile_typed_statement(&mut self, statement: thir::Statement) -> Result<(), CompileError> {
        self.map_range(statement.span)?;
        match statement.kind {
            thir::StmtKind::Let(s) => {
                self.compile_typed_expression(s.expression)?;
                self.append_instruction(Instruction::Meta(Meta::Let(s.identifier.name.clone())));
                self.append_instruction(Instruction::Def(s.identifier.name));
            }
            thir::StmtKind::Check(s) => {
                self.compile_typed_expression(s.expression)?;
                // The current instruction is the branch. The next
                // instruction is the following panic you arrive at
                // if the expression is false. The instruction you
                // branch to if the check succeeds is the
                // instruction after that - current instruction + 2.
                let next = self.wp.checked_add(2).assume("self.wp + 2 must not wrap")?;
                self.append_instruction(Instruction::Branch(Target::Resolved(next)));
                self.append_instruction(Instruction::Exit(ExitReason::Check));
            }
            thir::StmtKind::Match(s) => {
                self.compile_match_statement_or_expression(LanguageContext::Statement(s))?;
            }
            thir::StmtKind::If(s) => {
                let end_label = self.anonymous_label();
                for (cond, branch) in s.branches {
                    let next_label = self.anonymous_label();
                    self.compile_typed_expression(cond)?;

                    self.append_instruction(Instruction::Not);
                    self.append_instruction(Instruction::Branch(Target::Unresolved(
                        next_label.clone(),
                    )));
                    self.compile_typed_statements(branch, Scope::Layered)?;
                    self.append_instruction(Instruction::Jump(Target::Unresolved(
                        end_label.clone(),
                    )));
                    self.define_label(next_label, self.wp)?;
                }
                if let Some(fallback) = s.fallback {
                    self.compile_typed_statements(fallback, Scope::Layered)?;
                }
                self.define_label(end_label, self.wp)?;
            }
            thir::StmtKind::Publish(s) => {
                self.compile_typed_expression(s)?;
                self.append_instruction(Instruction::Publish);
            }
            thir::StmtKind::Return(s) => {
                self.compile_typed_expression(s.expression)?;
                self.append_instruction(Instruction::Return);
            }
            thir::StmtKind::Finish(s) => {
                self.enter_statement_context(StatementContext::Finish);
                self.append_instruction(Instruction::Meta(Meta::Finish(true)));
                self.compile_typed_statements(s, Scope::Layered)?;
                self.exit_statement_context();
                // Exit after the `finish` block. We need this because there could be more instructions following, e.g. those following `when` or `match`.
                self.append_instruction(Instruction::Exit(ExitReason::Normal));
            }
            thir::StmtKind::Map(map_stmt) => {
                // Execute query and store results
                self.compile_fact_literal(map_stmt.fact)?;
                self.append_instruction(Instruction::QueryStart);
                // Consume results...
                let top_label = self.anonymous_label();
                let end_label = self.anonymous_label();
                self.define_label(top_label.clone(), self.wp)?;
                // Fetch next result
                self.append_instruction(Instruction::Block);
                self.append_instruction(Instruction::QueryNext(map_stmt.identifier.name.clone()));
                // If no more results, break
                self.append_instruction(Instruction::Branch(Target::Unresolved(end_label.clone())));
                // body
                self.compile_typed_statements(map_stmt.statements, Scope::Same)?;
                self.append_instruction(Instruction::End);
                // Jump back to top of loop
                self.append_instruction(Instruction::Jump(Target::Unresolved(top_label)));
                // Exit loop
                self.define_label(end_label, self.wp)?;
                self.append_instruction(Instruction::End);
            }
            thir::StmtKind::Create(s) => {
                self.compile_fact_literal(s.fact)?;
                self.append_instruction(Instruction::Create);
            }
            thir::StmtKind::Update(s) => {
                // See https://github.com/aranya-project/aranya-docs/blob/main/docs/policy-v1.md#update

                self.compile_fact_literal(s.fact)?;
                self.append_instruction(Instruction::Dup);

                for (k, e) in s.to {
                    self.compile_typed_expression(e)?;
                    self.append_instruction(Instruction::FactValueSet(k.name));
                }
                self.append_instruction(Instruction::Update);
            }
            thir::StmtKind::Delete(s) => {
                self.compile_fact_literal(s.fact)?;
                self.append_instruction(Instruction::Delete);
            }
            thir::StmtKind::Emit(s) => {
                self.compile_typed_expression(s)?;
                self.append_instruction(Instruction::Emit);
            }
            thir::StmtKind::FunctionCall(f) => {
                self.compile_function_call(f, true)?;
            }
            thir::StmtKind::ActionCall(fc) => {
                for arg in fc.arguments {
                    self.compile_typed_expression(arg)?;
                }
                let label = Label::new(fc.identifier.name, LabelType::Action);
                self.append_instruction(Instruction::Call(Target::Unresolved(label)));
            }
            thir::StmtKind::DebugAssert(s) => {
                if self.is_debug {
                    // Compile the expression within `debug_assert(e)`
                    self.compile_typed_expression(s)?;
                    // Now, branch to the next instruction if the top of the stack is true
                    let next = self.wp.checked_add(2).expect("self.wp + 2 must not wrap");
                    self.append_instruction(Instruction::Branch(Target::Resolved(next)));
                    // Append a `Exit::Panic` instruction to exit if the `debug_assert` fails.
                    self.append_instruction(Instruction::Exit(ExitReason::Panic));
                }
            }
        }
        Ok(())
    }

    fn instruction_range_contains<F>(&self, r: Range<usize>, pred: F) -> bool
    where
        F: FnMut(&Instruction) -> bool,
    {
        self.m.progmem[r].iter().any(pred)
    }

    /// Checks if the given type is defined. E.g. check struct/enum definitions.
    fn ensure_type_is_defined(&self, vtype: &VType) -> Result<(), CompileError> {
        match &vtype {
            VType {
                kind: TypeKind::Struct(name),
                ..
            } => {
                if name != "Envelope" && !self.m.struct_defs.contains_key(&name.name) {
                    return Err(self.err(CompileErrorType::NotDefined(format!("struct {name}"))));
                }
            }
            VType {
                kind: TypeKind::Enum(name),
                ..
            } => {
                if !self.m.enum_defs.contains_key(&name.name) {
                    return Err(self.err(CompileErrorType::NotDefined(format!("enum {name}"))));
                }
            }
            VType {
                kind: TypeKind::Optional(t),
                ..
            } => return self.ensure_type_is_defined(t),
            _ => {}
        }
        Ok(())
    }

    /// Compile a function
    fn compile_function(
        &mut self,
        function_node: &'a ast::FunctionDefinition,
    ) -> Result<(), CompileError> {
        self.define_label(
            Label::new(function_node.identifier.name.clone(), LabelType::Function),
            self.wp,
        )?;
        self.map_range(function_node.span)?;

        // The signature should have already been added inside
        // `compile`.
        if !self
            .function_signatures
            .contains_key(&function_node.identifier.name)
        {
            return Err(self.err_loc(
                CompileErrorType::NotDefined(function_node.identifier.to_string()),
                function_node.span,
            ));
        }

        if let Some(identifier) = find_duplicate(&function_node.arguments, |a| &a.identifier.name) {
            return Err(self.err_loc(
                CompileErrorType::AlreadyDefined(identifier.to_string()),
                function_node.span,
            ));
        }

        self.identifier_types.enter_function();
        for arg in function_node.arguments.iter().rev() {
            self.ensure_type_is_defined(&arg.field_type)?;
            self.append_var(arg.identifier.name.clone(), arg.field_type.clone())?;
        }
        let from = self.wp;
        self.ensure_type_is_defined(&function_node.return_type)?;
        self.compile_statements(&function_node.statements, Scope::Same)?;

        // Check that there is a return statement somewhere in the compiled instructions.
        if !self.instruction_range_contains(from..self.wp, |i| matches!(i, Instruction::Return)) {
            return Err(self.err_loc(CompileErrorType::NoReturn, function_node.span));
        }
        // If execution does not hit a return statement, it will panic here.
        self.append_instruction(Instruction::Exit(ExitReason::Panic));

        self.identifier_types.exit_function();
        Ok(())
    }

    /// Compile a finish function
    fn compile_finish_function(
        &mut self,
        function_node: &'a ast::FinishFunctionDefinition,
    ) -> Result<(), CompileError> {
        self.define_label(
            Label::new_temp(function_node.identifier.name.clone()),
            self.wp,
        )?;
        self.map_range(function_node.span)?;
        self.identifier_types.enter_function();
        for arg in function_node.arguments.iter().rev() {
            self.append_var(arg.identifier.name.clone(), arg.field_type.clone())?;
        }
        self.compile_statements(&function_node.statements, Scope::Same)?;
        // Finish functions cannot have return statements, so we add a return instruction
        // manually.
        self.append_instruction(Instruction::Return);

        self.identifier_types.exit_function();
        Ok(())
    }

    fn compile_function_call(
        &mut self,
        fc: thir::FunctionCall,
        is_finish: bool,
    ) -> Result<(), CompileError> {
        for arg_e in fc.arguments {
            self.compile_typed_expression(arg_e)?;
        }

        if let Some(handler) = self.builtin_functions.get(fc.identifier.as_str()).copied() {
            handler(self)?;
        } else {
            let label = Label::new(
                fc.identifier.name,
                if is_finish {
                    LabelType::Temporary
                } else {
                    LabelType::Function
                },
            );
            self.append_instruction(Instruction::Call(Target::Unresolved(label)));
        }

        Ok(())
    }

    /// Define an action function
    fn define_action(&mut self, action_node: &ast::ActionDefinition) -> Result<(), CompileError> {
        let mut params = NamedMap::new();
        for param in &action_node.arguments {
            params
                .insert(Param {
                    name: param.identifier.clone(),
                    ty: param.field_type.clone(),
                })
                .map_err(|_| {
                    self.err_loc(
                        CompileErrorType::AlreadyDefined(param.identifier.to_string()),
                        action_node.span,
                    )
                })?;
        }

        self.m
            .action_defs
            .insert(ActionDef {
                name: action_node.identifier.clone(),
                persistence: action_node.persistence.clone(),
                params,
            })
            .map_err(|_| {
                self.err(CompileErrorType::AlreadyDefined(
                    action_node.identifier.to_string(),
                ))
            })?;

        Ok(())
    }

    /// Compile an action function
    fn compile_action(&mut self, action_node: &ast::ActionDefinition) -> Result<(), CompileError> {
        self.identifier_types.enter_function();
        self.define_label(
            Label::new(action_node.identifier.name.clone(), LabelType::Action),
            self.wp,
        )?;
        self.map_range(action_node.span)?;

        for arg in action_node.arguments.iter().rev() {
            self.append_var(arg.identifier.name.clone(), arg.field_type.clone())?;
        }

        self.compile_statements(&action_node.statements, Scope::Same)?;
        self.append_instruction(Instruction::Return);
        self.identifier_types.exit_function();

        Ok(())
    }

    /// Compile a globally scoped let statement
    fn compile_global_let(
        &mut self,
        global_let: &ast::GlobalLetStatement,
    ) -> Result<(), CompileError> {
        let identifier = &global_let.identifier;
        let expression = &global_let.expression;

        let value = self.expression_value(expression)?;
        let vt = value.vtype().expect("global let expression has weird type");

        match self.m.globals.entry(identifier.name.clone()) {
            Entry::Vacant(e) => {
                e.insert(value);
            }
            Entry::Occupied(_) => {
                return Err(self.err(CompileErrorType::AlreadyDefined(identifier.to_string())));
            }
        }

        self.identifier_types
            .add_global(
                identifier.name.clone(),
                VType {
                    kind: vt,
                    span: Span::default(),
                },
            )
            .map_err(|e| self.err(e))?;

        Ok(())
    }

    /// Unwraps an optional expression, placing its value on the stack. If the value is None, execution will be ended, with the given `exit_reason`.
    fn compile_unwrap(
        &mut self,
        e: thir::Expression,
        exit_reason: ExitReason,
    ) -> Result<(), CompileError> {
        let not_none = self.anonymous_label();
        // evaluate the expression
        self.compile_typed_expression(e)?;
        // Duplicate value for testing
        self.append_instruction(Instruction::Dup);
        // Push a None to compare against
        self.append_instruction(Instruction::Const(Value::None));
        // Is the value not equal to None?
        self.append_instruction(Instruction::Eq);
        self.append_instruction(Instruction::Not);
        // Then branch over the Panic
        self.append_instruction(Instruction::Branch(Target::Unresolved(not_none.clone())));
        // If the value is equal to None, panic
        self.append_instruction(Instruction::Exit(exit_reason));
        // Define the target of the branch as the instruction after the Panic
        self.define_label(not_none, self.wp)?;
        Ok(())
    }

    fn compile_command_policy(
        &mut self,
        command: &ast::CommandDefinition,
    ) -> Result<(), CompileError> {
        self.define_label(
            Label::new(command.identifier.name.clone(), LabelType::CommandPolicy),
            self.wp,
        )?;
        self.enter_statement_context(StatementContext::CommandPolicy(command.clone()));
        self.identifier_types.enter_function();
        self.identifier_types
            .add(
                ident!("this"),
                VType {
                    kind: TypeKind::Struct(command.identifier.clone()),
                    span: Span::default(),
                },
            )
            .map_err(|e| self.err(e))?;
        self.identifier_types
            .add(
                ident!("envelope"),
                VType {
                    kind: TypeKind::Struct(Ident {
                        name: ident!("Envelope"),
                        span: Span::default(),
                    }),
                    span: Span::default(),
                },
            )
            .map_err(|e| self.err(e))?;
        self.append_instruction(Instruction::Def(ident!("envelope")));
        self.compile_statements(&command.policy, Scope::Same)?;
        self.identifier_types.exit_function();
        self.exit_statement_context();
        self.append_instruction(Instruction::Exit(ExitReason::Normal));
        Ok(())
    }

    fn compile_command_recall(
        &mut self,
        command: &ast::CommandDefinition,
    ) -> Result<(), CompileError> {
        self.define_label(
            Label::new(command.identifier.name.clone(), LabelType::CommandRecall),
            self.wp,
        )?;
        self.enter_statement_context(StatementContext::CommandRecall(command.clone()));
        self.identifier_types.enter_function();
        self.identifier_types
            .add(
                ident!("this"),
                VType {
                    kind: TypeKind::Struct(command.identifier.clone()),
                    span: Span::default(),
                },
            )
            .map_err(|e| self.err(e))?;
        self.identifier_types
            .add(
                ident!("envelope"),
                VType {
                    kind: TypeKind::Struct(Ident {
                        name: ident!("Envelope"),
                        span: Span::default(),
                    }),
                    span: Span::default(),
                },
            )
            .map_err(|e| self.err(e))?;
        self.append_instruction(Instruction::Def(ident!("envelope")));
        self.compile_statements(&command.recall, Scope::Same)?;
        self.identifier_types.exit_function();
        self.exit_statement_context();
        self.append_instruction(Instruction::Exit(ExitReason::Normal));
        Ok(())
    }

    fn compile_command_seal(
        &mut self,
        command: &ast::CommandDefinition,
        span: Span,
    ) -> Result<(), CompileError> {
        if command.seal.is_empty() {
            return Err(self.err_loc(
                CompileErrorType::Unknown(String::from("Empty/missing seal block in command")),
                span,
            ));
        }

        // fake a function def for the seal block
        let seal_function_definition = ast::FunctionDefinition {
            identifier: Ident {
                name: ident!("seal"),
                span: Span::default(),
            },
            arguments: vec![],
            return_type: VType {
                kind: TypeKind::Struct(Ident {
                    name: ident!("Envelope"),
                    span: Span::default(),
                }),
                span: Span::default(),
            },
            statements: vec![],
            span: command.span,
        };

        // Create a call stub for seal. Because it is function-like and
        // uses "return", we need something on the call stack to return
        // to.
        self.define_label(
            Label::new(command.identifier.name.clone(), LabelType::CommandSeal),
            self.wp,
        )?;
        let actual_seal = self.anonymous_label();
        self.append_instruction(Instruction::Call(Target::Unresolved(actual_seal.clone())));
        self.append_instruction(Instruction::Exit(ExitReason::Normal));
        self.define_label(actual_seal, self.wp)?;
        self.enter_statement_context(StatementContext::PureFunction(seal_function_definition));
        self.identifier_types.enter_function();
        self.identifier_types
            .add(
                ident!("this"),
                VType {
                    kind: TypeKind::Struct(command.identifier.clone()),
                    span: Span::default(),
                },
            )
            .map_err(|e| self.err(e))?;
        self.append_instruction(Instruction::Def(ident!("this")));
        let from = self.wp;
        self.compile_statements(&command.seal, Scope::Same)?;
        if !self.instruction_range_contains(from..self.wp, |i| matches!(i, Instruction::Return)) {
            return Err(self.err_loc(CompileErrorType::NoReturn, span));
        }
        self.identifier_types.exit_function();
        self.exit_statement_context();
        // If there is no return, this is an error. Panic if we get here.
        self.append_instruction(Instruction::Exit(ExitReason::Panic));
        Ok(())
    }

    fn compile_command_open(
        &mut self,
        command: &ast::CommandDefinition,
        span: Span,
    ) -> Result<(), CompileError> {
        if command.open.is_empty() {
            return Err(self.err_loc(
                CompileErrorType::Unknown(String::from("Empty/missing open block in command")),
                span,
            ));
        }

        // fake a function def for the open block
        let open_function_definition = ast::FunctionDefinition {
            identifier: Ident {
                name: ident!("open"),
                span: Span::default(),
            },
            arguments: vec![],
            return_type: VType {
                kind: TypeKind::Struct(command.identifier.clone()),
                span: Span::default(),
            },
            statements: vec![],
            span: command.span,
        };

        // Same thing for open.
        self.define_label(
            Label::new(command.identifier.name.clone(), LabelType::CommandOpen),
            self.wp,
        )?;
        let actual_open = self.anonymous_label();
        self.append_instruction(Instruction::Call(Target::Unresolved(actual_open.clone())));
        self.append_instruction(Instruction::Exit(ExitReason::Normal));
        self.define_label(actual_open, self.wp)?;
        self.enter_statement_context(StatementContext::PureFunction(open_function_definition));
        self.identifier_types.enter_function();
        self.identifier_types
            .add(
                ident!("envelope"),
                VType {
                    kind: TypeKind::Struct(Ident {
                        name: ident!("Envelope"),
                        span: Span::default(),
                    }),
                    span: Span::default(),
                },
            )
            .map_err(|e| self.err(e))?;
        self.append_instruction(Instruction::Def(ident!("envelope")));
        let from = self.wp;
        self.compile_statements(&command.open, Scope::Same)?;
        if !self.instruction_range_contains(from..self.wp, |i| matches!(i, Instruction::Return)) {
            return Err(self.err_loc(CompileErrorType::NoReturn, span));
        }
        self.identifier_types.exit_function();
        self.exit_statement_context();
        self.append_instruction(Instruction::Exit(ExitReason::Panic));
        Ok(())
    }

    /// Compile a command policy block
    fn compile_command(
        &mut self,
        command_node: &ast::CommandDefinition,
    ) -> Result<(), CompileError> {
        let command = command_node;
        self.map_range(command.span)?;

        self.compile_command_policy(command)?;
        self.compile_command_recall(command)?;
        self.compile_command_seal(command, command.span)?;
        self.compile_command_open(command, command.span)?;

        // attributes
        let mut attributes = NamedMap::new();
        for (name, value_expr) in &command.attributes {
            let value = self.expression_value(value_expr)?;
            attributes
                .insert(Attribute {
                    name: name.clone(),
                    value,
                })
                .map_err(|_| self.err(CompileErrorType::AlreadyDefined(name.to_string())))?;
        }

        // fields
        let mut fields = NamedMap::new();

        let has_struct_refs = command
            .fields
            .iter()
            .any(|item| matches!(item, StructItem::StructRef(_)));

        for si in &command.fields {
            match si {
                StructItem::Field(f) => {
                    // TODO(eric): Use `Span::default()`?
                    let field_type = if has_struct_refs {
                        VType {
                            kind: f.field_type.kind.clone(),
                            span: Span::default(),
                        }
                    } else {
                        f.field_type.clone()
                    };
                    fields
                        .insert(Field {
                            name: f.identifier.clone(),
                            ty: field_type,
                        })
                        .assume("duplicates are prevented by compile_struct")?;
                }
                StructItem::StructRef(ref_name) => {
                    let struct_def = self.m.struct_defs.get(&ref_name.name).ok_or_else(|| {
                        self.err(CompileErrorType::NotDefined(ref_name.to_string()))
                    })?;
                    for fd in struct_def {
                        // Fields from struct refs always get normalized spans
                        let field_type = VType {
                            kind: fd.field_type.kind.clone(),
                            span: Span::default(),
                        };
                        fields
                            .insert(Field {
                                name: fd.identifier.clone(),
                                ty: field_type,
                            })
                            .assume("duplicates are prevented by compile_struct")?;
                    }
                }
            }
        }

        self.m
            .command_defs
            .insert(CommandDef {
                name: command.identifier.clone(),
                persistence: command.persistence.clone(),
                attributes,
                fields,
            })
            .map_err(|_| {
                self.err(CompileErrorType::AlreadyDefined(
                    command.identifier.to_string(),
                ))
            })?;

        Ok(())
    }

    fn compile_counting_function(
        &mut self,
        cmp_type: FactCountType,
        limit: i64,
        fact: thir::FactLiteral,
    ) -> Result<(), CompileError> {
        if limit <= 0 {
            return Err(self.err(CompileErrorType::BadArgument(
                "count limit must be greater than zero".to_string(),
            )));
        }
        self.compile_fact_literal(fact)?;
        match cmp_type {
            FactCountType::UpTo(_) => self.append_instruction(Instruction::FactCount(limit)),
            FactCountType::AtLeast(_) => {
                self.append_instruction(Instruction::FactCount(limit));
                self.append_instruction(Instruction::Const(Value::Int(limit)));
                self.append_instruction(Instruction::Lt);
                self.append_instruction(Instruction::Not);
            }
            FactCountType::AtMost(_) => {
                self.append_instruction(Instruction::FactCount(
                    limit.checked_add(1).assume("fact count too large")?,
                ));
                self.append_instruction(Instruction::Const(Value::Int(limit)));
                self.append_instruction(Instruction::Gt);
                self.append_instruction(Instruction::Not);
            }
            FactCountType::Exactly(_) => {
                self.append_instruction(Instruction::FactCount(
                    limit.checked_add(1).assume("fact count too large")?,
                ));
                self.append_instruction(Instruction::Const(Value::Int(limit)));
                self.append_instruction(Instruction::Eq);
            }
        }
        Ok(())
    }

    /// Compile a match statement or expression
    /// Returns the type of the `match` is an expression, or `None` if it's a statement.
    fn compile_match_statement_or_expression(
        &mut self,
        m: LanguageContext<thir::MatchStatement, thir::MatchExpression>,
    ) -> Result<(), CompileError> {
        let (scrutinee, patterns, bodies): (_, Vec<_>, LanguageContext<Vec<_>, Vec<_>>) = match m {
            LanguageContext::Statement(s) => {
                let (patterns, bodies) = s
                    .arms
                    .into_iter()
                    .map(|arm| (arm.pattern, arm.statements))
                    .collect();
                (s.expression, patterns, LanguageContext::Statement(bodies))
            }
            LanguageContext::Expression(e) => {
                let (patterns, bodies) = e
                    .arms
                    .into_iter()
                    .map(|arm| (arm.pattern, arm.expression))
                    .collect();
                (e.scrutinee, patterns, LanguageContext::Expression(bodies))
            }
        };

        self.compile_typed_expression(scrutinee)?;

        let end_label = self.anonymous_label();

        // 1. Generate branching instructions, and arm-start labels
        let mut arm_labels: Vec<Label> = vec![];

        for pattern in patterns {
            let arm_label = self.anonymous_label();
            arm_labels.push(arm_label.clone());

            match pattern {
                thir::MatchPattern::Values(values) => {
                    for value in values {
                        self.append_instruction(Instruction::Dup);
                        self.compile_typed_expression(value)?;

                        // if value == target, jump to start-of-arm
                        self.append_instruction(Instruction::Eq);
                        self.append_instruction(Instruction::Branch(Target::Unresolved(
                            arm_label.clone(),
                        )));
                    }
                }
                thir::MatchPattern::Default(_) => {
                    self.append_instruction(Instruction::Jump(Target::Unresolved(
                        arm_label.clone(),
                    )));
                }
            }
        }

        // 2. Define arm labels, and compile instructions
        match bodies {
            LanguageContext::Statement(s) => {
                for (arm_start, body) in iter::zip(arm_labels, s) {
                    self.define_label(arm_start, self.wp)?;

                    // Drop expression value (It's still around because of the Dup)
                    self.append_instruction(Instruction::Pop);

                    self.compile_typed_statements(body, Scope::Layered)?;

                    // break out of match
                    self.append_instruction(Instruction::Jump(Target::Unresolved(
                        end_label.clone(),
                    )));
                }
            }
            LanguageContext::Expression(e) => {
                for (arm_start, body) in iter::zip(arm_labels, e) {
                    self.define_label(arm_start, self.wp)?;

                    // Drop expression value (It's still around because of the Dup)
                    self.append_instruction(Instruction::Pop);

                    self.compile_typed_expression(body)?;

                    // break out of match
                    self.append_instruction(Instruction::Jump(Target::Unresolved(
                        end_label.clone(),
                    )));
                }
            }
        }

        self.define_label(end_label, self.wp)?;

        Ok(())
    }

    fn define_interfaces(&mut self) -> Result<(), CompileError> {
        for struct_def in &self.policy.structs {
            self.define_struct(struct_def.identifier.clone(), &struct_def.items)?;
        }

        for effect in &self.policy.effects {
            let fields: Vec<StructItem<FieldDefinition>> = effect
                .items
                .iter()
                .map(|i| match i {
                    StructItem::Field(f) => StructItem::Field(FieldDefinition {
                        identifier: f.identifier.clone(),
                        field_type: f.field_type.clone(),
                    }),
                    StructItem::StructRef(s) => StructItem::StructRef(s.clone()),
                })
                .collect();
            self.define_struct(effect.identifier.clone(), &fields)?;
            self.m.effects.insert(effect.identifier.name.clone());
        }

        // define the structs provided by FFI schema
        for ffi_mod in self.ffi_modules {
            for s in ffi_mod.structs {
                let fields: Vec<StructItem<FieldDefinition>> = s
                    .fields
                    .iter()
                    .map(|a| {
                        StructItem::Field(FieldDefinition {
                            identifier: Ident {
                                name: a.name.clone(),
                                span: Span::default(),
                            },
                            field_type: VType::from(&a.vtype),
                        })
                    })
                    .collect();
                let ident = Ident {
                    name: s.name.clone(),
                    span: Span::default(),
                };
                self.define_struct(ident, &fields)?;
            }
        }

        // map enum names to constants
        for enum_def in &self.policy.enums {
            self.compile_enum_definition(enum_def)?;
        }

        for fact in &self.policy.facts {
            let FactDefinition { key, value, .. } = fact;

            let fields: Vec<StructItem<FieldDefinition>> = key
                .iter()
                .chain(value.iter())
                .cloned()
                .map(StructItem::Field)
                .collect();

            self.define_struct(fact.identifier.clone(), &fields)?;
            self.define_fact(fact)?;
        }

        // Define command structs before compiling functions
        for command in &self.policy.commands {
            self.define_struct(command.identifier.clone(), &command.fields)?;
        }

        for action in &self.policy.actions {
            self.define_action(action)?;
        }

        debug_assert!(self.m.progmem.is_empty(), "{:?}", self.m.progmem);

        Ok(())
    }

    /// Compile a policy into instructions inside the given Machine.
    pub fn compile(&mut self) -> Result<(), CompileError> {
        self.define_interfaces()?;

        // Panic when running a module without setup.
        self.append_instruction(Instruction::Exit(ExitReason::Panic));

        // Compile global let statements
        for global_let in &self.policy.global_lets {
            self.compile_global_let(global_let)?;
        }

        self.define_builtins()?;

        // Define the finish function signatures before compiling them, so that they can be
        // used to catch usage errors in regular functions.
        for function_def in &self.policy.finish_functions {
            self.define_finish_function_signature(function_def)?;
        }

        // Define function signatures before compiling them to
        // support using a function before it's defined.
        //
        // See https://github.com/aranya-project/aranya-core/issues/336
        for function_def in &self.policy.functions {
            self.define_function_signature(function_def)?;
        }

        for function_def in &self.policy.functions {
            self.enter_statement_context(StatementContext::PureFunction(function_def.clone()));
            self.compile_function(function_def)?;
            self.exit_statement_context();
        }

        self.enter_statement_context(StatementContext::Finish);
        for function_def in &self.policy.finish_functions {
            self.compile_finish_function(function_def)?;
        }
        self.exit_statement_context();

        // Commands have several sub-contexts, so `compile_command` handles those.
        for command in &self.policy.commands {
            self.compile_command(command)?;
        }

        for action in &self.policy.actions {
            self.enter_statement_context(StatementContext::Action(action.clone()));
            self.compile_action(action)?;
            self.exit_statement_context();
        }

        self.resolve_targets()?;

        Ok(())
    }

    /// Get expression value, e.g. ExprKind::Int => Value::Int
    fn expression_value(&self, e: &Expression) -> Result<Value, CompileError> {
        match &e.kind {
            ExprKind::Int(v) => Ok(Value::Int(*v)),
            ExprKind::Bool(v) => Ok(Value::Bool(*v)),
            ExprKind::String(v) => Ok(Value::String(v.clone())),
            ExprKind::NamedStruct(struct_ast) => {
                let Some(struct_def) = self.m.struct_defs.get(&struct_ast.identifier.name).cloned()
                else {
                    return Err(self.err(CompileErrorType::NotDefined(format!(
                        "Struct `{}` not defined",
                        struct_ast.identifier.name,
                    ))));
                };

                let struct_ast = self.evaluate_sources(struct_ast, &struct_def)?;

                let NamedStruct {
                    identifier, fields, ..
                } = struct_ast.as_ref();

                Ok(Value::Struct(Struct {
                    name: identifier.name.clone(),
                    fields: {
                        let mut value_fields = BTreeMap::new();
                        for (value, expr) in fields {
                            value_fields.insert(value.name.clone(), self.expression_value(expr)?);
                        }
                        value_fields
                    },
                }))
            }
            ExprKind::EnumReference(e) => {
                let value = self.enum_value(e)?;
                Ok(Value::Enum(e.identifier.name.clone(), value))
            }
            ExprKind::Dot(expr, field_ident) => match &expr.kind {
                ExprKind::Identifier(struct_ident) => self
                    .m
                    .globals
                    .get(&struct_ident.name)
                    .and_then(|val| match val {
                        Value::Struct(Struct { fields, .. }) => {
                            fields.get(&field_ident.name).cloned()
                        }
                        _ => None,
                    })
                    .ok_or_else(|| self.err(CompileErrorType::InvalidExpression(e.clone()))),
                _ => Err(self.err(CompileErrorType::InvalidExpression(e.clone()))),
            },
            _ => Err(self.err(CompileErrorType::InvalidExpression(e.clone()))),
        }
    }

    fn evaluate_sources<'s>(
        &self,
        base_struct: &'s NamedStruct,
        base_struct_defns: &[FieldDefinition],
    ) -> Result<Cow<'s, NamedStruct>, CompileError> {
        // If there are no sources, no evaluation is needed.
        if base_struct.sources.is_empty() {
            return Ok(Cow::Borrowed(base_struct));
        }

        // If the struct is already full, there ought to be no sources.
        if base_struct.fields.len() == base_struct_defns.len() {
            return Err(self.err(CompileErrorType::NoOpStructComp));
        }

        let base_fields: HashSet<&str> = base_struct
            .fields
            .iter()
            .map(|(name, _)| name.as_str())
            .collect();
        let mut resolved_struct = base_struct.clone();
        let mut seen = HashMap::new();

        for src_var_name in &base_struct.sources {
            // Look up source's type. It should be a struct.
            let src_type = self
                .identifier_types
                .get(src_var_name)
                .map_err(|err| self.err(err))?;

            let src_struct_type_name = src_type.as_struct().ok_or_else(|| {
                self.err(CompileErrorType::InvalidType(format!(
                    "Expected `{src_var_name}` to be a struct, but it's a(n) {src_type}",
                )))
            })?;
            let src_field_defns = self
                .m
                .struct_defs
                .get(&src_struct_type_name.name)
                .assume("identifier with a struct type has that struct already defined")
                .map_err(|err| self.err(err.into()))?;

            for src_field_defn in src_field_defns {
                // Don't resolve fields already in the base struct.
                if base_fields.contains(src_field_defn.identifier.as_str()) {
                    continue;
                }

                // Ensure we haven't already resolved this field from another source.
                if let Some(other) = seen.insert(
                    &src_field_defn.identifier.name,
                    src_struct_type_name.clone(),
                ) {
                    return Err(self.err(CompileErrorType::DuplicateSourceFields(
                        src_struct_type_name.name.clone(),
                        other.name,
                    )));
                }

                // Ensure this field has the right type.
                let base_struct_defn = base_struct_defns
                    .iter()
                    .find(|b_defn| b_defn.identifier.name == src_field_defn.identifier.name)
                    .ok_or_else(|| {
                        self.err(CompileErrorType::SourceStructNotSubsetOfBase(
                            src_struct_type_name.name.clone(),
                            base_struct.identifier.name.clone(),
                        ))
                    })?;
                if !base_struct_defn
                    .field_type
                    .matches(&src_field_defn.field_type)
                {
                    return Err(self.err(CompileErrorType::InvalidType(format!(
                        "Expected field `{}` of `{}` to be a `{}`",
                        &src_field_defn.identifier, src_var_name, base_struct_defn.field_type
                    ))));
                }

                // Add field to resolved struct from source.

                // Foo {x: 0, ...bar } -> Foo -> {x: 0, y: bar.y }
                resolved_struct.fields.push((
                    src_field_defn.identifier.clone(),
                    Expression {
                        kind: ExprKind::Dot(
                            Box::new(Expression {
                                kind: ExprKind::Identifier(src_var_name.clone()),
                                span: src_var_name.span,
                            }),
                            src_field_defn.identifier.clone(),
                        ),
                        span: src_field_defn.identifier.span,
                    },
                ));
            }
        }

        Ok(Cow::Owned(resolved_struct))
    }

    /// Define builtin functions which are specially handled when compiling function calls.
    fn define_builtins(&mut self) -> Result<(), CompileError> {
        self.define_builtin(
            sig! {
                function add(x int, y int) optional int
            },
            |this| {
                this.append_instruction(Instruction::Add);
                Ok(())
            },
        )?;

        self.define_builtin(
            sig! {
                function saturating_add(x int, y int) int
            },
            |this| {
                this.append_instruction(Instruction::SaturatingAdd);
                Ok(())
            },
        )?;

        self.define_builtin(
            sig! {
                function sub(x int, y int) optional int
            },
            |this| {
                this.append_instruction(Instruction::Sub);
                Ok(())
            },
        )?;

        self.define_builtin(
            sig! {
                function saturating_sub(x int, y int) int
            },
            |this| {
                this.append_instruction(Instruction::SaturatingSub);
                Ok(())
            },
        )?;

        Ok(())
    }

    fn define_builtin(
        &mut self,
        (name, signature): (Identifier, FunctionSignature),
        handler: BuiltinHandler,
    ) -> Result<(), CompileError> {
        let Entry::Vacant(e) = self.function_signatures.entry(name.clone()) else {
            return Err(CompileError::new(CompileErrorType::AlreadyDefined(
                name.to_string(),
            )));
        };
        e.insert(signature);

        let Entry::Vacant(e) = self.builtin_functions.entry(name.clone()) else {
            return Err(CompileError::new(CompileErrorType::AlreadyDefined(
                name.to_string(),
            )));
        };
        e.insert(handler);

        Ok(())
    }
}

/// Flag for controling scope when compiling statement blocks.
#[derive(Copy, Clone, PartialEq)]
enum Scope {
    /// Enter a new layered scope.
    Layered,
    /// Remain in the same scope.
    Same,
}

/// A builder for creating an instance of [`Module`]
pub struct Compiler<'a> {
    policy: &'a AstPolicy,
    ffi_modules: &'a [ModuleSchema<'a>],
    is_debug: bool,
    stub_ffi: bool,
}

impl<'a> Compiler<'a> {
    /// Creates a new an instance of [`Compiler`] which compiles into a [`Module`]
    pub fn new(policy: &'a AstPolicy) -> Self {
        Self {
            policy,
            ffi_modules: &[],
            is_debug: cfg!(debug_assertions),
            stub_ffi: false,
        }
    }

    /// Sets the FFI modules
    #[must_use]
    pub fn ffi_modules(mut self, ffi_modules: &'a [ModuleSchema<'a>]) -> Self {
        self.ffi_modules = ffi_modules;
        self
    }

    /// Enables or disables debug mode
    #[must_use]
    pub fn debug(mut self, is_debug: bool) -> Self {
        self.is_debug = is_debug;
        self
    }

    #[must_use]
    pub fn stub_ffi(mut self, flag: bool) -> Self {
        self.stub_ffi = flag;
        self
    }

    /// Consumes the builder to create a [`Module`]
    pub fn compile(self) -> Result<Module, CompileError> {
        let mut cs = self.set_up_compile_state();
        cs.compile()?;
        Ok(cs.m.into_module())
    }

    /// Compile only the public interface of the policy, for use with tools like `aranya-policy-ifgen`.
    pub fn compile_interface(self) -> Result<PolicyInterface, CompileError> {
        let mut cs = self.set_up_compile_state();
        cs.define_interfaces()?;
        Ok(cs.m.into())
    }

    fn set_up_compile_state(&self) -> CompileState<'_> {
        let codemap = CodeMap::new(&self.policy.text);
        let machine = CompileTarget::new(codemap);
        CompileState {
            policy: self.policy,
            m: machine,
            wp: 0,
            c: 0,
            function_signatures: BTreeMap::new(),
            builtin_functions: BTreeMap::new(),
            last_span: Span::empty(),
            statement_context: vec![],
            identifier_types: IdentifierTypeStack::new(),
            ffi_modules: self.ffi_modules,
            is_debug: self.is_debug,
            stub_ffi: self.stub_ffi,
        }
    }
}

/// Checks whether a vector has duplicate values, and returns the first one, if found.
///
/// Not suitable for large vectors, because complexity is O(n^2).
fn find_duplicate<T, F, E>(vec: &[T], value: F) -> Option<&E>
where
    F: Fn(&T) -> &E,
    E: PartialEq,
{
    if vec.len() < 2 {
        return None;
    }

    for (i, v1) in vec.iter().enumerate() {
        for v2 in &vec[..i] {
            if value(v1) == value(v2) {
                return Some(value(v1));
            }
        }
    }

    None
}<|MERGE_RESOLUTION|>--- conflicted
+++ resolved
@@ -1,10 +1,6 @@
 mod error;
-<<<<<<< HEAD
 mod lower;
-pub mod target;
-=======
 mod target;
->>>>>>> 3f225b9f
 mod types;
 
 use std::{
@@ -30,19 +26,11 @@
 use indexmap::IndexMap;
 use tracing::warn;
 
-<<<<<<< HEAD
-pub use self::error::{CompileError, CompileErrorType, InvalidCallColor};
-use self::types::IdentifierTypeStack;
-=======
 pub use self::{
     error::{CompileError, CompileErrorType, InvalidCallColor},
     target::PolicyInterface,
 };
-use self::{
-    target::CompileTarget,
-    types::{DisplayType, IdentifierTypeStack},
-};
->>>>>>> 3f225b9f
+use self::{target::CompileTarget, types::IdentifierTypeStack};
 
 #[derive(Clone, Debug)]
 enum FunctionColor {
