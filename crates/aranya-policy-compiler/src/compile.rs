mod error;
pub mod target;
mod types;

use std::{
    collections::{BTreeMap, BTreeSet, btree_map::Entry},
    fmt,
    num::NonZeroUsize,
    ops::Range,
    vec,
};

use aranya_policy_ast::{
    self as ast, AstNode, FactCountType, FunctionCall, Identifier, LanguageContext,
    MatchExpression, MatchStatement, StructItem, VType, ident,
};
use aranya_policy_module::{
    CodeMap, ExitReason, Instruction, Label, LabelType, Meta, Module, Struct, Target, Value,
    ffi::ModuleSchema,
};
pub use ast::Policy as AstPolicy;
use ast::{
    EnumDefinition, Expression, FactDefinition, FactField, FactLiteral, FieldDefinition,
    MatchPattern, NamedStruct,
};
use buggy::{Bug, BugExt, bug};
use indexmap::IndexMap;
use target::CompileTarget;
use tracing::warn;
use types::TypeError;

pub use self::error::{CompileError, CompileErrorType, InvalidCallColor};
use self::types::{IdentifierTypeStack, Typeish};
use crate::compile::types::NullableVType;

#[derive(Clone, Debug)]
enum FunctionColor {
    /// Function has no side-effects and returns a value
    Pure(VType),
    /// Function has side-effects and returns no value
    Finish,
}

/// This is like [FunctionDefinition](ast::FunctionDefinition), but
/// stripped down to only include positional argument names/types and
/// return type. Covers both regular (pure) functions and finish
/// functions.
struct FunctionSignature {
    args: Vec<(Identifier, VType)>,
    color: FunctionColor,
}

/// Enumerates all the possible contexts a statement can be in, to validate whether a
/// statement is currently valid.
#[derive(Clone, Debug, PartialEq)]
pub enum StatementContext {
    /// An action
    Action(ast::ActionDefinition),
    /// A command policy block
    CommandPolicy(ast::CommandDefinition),
    /// A command recall block
    CommandRecall(ast::CommandDefinition),
    /// A pure function
    PureFunction(ast::FunctionDefinition),
    /// A finish function or finish block
    Finish,
}

impl fmt::Display for StatementContext {
    fn fmt(&self, f: &mut fmt::Formatter<'_>) -> fmt::Result {
        match self {
            StatementContext::Action(_) => write!(f, "action"),
            StatementContext::CommandPolicy(_) => write!(f, "command policy block"),
            StatementContext::CommandRecall(_) => write!(f, "command recall block"),
            StatementContext::PureFunction(_) => write!(f, "pure function"),
            StatementContext::Finish => write!(f, "finish block/function"),
        }
    }
}

/// The "compile state" of the machine.
struct CompileState<'a> {
    /// Policy being compiled
    policy: &'a AstPolicy,
    /// The underlying machine
    m: CompileTarget,
    /// The write pointer used while compiling instructions into memory
    wp: usize,
    /// A counter used to generate temporary labels
    c: usize,
    /// A map between function names and signatures, so that they can
    /// be easily looked up for verification when called.
    function_signatures: BTreeMap<&'a Identifier, FunctionSignature>,
    /// The last locator seen, for imprecise source locating.
    // TODO(chip): Push more precise source tracking further down into the AST.
    last_locator: usize,
    /// The current statement context, implemented as a stack so that it can be
    /// hierarchical.
    statement_context: Vec<StatementContext>,
    /// Keeps track of identifier types in a stack of scopes
    identifier_types: IdentifierTypeStack,
    /// FFI module schemas. Used to validate FFI calls.
    ffi_modules: &'a [ModuleSchema<'a>],
    /// Determines if one compiles with debug functionality,
    is_debug: bool,
    /// Auto-defines FFI modules for testing purposes
    stub_ffi: bool,
}

impl<'a> CompileState<'a> {
    /// Begin parsing statements in this context
    fn enter_statement_context(&mut self, c: StatementContext) {
        self.statement_context.push(c);
    }

    /// End parsing statements in this context and return to the previous context
    fn exit_statement_context(&mut self) {
        self.statement_context.pop();
    }

    /// Get the statement context
    fn get_statement_context(&self) -> Result<StatementContext, CompileError> {
        let cs = self
            .statement_context
            .last()
            .ok_or_else(|| {
                self.err(CompileErrorType::Bug(Bug::new(
                    "compiling statement without statement context",
                )))
            })?
            .clone();
        Ok(cs)
    }

    /// Append an instruction to the program memory, and increment the
    /// program counter. If no other PC manipulation has been done,
    /// this means that the program counter points to the new
    /// instruction.
    fn append_instruction(&mut self, i: Instruction) {
        self.m.progmem.push(i);
        self.wp = self.wp.checked_add(1).expect("self.wp + 1 must not wrap");
    }

    fn append_var(&mut self, identifier: Identifier, vtype: VType) -> Result<(), CompileError> {
        self.append_instruction(Instruction::Meta(Meta::Let(identifier.clone())));
        self.append_instruction(Instruction::Def(identifier.clone()));
        self.identifier_types
            .add(identifier, Typeish::known(vtype))
            .map_err(|e| self.err(e))?;
        Ok(())
    }

    /// Inserts a fact definition
    fn define_fact(&mut self, fact: &FactDefinition) -> Result<(), CompileError> {
        if self.m.fact_defs.contains_key(&fact.identifier) {
            return Err(self.err(CompileErrorType::AlreadyDefined(
                fact.identifier.to_string(),
            )));
        }

        // ensure key identifiers are unique
        let mut identifiers = BTreeSet::new();
        for key in fact.key.iter() {
            if !key.is_hashable() {
                return Err(self.err(CompileErrorType::InvalidType(format!(
                    "Fact `{}` key field `{}` is not orderable; must be int, bool, string, or id",
                    fact.identifier, key.identifier
                ))));
            }
            if !identifiers.insert(&key.identifier) {
                return Err(self.err(CompileErrorType::AlreadyDefined(key.identifier.to_string())));
            }
        }

        // ensure value identifiers are unique
        for value in fact.value.iter() {
            if !identifiers.insert(&value.identifier) {
                return Err(self.err(CompileErrorType::AlreadyDefined(
                    value.identifier.to_string(),
                )));
            }
        }

        self.m
            .fact_defs
            .insert(fact.identifier.clone(), fact.to_owned());
        Ok(())
    }

    /// Insert a struct definition while preventing duplicates of the struct name and fields
    pub fn define_struct(
        &mut self,
        identifier: Identifier,
        items: &[StructItem<FieldDefinition>],
    ) -> Result<(), CompileError> {
        if self.m.struct_defs.contains_key(&identifier) {
            return Err(self.err(CompileErrorType::AlreadyDefined(identifier.to_string())));
        }

        // Add explicitly-defined fields and those from struct insertions

        let mut field_definitions = Vec::new();
        for item in items {
            match item {
                StructItem::Field(field) => {
                    if field_definitions
                        .iter()
                        .any(|f: &FieldDefinition| f.identifier == field.identifier)
                    {
                        return Err(self.err(CompileErrorType::AlreadyDefined(
                            field.identifier.to_string(),
                        )));
                    }
                    field_definitions.push(field.clone());
                }
                StructItem::StructRef(ident) => {
                    let other =
                        self.m.struct_defs.get(ident).ok_or_else(|| {
                            self.err(CompileErrorType::NotDefined(ident.to_string()))
                        })?;
                    for field in other {
                        if field_definitions
                            .iter()
                            .any(|f: &FieldDefinition| f.identifier == field.identifier)
                        {
                            return Err(self.err(CompileErrorType::AlreadyDefined(
                                field.identifier.to_string(),
                            )));
                        }
                        field_definitions.push(field.clone());
                    }
                }
            }
        }

        self.m.struct_defs.insert(identifier, field_definitions);
        Ok(())
    }

    fn compile_enum_definition(
        &mut self,
        enum_def: &'a EnumDefinition,
    ) -> Result<(), CompileError> {
        let enum_name = &enum_def.identifier;
        // ensure enum name is unique
        if self.m.enum_defs.contains_key(enum_name) {
            return Err(self.err(CompileErrorType::AlreadyDefined(enum_name.to_string())));
        }

        // Add values to enum, checking for duplicates
        let mut values = IndexMap::new();
        for (i, value_name) in enum_def.variants.iter().enumerate() {
            match values.entry(value_name.clone()) {
                indexmap::map::Entry::Occupied(_) => {
                    return Err(self.err(CompileErrorType::AlreadyDefined(format!(
                        "{}::{}",
                        enum_name, value_name
                    ))));
                }
                indexmap::map::Entry::Vacant(e) => {
                    // TODO ensure value is unique. Currently, it always will be, but if enum
                    // variants start allowing specific values, e.g. `enum Color { Red = 100, Green = 200 }`,
                    // then we'll need to ensure those are unique.
                    let n = i64::try_from(i).assume("should set enum value to index")?;
                    e.insert(n);
                }
            }
        }

        self.m.enum_defs.insert(enum_name.clone(), values);

        Ok(())
    }

    /// Turn a [FunctionDefinition](ast::FunctionDefinition) into a
    /// [FunctionSignature].
    fn define_function_signature(
        &mut self,
        function_node: &'a AstNode<ast::FunctionDefinition>,
    ) -> Result<&FunctionSignature, CompileError> {
        let def = &function_node.inner;
        match self.function_signatures.entry(&def.identifier) {
            Entry::Vacant(e) => {
                let signature = FunctionSignature {
                    args: def
                        .arguments
                        .iter()
                        .map(|a| (a.identifier.clone(), a.field_type.clone()))
                        .collect(),
                    color: FunctionColor::Pure(def.return_type.clone()),
                };
                Ok(e.insert(signature))
            }
            Entry::Occupied(_) => Err(CompileError::from_locator(
                CompileErrorType::AlreadyDefined(def.identifier.to_string()),
                function_node.locator,
                self.m.codemap.as_ref(),
            )),
        }
    }

    /// Turn a [FinishFunctionDefinition](ast::FinishFunctionDefinition)
    /// into a [FunctionSignature].
    fn define_finish_function_signature(
        &mut self,
        function_node: &'a AstNode<ast::FinishFunctionDefinition>,
    ) -> Result<&FunctionSignature, CompileError> {
        let def = &function_node.inner;
        match self.function_signatures.entry(&def.identifier) {
            Entry::Vacant(e) => {
                let signature = FunctionSignature {
                    args: def
                        .arguments
                        .iter()
                        .map(|a| (a.identifier.clone(), a.field_type.clone()))
                        .collect(),
                    color: FunctionColor::Finish,
                };
                Ok(e.insert(signature))
            }
            Entry::Occupied(_) => Err(CompileError::from_locator(
                CompileErrorType::AlreadyDefined(def.identifier.to_string()),
                function_node.locator,
                self.m.codemap.as_ref(),
            )),
        }
    }

    /// Define a named Label.
    pub fn define_label(&mut self, label: Label, addr: usize) -> Result<(), CompileError> {
        match self.m.labels.entry(label.clone()) {
            Entry::Vacant(e) => {
                e.insert(addr);
                Ok(())
            }
            Entry::Occupied(_) => {
                Err(self.err(CompileErrorType::AlreadyDefined(label.name.to_string())))
            }
        }
    }

    /// Create an anonymous Label and return its identifier.
    pub fn anonymous_label(&mut self) -> Label {
        let name = format!("anonymous{}", self.c);
        self.c = self.c.checked_add(1).expect("self.c + 1 must not wrap");
        Label::new_temp(name.try_into().expect("must be valid identifier"))
    }

    /// Maps the current write pointer to a text range supplied by an AST node
    fn map_range<N: fmt::Debug>(&mut self, node: &AstNode<N>) -> Result<(), CompileError> {
        self.last_locator = node.locator;
        if let Some(codemap) = &mut self.m.codemap {
            codemap
                .map_instruction_range(self.wp, node.locator)
                .map_err(|_| {
                    self.err_loc(
                        CompileErrorType::Unknown(format!(
                            "could not map address {} to text range {}",
                            self.wp, node.locator
                        )),
                        node.locator,
                    )
                })
        } else {
            // If there is no codemap, do nothing.
            Ok(())
        }
    }

    /// Resolve a target to an address from the Label mapping
    // This is a static method because it's used after self has already
    // been borrowed &mut in resolve_targets() below.
    fn resolve_target(
        target: &mut Target,
        labels: &mut BTreeMap<Label, usize>,
    ) -> Result<(), CompileError> {
        match target.clone() {
            Target::Unresolved(s) => {
                let addr = labels.get(&s).ok_or_else(|| {
                    CompileError::new(CompileErrorType::BadTarget(s.name.clone()))
                })?;

                *target = Target::Resolved(*addr);
                Ok(())
            }
            Target::Resolved(_) => Ok(()), // already resolved; do nothing
        }
    }

    /// Attempt to resolve any unresolved targets.
    pub fn resolve_targets(&mut self) -> Result<(), CompileError> {
        for ref mut instr in &mut self.m.progmem {
            match instr {
                Instruction::Branch(t) | Instruction::Jump(t) | Instruction::Call(t) => {
                    Self::resolve_target(t, &mut self.m.labels)?;
                }
                _ => (),
            }
        }

        // remove temporary labels
        self.m.labels.retain(|k, _| k.ltype != LabelType::Temporary);

        Ok(())
    }

    /// Compile instructions to construct a struct literal
    fn compile_struct_literal(&mut self, s: &NamedStruct) -> Result<(), CompileError> {
        let Some(struct_def) = self.m.struct_defs.get(&s.identifier).cloned() else {
            return Err(self.err(CompileErrorType::NotDefined(format!(
                "Struct `{}` not defined",
                s.identifier
            ))));
        };
        self.append_instruction(Instruction::StructNew(s.identifier.clone()));
        for (field_name, e) in &s.fields {
            let def_field_type = &struct_def
                .iter()
                .find(|f| &f.identifier == field_name)
                .ok_or_else(|| {
                    self.err(CompileErrorType::InvalidType(format!(
                        "field `{}` not found in `Struct {}`",
                        field_name, s.identifier
                    )))
                })?
                .field_type;
            let t = self.compile_expression(e)?;
            if !t.fits_type(def_field_type) {
                return Err(self.err(CompileErrorType::InvalidType(format!(
                    "`Struct {}` field `{}` is not {}",
                    s.identifier, field_name, def_field_type
                ))));
            }
            self.append_instruction(Instruction::StructSet(field_name.clone()));
        }
        Ok(())
    }

    fn err(&self, err_type: CompileErrorType) -> CompileError {
        self.err_loc(err_type, self.last_locator)
    }

    fn err_loc(&self, err_type: CompileErrorType, locator: usize) -> CompileError {
        CompileError::from_locator(err_type, locator, self.m.codemap.as_ref())
    }

    fn get_fact_def(&self, name: &Identifier) -> Result<&FactDefinition, CompileError> {
        self.m
            .fact_defs
            .get(name)
            .ok_or_else(|| self.err(CompileErrorType::NotDefined(name.to_string())))
    }

    /// Make sure fact literal matches its schema. Checks that:
    /// - a fact with this name was defined
    /// - the keys and values defined in the schema are present, and have the correct types
    /// - there are no duplicate keys or values
    fn verify_fact_against_schema(
        &self,
        fact: &FactLiteral,
        require_value: bool,
    ) -> Result<(), CompileError> {
        // Fetch schema
        let fact_def = self.get_fact_def(&fact.identifier)?;

        // Note: Bind values exist at compile time (as FactField::Bind), so we can expect the literal
        // key/value sets to match the schema. E.g. given `fact Foo[i int, j int]` and `query Foo[i:1, j:?]`,
        // we will get two sequences with the same number of items. If not, abort.

        // key sets must have the same length
        if fact.key_fields.len() != fact_def.key.len() {
            return Err(self.err(CompileErrorType::InvalidFactLiteral(String::from(
                "Fact keys don't match definition",
            ))));
        }

        // Ensure the fact has all keys defined in the schema.
        for (schema_key, lit_key) in fact_def.key.iter().zip(fact.key_fields.iter()) {
            if schema_key.identifier != lit_key.0 {
                return Err(self.err(CompileErrorType::InvalidFactLiteral(format!(
                    "Invalid key: expected {}, got {}",
                    schema_key.identifier, lit_key.0
                ))));
            }

            // Type checking handled in compile_fact_literal() now
        }

        match &fact.value_fields {
            Some(values) => self.verify_fact_values(values, fact_def)?,
            None => {
                if require_value {
                    return Err(self.err(CompileErrorType::InvalidFactLiteral(
                        "fact literal requires value".to_string(),
                    )));
                }
            }
        }

        Ok(())
    }

    fn verify_fact_values(
        &self,
        values: &[(Identifier, FactField)],
        fact_def: &FactDefinition,
    ) -> Result<(), CompileError> {
        // value block must have the same number of values as the schema
        if values.len() != fact_def.value.len() {
            return Err(CompileError::from_locator(
                CompileErrorType::InvalidFactLiteral(String::from("incorrect number of values")),
                self.last_locator,
                self.m.codemap.as_ref(),
            ));
        }

        // Ensure values exist in schema, and have matching types
        for (lit_value, schema_value) in values.iter().zip(fact_def.value.iter()) {
            if lit_value.0 != schema_value.identifier {
                return Err(self.err(CompileErrorType::InvalidFactLiteral(format!(
                    "Expected value {}, got {}",
                    schema_value.identifier, lit_value.0
                ))));
            }
            // Type checking handled in compile_fact_literal() now
        }

        Ok(())
    }

    /// Compile instructions to construct a fact literal
    fn compile_fact_literal(&mut self, f: &FactLiteral) -> Result<(), CompileError> {
        let fact_def = self.get_fact_def(&f.identifier)?.clone();

        self.append_instruction(Instruction::FactNew(f.identifier.clone()));
        for (k, v) in &f.key_fields {
            if let FactField::Expression(e) = v {
                let def_field_type = &fact_def
                    .get_key_field(k)
                    .ok_or_else(|| {
                        self.err(CompileErrorType::InvalidType(format!(
                            "field `{}` not found in Fact `{}`",
                            k, f.identifier
                        )))
                    })?
                    .field_type;
                let t = self.compile_expression(e)?;
                if !t.fits_type(def_field_type) {
                    return Err(self.err(CompileErrorType::InvalidType(format!(
                        "Fact `{}` key field `{}` is not `{}`",
                        f.identifier, k, def_field_type
                    ))));
                }
            } else {
                // Skip bind values
                continue;
            }
            self.append_instruction(Instruction::FactKeySet(k.clone()));
        }
        if let Some(value_fields) = &f.value_fields {
            for (k, v) in value_fields {
                if let FactField::Expression(e) = &v {
                    let def_field_type = &fact_def
                        .get_value_field(k)
                        .ok_or_else(|| {
                            self.err(CompileErrorType::InvalidType(format!(
                                "field `{}` not found in Fact `{}`",
                                k, f.identifier
                            )))
                        })?
                        .field_type;
                    let t = self.compile_expression(e)?;
                    if !t.fits_type(def_field_type) {
                        return Err(self.err(CompileErrorType::InvalidType(format!(
                            "Fact `{}` value field `{}` is not `{}`",
                            f.identifier, k, def_field_type
                        ))));
                    }
                } else {
                    // Skip bind values
                    continue;
                }
                self.append_instruction(Instruction::FactValueSet(k.clone()));
            }
        }
        Ok(())
    }

    /// Compile an expression
    fn compile_expression(&mut self, expression: &Expression) -> Result<Typeish, CompileError> {
        if self.get_statement_context()? == StatementContext::Finish {
            self.check_finish_expression(expression)?;
        }

        let expression_type = match expression {
            Expression::Int(n) => {
                self.append_instruction(Instruction::Const(Value::Int(*n)));
                Typeish::known(VType::Int)
            }
            Expression::String(s) => {
                self.append_instruction(Instruction::Const(Value::String(s.clone())));
                Typeish::known(VType::String)
            }
            Expression::Bool(b) => {
                self.append_instruction(Instruction::Const(Value::Bool(*b)));
                Typeish::known(VType::Bool)
            }
            Expression::Optional(o) => match o {
                None => {
                    self.append_instruction(Instruction::Const(Value::None));
                    Typeish::Definitely(NullableVType::Null)
                }
                Some(v) => self
                    .compile_expression(v)?
                    .try_map(|nty| match nty {
                        NullableVType::Type(VType::Optional(_)) | NullableVType::Null => {
                            Err(TypeError::new("Cannot wrap option in another option"))
                        }
                        NullableVType::Type(ty) => {
                            Ok(NullableVType::Type(VType::Optional(Box::new(ty))))
                        }
                    })
                    .map_err(|err| self.err(err.into()))?,
            },
            Expression::NamedStruct(s) => {
                // TODO: Carry intederminism from struct fields? Same for all compile_struct_literals.
                self.compile_struct_literal(s)?;
                let vtype = self.struct_type(s).map_err(|e| self.err(e.into()))?;
                Typeish::known(vtype)
            }
            Expression::InternalFunction(f) => match f {
                ast::InternalFunction::Query(f) => {
                    self.verify_fact_against_schema(f, false)?;
                    self.compile_fact_literal(f)?;
                    self.append_instruction(Instruction::Query);

                    let vtype = self.query_fact_type(f).map_err(|e| self.err(e.into()))?;
                    Typeish::known(VType::Optional(Box::new(vtype)))
                }
                ast::InternalFunction::Exists(f) => {
                    self.verify_fact_against_schema(f, false)?;
                    self.compile_fact_literal(f)?;
                    self.append_instruction(Instruction::Query);
                    self.append_instruction(Instruction::Const(Value::None));
                    self.append_instruction(Instruction::Eq);
                    self.append_instruction(Instruction::Not);

                    Typeish::known(VType::Bool)
                }
                ast::InternalFunction::FactCount(cmp_type, n, fact) => {
                    self.compile_counting_function(cmp_type, *n, fact)?;

                    match cmp_type {
                        FactCountType::UpTo => Typeish::known(VType::Int),
                        _ => Typeish::known(VType::Bool),
                    }
                }
                ast::InternalFunction::If(c, t, f) => {
                    let else_name = self.anonymous_label();
                    let end_name = self.anonymous_label();
                    let condition_type = self.compile_expression(c)?;
                    if !condition_type.fits_type(&VType::Bool) {
                        return Err(self.err(CompileErrorType::InvalidType(format!(
                            "if condition must be a boolean expression, was type {}",
                            condition_type,
                        ))));
                    }
                    self.append_instruction(Instruction::Branch(Target::Unresolved(
                        else_name.clone(),
                    )));
                    let false_type = self.compile_expression(f)?;
                    self.append_instruction(Instruction::Jump(Target::Unresolved(
                        end_name.clone(),
                    )));
                    self.define_label(else_name, self.wp)?;
                    let true_type = self.compile_expression(t)?;
                    self.define_label(end_name, self.wp)?;

                    // The type of `if` is whatever the subexpressions
                    // are, as long as they are the same type
                    self.unify_pair(true_type, false_type)
                        .map_err(|e| self.err(e.into()))?
                }
                ast::InternalFunction::Serialize(e) => {
                    match self.get_statement_context()? {
                        StatementContext::PureFunction(ast::FunctionDefinition {
                            identifier,
                            ..
                        }) if identifier == "seal" => {}
                        _ => {
                            return Err(
                                self.err(CompileErrorType::InvalidExpression((**e).clone()))
                            );
                        }
                    }

                    let Typeish::Definitely(NullableVType::Type(struct_type @ VType::Struct(_))) =
                        self.identifier_types
                            .get(&ident!("this"))
                            .assume("seal must have `this`")?
                    else {
                        bug!("seal::this must be a struct type");
                    };

                    let result_type = self
                        .compile_expression(e)?
                        .try_map(|ty| {
                            if !ty.fits_type(&struct_type) {
                                return Err(CompileErrorType::InvalidType(format!(
                                    "serializing {ty}, expected {struct_type}"
                                )));
                            }
                            Ok(NullableVType::Type(VType::Bytes))
                        })
                        .map_err(|err| self.err(err))?;

                    self.append_instruction(Instruction::Serialize);

                    result_type
                }
                ast::InternalFunction::Deserialize(e) => {
                    // A bit hacky, but you can't manually define a function named "open".
                    let struct_name = match self.get_statement_context()? {
                        StatementContext::PureFunction(ast::FunctionDefinition {
                            identifier,
                            return_type: VType::Struct(struct_name),
                            ..
                        }) if identifier == "open" => struct_name,
                        _ => {
                            return Err(
                                self.err(CompileErrorType::InvalidExpression((**e).clone()))
                            );
                        }
                    };

                    let result_type = self
                        .compile_expression(e)?
                        .try_map(|ty| {
                            if !ty.fits_type(&VType::Bytes) {
                                return Err(CompileErrorType::InvalidType(format!(
                                    "deserializing {ty}, expected bytes",
                                )));
                            }
                            Ok(NullableVType::Type(VType::Struct(struct_name)))
                        })
                        .map_err(|err| self.err(err))?;

                    self.append_instruction(Instruction::Deserialize);

                    result_type
                }
                ast::InternalFunction::Todo => {
                    let err = self.err(CompileErrorType::TodoFound);
                    if self.is_debug {
                        warn!("{err}");
                        self.append_instruction(Instruction::Exit(ExitReason::Panic));
                        Typeish::Indeterminate
                    } else {
                        return Err(err);
                    }
                }
            },
            Expression::FunctionCall(f) => {
                let signature = self.function_signatures.get(&f.identifier).ok_or_else(|| {
                    self.err(CompileErrorType::NotDefined(f.identifier.to_string()))
                })?;
                // Check that this function is the right color - only
                // pure functions are allowed in expressions.
                let FunctionColor::Pure(return_type) = signature.color.clone() else {
                    return Err(
                        self.err(CompileErrorType::InvalidCallColor(InvalidCallColor::Finish))
                    );
                };
                // For now all we can do is check that the argument
                // list has the same length.
                // TODO(chip): Do more deep type analysis to check
                // arguments and return types.
                if signature.args.len() != f.arguments.len() {
                    return Err(self.err(CompileErrorType::BadArgument(format!(
                        "call to `{}` has {} arguments and it should have {}",
                        f.identifier,
                        f.arguments.len(),
                        signature.args.len()
                    ))));
                }
                self.compile_function_call(f, false)?;

                Typeish::known(return_type)
            }
            Expression::ForeignFunctionCall(f) => {
                // If the policy hasn't imported this module, don't allow using it
                if !self.policy.ffi_imports.contains(&f.module) {
                    return Err(CompileError::from_locator(
                        CompileErrorType::NotDefined(f.module.to_string()),
                        self.last_locator,
                        self.m.codemap.as_ref(),
                    ));
                }

                self.append_instruction(Instruction::Meta(Meta::FFI(
                    f.module.clone(),
                    f.identifier.clone(),
                )));
                if self.stub_ffi {
                    Typeish::Indeterminate
                } else {
                    // find module by name
                    let (module_id, module) = self
                        .ffi_modules
                        .iter()
                        .enumerate()
                        .find(|(_, m)| m.name == f.module)
                        .ok_or_else(|| {
                            self.err(CompileErrorType::NotDefined(f.module.to_string()))
                        })?;

                    // find module function by name
                    let (procedure_id, procedure) = module
                        .functions
                        .iter()
                        .enumerate()
                        .find(|(_, proc)| proc.name == f.identifier)
                        .ok_or_else(|| {
                            self.err(CompileErrorType::NotDefined(format!(
                                "{}::{}",
                                f.module, f.identifier
                            )))
                        })?;

                    // verify number of arguments matches the function signature
                    if f.arguments.len() != procedure.args.len() {
                        return Err(
                            self.err(CompileErrorType::BadArgument(f.identifier.to_string()))
                        );
                    }

                    // push args
                    for (i, (arg_def, arg_e)) in
                        procedure.args.iter().zip(f.arguments.iter()).enumerate()
                    {
                        let arg_t = self.compile_expression(arg_e)?;
                        let arg_def_vtype = (&arg_def.vtype).into();
                        if !arg_t.fits_type(&arg_def_vtype) {
                            let arg_n = i
                                .checked_add(1)
                                .assume("function argument count overflow")?;
                            return Err(self.err(CompileErrorType::InvalidType(format!(
                                "Argument {} (`{}`) in FFI call to `{}::{}` found `{}`, not `{}`",
                                arg_n, arg_def.name, f.module, f.identifier, arg_t, arg_def_vtype
                            ))));
                        }
                    }

                    self.append_instruction(Instruction::ExtCall(module_id, procedure_id));

                    Typeish::known(VType::from(&procedure.return_type))
                }
            }
            Expression::Identifier(i) => {
                let t = self.identifier_types.get(i).map_err(|_| {
                    self.err(CompileErrorType::NotDefined(format!(
                        "Unknown identifier `{}`",
                        i
                    )))
                })?;

                self.append_instruction(Instruction::Meta(Meta::Get(i.clone())));
                self.append_instruction(Instruction::Get(i.clone()));

                t
            }
            Expression::EnumReference(e) => {
                let value = self.enum_value(e)?;
                self.append_instruction(Instruction::Const(value));
                Typeish::known(VType::Enum(e.identifier.clone()))
            }
            Expression::Dot(t, s) => {
                let left_type = self.compile_expression(t)?;
                self.append_instruction(Instruction::StructGet(s.clone()));

                left_type
                    .try_map(|nty| match nty {
                        NullableVType::Type(VType::Struct(name)) => {
                            let struct_def =
                                self.m.struct_defs.get(name.as_str()).ok_or_else(|| {
                                    TypeError::new_owned(format!("Struct `{name}` not defined"))
                                })?;
                            let field_def = struct_def
                                .iter()
                                .find(|f| &f.identifier == s)
                                .ok_or_else(|| {
                                    TypeError::new_owned(format!(
                                        "Struct `{}` has no member `{}`",
                                        name, s
                                    ))
                                })?;
                            Ok(NullableVType::Type(field_def.field_type.clone()))
                        }
                        _ => Err(TypeError::new("Expression left of `.` is not a struct")),
                    })
                    .map_err(|err| self.err(err.into()))?
            }
            Expression::Substruct(lhs, sub) => {
                self.append_instruction(Instruction::StructNew(sub.clone()));

                let Some(sub_field_defns) = self.m.struct_defs.get(sub).cloned() else {
                    return Err(self.err(CompileErrorType::NotDefined(format!(
                        "Struct `{sub}` not defined"
                    ))));
                };

                let lhs_expression = self.compile_expression(lhs)?;
                let result_type = lhs_expression
                    .try_map(|nty| match nty {
                        NullableVType::Type(VType::Struct(lhs_struct_name)) => {
                            let Some(lhs_field_defns) = self.m.struct_defs.get(&lhs_struct_name)
                            else {
                                return Err(CompileErrorType::NotDefined(format!(
                                    "Struct `{lhs_struct_name}` is not defined",
                                )));
                            };

                            // Check that the struct type on the RHS is a subset of the struct expression on the LHS
                            if !sub_field_defns
                                .iter()
                                .all(|field_def| lhs_field_defns.contains(field_def))
                            {
                                return Err(CompileErrorType::InvalidSubstruct(
                                    sub.clone(),
                                    lhs_struct_name,
                                ));
                            }
                            Ok(NullableVType::Type(VType::Struct(sub.clone())))
                        }
                        _ => Err(CompileErrorType::InvalidType(
                            "Expression to the left of the substruct operator is not a struct"
                                .into(),
                        )),
                    })
                    .map_err(|err| self.err(err))?;

                let field_count = sub_field_defns.len();
                for field in sub_field_defns {
                    self.append_instruction(Instruction::Const(Value::Identifier(
                        field.identifier,
                    )));
                }

                if let Some(field_count) = NonZeroUsize::new(field_count) {
                    self.append_instruction(Instruction::MStructGet(field_count));
                    self.append_instruction(Instruction::MStructSet(field_count));
                }

                result_type
            }
            Expression::Add(a, b) | Expression::Subtract(a, b) => {
                let left_type = self.compile_expression(a)?;
                let right_type = self.compile_expression(b)?;
                self.append_instruction(match expression {
                    Expression::Add(_, _) => Instruction::Add,
                    Expression::Subtract(_, _) => Instruction::Sub,
                    _ => unreachable!(),
                });

                self.unify_pair_as(
                    left_type,
                    right_type,
                    VType::Int,
                    "Cannot do math on non-int types",
                )
                .map_err(|e| self.err(e))?
            }
            Expression::And(a, b) | Expression::Or(a, b) => {
                let left_type = self.compile_expression(a)?;
                let right_type = self.compile_expression(b)?;
                self.append_instruction(match expression {
                    Expression::And(_, _) => Instruction::And,
                    Expression::Or(_, _) => Instruction::Or,
                    _ => unreachable!(),
                });

                self.unify_pair_as(
                    left_type,
                    right_type,
                    VType::Bool,
                    "Cannot use boolean operator on non-bool types",
                )
                .map_err(|e| self.err(e))?
            }
            Expression::Equal(a, b) => {
                let left_type = self.compile_expression(a)?;
                let right_type = self.compile_expression(b)?;
                self.append_instruction(Instruction::Eq);

                // We don't actually care what types the subexpressions
                // are as long as they can be tested for equality.
                self.unify_pair(left_type, right_type)
                    .map_err(|e| self.err(e.into()))?
                    .map(|_| NullableVType::Type(VType::Bool))
            }
            Expression::NotEqual(a, b) => {
                let left_type = self.compile_expression(a)?;
                let right_type = self.compile_expression(b)?;
                self.append_instruction(Instruction::Eq);
                self.append_instruction(Instruction::Not);

                self.unify_pair(left_type, right_type)
                    .map_err(|e| self.err(e.into()))?
                    .map(|_| NullableVType::Type(VType::Bool))
            }
            Expression::GreaterThan(a, b) | Expression::LessThan(a, b) => {
                let left_type = self.compile_expression(a)?;
                let right_type = self.compile_expression(b)?;
                self.append_instruction(match expression {
                    Expression::Equal(_, _) => Instruction::Eq,
                    Expression::GreaterThan(_, _) => Instruction::Gt,
                    Expression::LessThan(_, _) => Instruction::Lt,
                    _ => unreachable!(),
                });

                self.unify_pair_as(
                    left_type,
                    right_type,
                    VType::Int,
                    "Cannot compare non-int expressions",
                )
                .map_err(|e| self.err(e))?
                .map(|_| NullableVType::Type(VType::Bool))
            }
            Expression::GreaterThanOrEqual(a, b) | Expression::LessThanOrEqual(a, b) => {
                let left_type = self.compile_expression(a)?;
                let right_type = self.compile_expression(b)?;
                // At this point we will have the values for a and b on the stack.
                // a b
                // Duplicate one below top to copy a to the top
                // a b a
                self.append_instruction(Instruction::Dup(1));
                // Ditto for b
                // a b a b
                self.append_instruction(Instruction::Dup(1));
                // Test for equivalence of a and b - we'll call this c
                // a b c
                self.append_instruction(Instruction::Eq);
                // Swap a and c
                // c b a
                self.append_instruction(Instruction::Swap(2));
                // Swap a and b
                // c a b
                self.append_instruction(Instruction::Swap(1));
                // Then execute the other comparison on a and b - we'll call this d
                // c d
                self.append_instruction(match expression {
                    Expression::GreaterThanOrEqual(_, _) => Instruction::Gt,
                    Expression::LessThanOrEqual(_, _) => Instruction::Lt,
                    _ => unreachable!(),
                });
                // Now OR those two binary results together - call this e
                // e
                self.append_instruction(Instruction::Or);

                self.unify_pair_as(
                    left_type,
                    right_type,
                    VType::Int,
                    "Cannot compare non-int expressions",
                )
                .map_err(|e| self.err(e))?
                .map(|_| NullableVType::Type(VType::Bool))
            }
            Expression::Negative(e) => {
                // Evaluate the expression
                let inner_type = self.compile_expression(e)?;

                // Push a 0 to subtract from
                self.append_instruction(Instruction::Const(Value::Int(0)));

                // Swap e and 0
                // 0 e
                self.append_instruction(Instruction::Swap(1));

                // Subtract
                self.append_instruction(Instruction::Sub);

                inner_type
                    .check_type(VType::Int, "")
                    .map_err(|err| {
                        CompileErrorType::InvalidType(format!(
                            "cannot negate non-int expression of type {}",
                            err.left
                        ))
                    })
                    .map_err(|e| self.err(e))?
            }
            Expression::Not(e) => {
                // Evaluate the expression
                let inner_type = self.compile_expression(e)?;

                // Apply the logical NOT operation
                self.append_instruction(Instruction::Not);

                inner_type
                    .check_type(VType::Bool, "")
                    .map_err(|err| {
                        CompileErrorType::InvalidType(format!(
                            "cannot invert non-boolean expression of type {}",
                            err.left
                        ))
                    })
                    .map_err(|e| self.err(e))?
            }
            Expression::Unwrap(e) => self.compile_unwrap(e, ExitReason::Panic)?,
            Expression::CheckUnwrap(e) => self.compile_unwrap(e, ExitReason::Check)?,
            Expression::Is(e, expr_is_some) => {
                // Evaluate the expression
                let inner_type = self.compile_expression(e)?;
                // Push a None to compare against
                self.append_instruction(Instruction::Const(Value::None));
                // Check if the value is equal to None
                self.append_instruction(Instruction::Eq);
                if *expr_is_some {
                    // If we're checking for not Some, invert the result of the Eq to None
                    self.append_instruction(Instruction::Not);
                }
                // The result true or false is on the stack

                inner_type
                    .try_map(|nty| match nty {
                        NullableVType::Type(VType::Optional(_)) | NullableVType::Null => {
                            Ok(NullableVType::Type(VType::Bool))
                        }
                        _ => Err(TypeError::new(
                            "`is` must operate on an optional expression",
                        )),
                    })
                    .map_err(|err| self.err(err.into()))?
            }
            Expression::Block(statements, e) => {
                self.append_instruction(Instruction::Block);
                self.identifier_types.enter_block();
                self.compile_statements(statements, Scope::Same)?;
                let subexpression_type = self.compile_expression(e)?;
                self.identifier_types.exit_block();
                self.append_instruction(Instruction::End);

                subexpression_type
            }
            Expression::Match(e) => self
                .compile_match_statement_or_expression(LanguageContext::Expression(e), 0)?
                .assume("match expression must return a type")?,
        };

        Ok(expression_type)
    }

    // Get an enum value from an enum reference expression
    fn enum_value(&self, e: &aranya_policy_ast::EnumReference) -> Result<Value, CompileError> {
        let enum_def = self
            .m
            .enum_defs
            .get(&e.identifier)
            .ok_or_else(|| self.err(CompileErrorType::NotDefined(e.identifier.to_string())))?;
        let value = enum_def.get(&e.value).ok_or_else(|| {
            self.err(CompileErrorType::NotDefined(format!(
                "{}::{}",
                e.identifier, e.value
            )))
        })?;
        Ok(Value::Enum(e.identifier.to_owned(), *value))
    }

    /// Check if finish blocks only use appropriate expressions
    fn check_finish_expression(&mut self, expression: &Expression) -> Result<(), CompileError> {
        match expression {
            Expression::Int(_)
            | Expression::String(_)
            | Expression::Bool(_)
            | Expression::Identifier(_)
            | Expression::NamedStruct(_)
            | Expression::Dot(_, _)
            | Expression::Optional(_)
            | Expression::EnumReference(_) => Ok(()),
            _ => Err(CompileError::from_locator(
                CompileErrorType::InvalidExpression(expression.clone()),
                self.last_locator,
                self.m.codemap.as_ref(),
            )),
        }
    }

    /// Compile policy statements
    fn compile_statements(
        &mut self,
        statements: &[AstNode<ast::Statement>],
        scope: Scope,
    ) -> Result<(), CompileError> {
        if scope == Scope::Layered {
            self.identifier_types.enter_block();
            self.append_instruction(Instruction::Block);
        }
        let context = self.get_statement_context()?;
        for statement in statements {
            self.map_range(statement)?;
            // This match statement matches on a pair of the statement and its allowable
            // contexts, so that disallowed contexts will fall through to the default at the
            // bottom. This only checks the context at the statement level. It cannot, for
            // example, check whether an expression disallowed in finish context has been
            // evaluated from deep within a call chain. Further static analysis will have to
            // be done to ensure that.
            match (&statement.inner, &context) {
                (
                    ast::Statement::Let(s),
                    StatementContext::Action(_)
                    | StatementContext::PureFunction(_)
                    | StatementContext::CommandPolicy(_)
                    | StatementContext::CommandRecall(_),
                ) => {
                    let et = self.compile_expression(&s.expression)?;
                    self.identifier_types
                        .add(s.identifier.clone(), et)
                        .map_err(|e| self.err(e))?;
                    self.append_instruction(Instruction::Meta(Meta::Let(s.identifier.clone())));
                    self.append_instruction(Instruction::Def(s.identifier.clone()));
                }
                (
                    ast::Statement::Check(s),
                    StatementContext::Action(_)
                    | StatementContext::PureFunction(_)
                    | StatementContext::CommandPolicy(_)
                    | StatementContext::CommandRecall(_),
                ) => {
                    let et = self.compile_expression(&s.expression)?;
                    if !et.fits_type(&VType::Bool) {
                        return Err(self.err(CompileErrorType::InvalidType(String::from(
                            "check must have boolean expression",
                        ))));
                    }
                    // The current instruction is the branch. The next
                    // instruction is the following panic you arrive at
                    // if the expression is false. The instruction you
                    // branch to if the check succeeds is the
                    // instruction after that - current instruction + 2.
                    let next = self.wp.checked_add(2).assume("self.wp + 2 must not wrap")?;
                    self.append_instruction(Instruction::Branch(Target::Resolved(next)));
                    self.append_instruction(Instruction::Exit(ExitReason::Check));
                }
                (
                    ast::Statement::Match(s),
                    StatementContext::Action(_)
                    | StatementContext::PureFunction(_)
                    | StatementContext::CommandPolicy(_)
                    | StatementContext::CommandRecall(_),
                ) => {
                    self.compile_match_statement_or_expression(
                        LanguageContext::Statement(s),
                        statement.locator,
                    )?;
                }
                (
                    ast::Statement::If(s),
                    StatementContext::Action(_)
                    | StatementContext::PureFunction(_)
                    | StatementContext::CommandPolicy(_)
                    | StatementContext::CommandRecall(_),
                ) => {
                    let end_label = self.anonymous_label();
                    for (cond, branch) in &s.branches {
                        let next_label = self.anonymous_label();
                        let condition_type = self.compile_expression(cond)?;
                        if !condition_type.fits_type(&VType::Bool) {
                            return Err(self.err(CompileErrorType::InvalidType(format!(
                                "if condition must be a boolean expression, was type {}",
                                condition_type,
                            ))));
                        }

                        self.append_instruction(Instruction::Not);
                        self.append_instruction(Instruction::Branch(Target::Unresolved(
                            next_label.clone(),
                        )));
                        self.compile_statements(branch, Scope::Layered)?;
                        self.append_instruction(Instruction::Jump(Target::Unresolved(
                            end_label.clone(),
                        )));
                        self.define_label(next_label, self.wp)?;
                    }
                    if let Some(fallback) = &s.fallback {
                        self.compile_statements(fallback, Scope::Layered)?;
                    }
                    self.define_label(end_label, self.wp)?;
                }
                (ast::Statement::Publish(s), StatementContext::Action(_)) => {
                    let t = self.compile_expression(s)?;
                    let _ty: Typeish = t
                        .try_map(|nty| match nty {
                            NullableVType::Type(VType::Struct(ref n)) => {
                                if !self.m.command_defs.contains_key(n.as_str()) {
                                    return Err(CompileErrorType::InvalidType(format!(
                                        "Struct `{n}` is not a Command struct",
                                    )));
                                }
                                Ok(nty)
                            }
                            ot => Err(CompileErrorType::InvalidType(format!(
                                "Cannot publish `{ot}`, must be a command struct"
<<<<<<< HEAD
                            ))),
                        })
                        .map_err(|err| self.err(err))?;
=======
                            ))));
                        }
                        _ => {}
                    }
>>>>>>> bf69081a
                    self.append_instruction(Instruction::Publish);
                }
                (ast::Statement::Return(s), StatementContext::PureFunction(fd)) => {
                    // ensure return expression type matches function signature
                    let et = self.compile_expression(&s.expression)?;
                    if !et.fits_type(&fd.return_type) {
                        return Err(self.err(CompileErrorType::InvalidType(format!(
                            "Return value of `{}()` must be {}",
                            fd.identifier, fd.return_type
                        ))));
                    }
                    self.append_instruction(Instruction::Return);
                }
                (
                    ast::Statement::Finish(s),
                    StatementContext::CommandPolicy(_) | StatementContext::CommandRecall(_),
                ) => {
                    self.enter_statement_context(StatementContext::Finish);
                    self.append_instruction(Instruction::Meta(Meta::Finish(true)));
                    self.compile_statements(s, Scope::Layered)?;
                    self.exit_statement_context();

                    // Ensure `finish` is the last statement in the block. This also guarantees we can't have more than one finish block.
                    if statement != statements.last().expect("expected statement") {
                        return Err(self.err_loc(
                            CompileErrorType::Unknown(
                                "`finish` must be the last statement in the block".to_owned(),
                            ),
                            statement.locator,
                        ));
                    }
                    // Exit after the `finish` block. We need this because there could be more instructions following, e.g. those following `when` or `match`.
                    self.append_instruction(Instruction::Exit(ExitReason::Normal));
                }
                (ast::Statement::Map(map_stmt), StatementContext::Action(_action)) => {
                    self.verify_fact_against_schema(&map_stmt.fact, false)?;
                    // Execute query and store results
                    self.compile_fact_literal(&map_stmt.fact)?;
                    self.append_instruction(Instruction::QueryStart);
                    // Define Struct variable for the `as` clause
                    self.identifier_types.enter_block();
                    self.identifier_types
                        .add(
                            map_stmt.identifier.clone(),
                            Typeish::known(VType::Struct(map_stmt.fact.identifier.clone())),
                        )
                        .map_err(|e| self.err(e))?;
                    // Consume results...
                    let top_label = self.anonymous_label();
                    let end_label = self.anonymous_label();
                    self.define_label(top_label.to_owned(), self.wp)?;
                    // Fetch next result
                    self.append_instruction(Instruction::Block);
                    self.append_instruction(Instruction::QueryNext(map_stmt.identifier.clone()));
                    // If no more results, break
                    self.append_instruction(Instruction::Branch(Target::Unresolved(
                        end_label.clone(),
                    )));
                    // body
                    self.compile_statements(&map_stmt.statements, Scope::Same)?;
                    self.append_instruction(Instruction::End);
                    // Jump back to top of loop
                    self.append_instruction(Instruction::Jump(Target::Unresolved(top_label)));
                    // Exit loop
                    self.define_label(end_label, self.wp)?;
                    self.append_instruction(Instruction::End);
                    self.identifier_types.exit_block();
                }
                (ast::Statement::Create(s), StatementContext::Finish) => {
                    // Do not allow bind values during fact creation
                    if s.fact.key_fields.iter().any(|f| f.1 == FactField::Bind)
                        || s.fact
                            .value_fields
                            .as_ref()
                            .is_some_and(|v| v.iter().any(|f| f.1 == FactField::Bind))
                    {
                        return Err(self.err_loc(
                            CompileErrorType::BadArgument(String::from(
                                "Cannot create fact with bind values",
                            )),
                            statement.locator,
                        ));
                    }

                    self.verify_fact_against_schema(&s.fact, true)?;
                    self.compile_fact_literal(&s.fact)?;
                    self.append_instruction(Instruction::Create);
                }
                (ast::Statement::Update(s), StatementContext::Finish) => {
                    // ensure fact is mutable
                    let fact_def = self.get_fact_def(&s.fact.identifier)?;
                    if fact_def.immutable {
                        return Err(
                            self.err(CompileErrorType::Unknown(String::from("fact is immutable")))
                        );
                    }

                    self.verify_fact_against_schema(&s.fact, true)?;
                    self.compile_fact_literal(&s.fact)?;
                    self.append_instruction(Instruction::Dup(0));

                    // Verify the 'to' fact literal
                    let fact_def = self.get_fact_def(&s.fact.identifier)?.clone();
                    self.verify_fact_values(&s.to, &fact_def)?;

                    for (k, v) in &s.to {
                        match v {
                            FactField::Bind => {
                                // Cannot bind in the set statement
                                return Err(self.err_loc(
                                    CompileErrorType::BadArgument(String::from(
                                        "Cannot update fact to a bind value",
                                    )),
                                    statement.locator,
                                ));
                            }
                            FactField::Expression(e) => {
                                let def_field_type = &fact_def
                                    .get_value_field(k)
                                    .ok_or_else(|| {
                                        self.err(CompileErrorType::InvalidType(format!(
                                            "field `{}` not found in Fact `{}`",
                                            k, s.fact.identifier
                                        )))
                                    })?
                                    .field_type;
                                let t = self.compile_expression(e)?;
                                if !t.fits_type(def_field_type) {
                                    return Err(self.err(CompileErrorType::InvalidType(format!(
                                        "Fact `{}` value field `{}` found `{}`, not `{}`",
                                        s.fact.identifier, k, t, def_field_type
                                    ))));
                                }
                            }
                        }
                        self.append_instruction(Instruction::FactValueSet(k.clone()));
                    }
                    self.append_instruction(Instruction::Update);
                }
                (ast::Statement::Delete(s), StatementContext::Finish) => {
                    self.verify_fact_against_schema(&s.fact, false)?;
                    self.compile_fact_literal(&s.fact)?;
                    self.append_instruction(Instruction::Delete);
                }
                (ast::Statement::Emit(s), StatementContext::Finish) => {
                    let et = self.compile_expression(s)?;
                    let _ty: Typeish = et
                        .try_map(|nty| match nty {
                            NullableVType::Type(VType::Struct(ref struct_name)) => {
                                if !self.m.effects.contains(struct_name.as_str()) {
                                    return Err(CompileErrorType::InvalidType(format!(
                                        "Struct `{struct_name}` is not an effect struct",
                                    )));
                                }
                                Ok(nty)
                            }
                            ot => Err(CompileErrorType::InvalidType(format!(
                                "Cannot emit `{ot}`, must be an effect struct"
                            ))),
                        })
                        .map_err(|err| self.err(err))?;
                    self.append_instruction(Instruction::Emit);
                }
                (ast::Statement::FunctionCall(f), StatementContext::Finish) => {
                    let signature =
                        self.function_signatures.get(&f.identifier).ok_or_else(|| {
                            self.err_loc(
                                CompileErrorType::NotDefined(f.identifier.to_string()),
                                statement.locator,
                            )
                        })?;
                    // Check that this function is the right color -
                    // only finish functions are allowed in finish
                    // blocks.
                    if let FunctionColor::Pure(_) = signature.color {
                        return Err(self.err_loc(
                            CompileErrorType::InvalidCallColor(InvalidCallColor::Pure),
                            statement.locator,
                        ));
                    }
                    // For now all we can do is check that the argument
                    // list has the same length.
                    // TODO(chip): Do more deep type analysis to check
                    // arguments and return types.
                    if signature.args.len() != f.arguments.len() {
                        return Err(self.err_loc(
                            CompileErrorType::BadArgument(format!(
                                "call to `{}` has {} arguments but it should have {}",
                                f.identifier,
                                f.arguments.len(),
                                signature.args.len()
                            )),
                            statement.locator,
                        ));
                    }
                    self.compile_function_call(f, true)?;
                }
                (ast::Statement::ActionCall(fc), StatementContext::Action(_)) => {
                    let Some(action_def) = self
                        .policy
                        .actions
                        .iter()
                        .find(|a| a.identifier == fc.identifier)
                    else {
                        return Err(CompileError::from_locator(
                            CompileErrorType::NotDefined(fc.identifier.to_string()),
                            statement.locator,
                            self.m.codemap.as_ref(),
                        ));
                    };

                    if action_def.arguments.len() != fc.arguments.len() {
                        return Err(CompileError::from_locator(
                            CompileErrorType::BadArgument(format!(
                                "call to `{}` has {} arguments, but it should have {}",
                                fc.identifier,
                                fc.arguments.len(),
                                action_def.arguments.len()
                            )),
                            statement.locator,
                            self.m.codemap.as_ref(),
                        ));
                    }

                    for (i, arg) in fc.arguments.iter().enumerate() {
                        let arg_type = self.compile_expression(arg)?;
<<<<<<< HEAD
                        let expected_arg = &action_def.arguments[i];
                        if !arg_type.fits_type(&expected_arg.field_type) {
                            return Err(CompileError::from_locator(
                                CompileErrorType::BadArgument(format!(
                                    "invalid argument type for `{}`: expected `{}`, but got `{arg_type}`",
                                    expected_arg.identifier, expected_arg.field_type
                                )),
                                statement.locator,
                                self.m.codemap.as_ref(),
                            ));
=======
                        match arg_type {
                            Typeish::Type(t) => {
                                let expected_arg = &action_def.arguments[i];
                                if t != expected_arg.field_type {
                                    return Err(CompileError::from_locator(
                                        CompileErrorType::BadArgument(format!(
                                            "invalid argument type for `{}`: expected `{}`, but got `{t}`",
                                            expected_arg.identifier, expected_arg.field_type
                                        )),
                                        statement.locator,
                                        self.m.codemap.as_ref(),
                                    ));
                                }
                            }
                            Typeish::Indeterminate => {}
>>>>>>> bf69081a
                        }
                    }

                    let label = Label::new(fc.identifier.clone(), LabelType::Action);
                    self.append_instruction(Instruction::Call(Target::Unresolved(label)));
                }
                (ast::Statement::DebugAssert(s), _) => {
                    if self.is_debug {
                        // Compile the expression within `debug_assert(e)`
                        let t = self.compile_expression(s)?;
                        let _: Typeish = t
                            .check_type(VType::Bool, "")
                            .map_err(|err| {
                                CompileErrorType::InvalidType(format!(
                                    "debug assertion must be a boolean expression, was type {}",
                                    err.left
                                ))
                            })
                            .map_err(|e| self.err(e))?;
                        // Now, branch to the next instruction if the top of the stack is true
                        let next = self.wp.checked_add(2).expect("self.wp + 2 must not wrap");
                        self.append_instruction(Instruction::Branch(Target::Resolved(next)));
                        // Append a `Exit::Panic` instruction to exit if the `debug_assert` fails.
                        self.append_instruction(Instruction::Exit(ExitReason::Panic));
                    }
                }
                (_, _) => {
                    return Err(self.err_loc(
                        CompileErrorType::InvalidStatement(context),
                        statement.locator,
                    ));
                }
            }
        }
        if scope == Scope::Layered {
            self.append_instruction(Instruction::End);
            self.identifier_types.exit_block();
        }
        Ok(())
    }

    fn instruction_range_contains<F>(&self, r: Range<usize>, pred: F) -> bool
    where
        F: FnMut(&Instruction) -> bool,
    {
        self.m.progmem[r].iter().any(pred)
    }

    /// Checks if the given type is defined. E.g. check struct/enum definitions.
    fn ensure_type_is_defined(&self, vtype: &VType) -> Result<(), CompileError> {
        match &vtype {
            VType::Struct(name) => {
                if name != "Envelope" && !self.m.struct_defs.contains_key(name) {
                    return Err(self.err(CompileErrorType::NotDefined(format!("struct {name}"))));
                }
            }
            VType::Enum(name) => {
                if !self.m.enum_defs.contains_key(name) {
                    return Err(self.err(CompileErrorType::NotDefined(format!("enum {name}"))));
                }
            }
            VType::Optional(t) => return self.ensure_type_is_defined(t),
            _ => {}
        }
        Ok(())
    }

    /// Compile a function
    fn compile_function(
        &mut self,
        function_node: &'a AstNode<ast::FunctionDefinition>,
    ) -> Result<(), CompileError> {
        let function = &function_node.inner;
        self.define_label(
            Label::new(function.identifier.clone(), LabelType::Function),
            self.wp,
        )?;
        self.map_range(function_node)?;
        self.define_function_signature(function_node)?;

        if let Some(identifier) = find_duplicate(&function.arguments, |a| &a.identifier) {
            return Err(self.err_loc(
                CompileErrorType::AlreadyDefined(identifier.to_string()),
                function_node.locator,
            ));
        }

        self.identifier_types.enter_function();
        for arg in function.arguments.iter().rev() {
            self.ensure_type_is_defined(&arg.field_type)?;
            self.append_var(arg.identifier.clone(), arg.field_type.clone())?;
        }
        let from = self.wp;
        self.ensure_type_is_defined(&function_node.return_type)?;
        self.compile_statements(&function.statements, Scope::Same)?;

        // Check that there is a return statement somewhere in the compiled instructions.
        if !self.instruction_range_contains(from..self.wp, |i| matches!(i, Instruction::Return)) {
            return Err(self.err_loc(CompileErrorType::NoReturn, function_node.locator));
        }
        // If execution does not hit a return statement, it will panic here.
        self.append_instruction(Instruction::Exit(ExitReason::Panic));

        self.identifier_types.exit_function();
        Ok(())
    }

    /// Compile a finish function
    fn compile_finish_function(
        &mut self,
        function_node: &'a AstNode<ast::FinishFunctionDefinition>,
    ) -> Result<(), CompileError> {
        let function = &function_node.inner;
        self.define_label(Label::new_temp(function.identifier.clone()), self.wp)?;
        self.map_range(function_node)?;
        self.identifier_types.enter_function();
        for arg in function.arguments.iter().rev() {
            self.append_var(arg.identifier.clone(), arg.field_type.clone())?;
        }
        self.compile_statements(&function.statements, Scope::Same)?;
        // Finish functions cannot have return statements, so we add a return instruction
        // manually.
        self.append_instruction(Instruction::Return);

        self.identifier_types.exit_function();
        Ok(())
    }

    fn compile_function_call(
        &mut self,
        fc: &FunctionCall,
        is_finish: bool,
    ) -> Result<(), CompileError> {
        let arg_defs = self
            .function_signatures
            .get(&fc.identifier)
            .ok_or_else(|| self.err(CompileErrorType::NotDefined(fc.identifier.to_string())))?
            .args
            .clone();

        for (i, ((def_name, def_t), arg_e)) in arg_defs.iter().zip(fc.arguments.iter()).enumerate()
        {
            let arg_t = self.compile_expression(arg_e)?;
            if !arg_t.fits_type(def_t) {
                let arg_n = i
                    .checked_add(1)
                    .assume("function argument count overflow")?;
                return Err(self.err(CompileErrorType::InvalidType(format!(
                    "Argument {} (`{}`) in call to `{}` found `{}`, expected `{}`",
                    arg_n, def_name, fc.identifier, arg_t, def_t
                ))));
            }
        }

        let label = Label::new(
            fc.identifier.clone(),
            if is_finish {
                LabelType::Temporary
            } else {
                LabelType::Function
            },
        );
        self.append_instruction(Instruction::Call(Target::Unresolved(label)));
        Ok(())
    }

    /// Compile an action function
    fn compile_action(
        &mut self,
        action_node: &AstNode<ast::ActionDefinition>,
    ) -> Result<(), CompileError> {
        let action = &action_node.inner;
        self.identifier_types.enter_function();
        self.define_label(
            Label::new(action.identifier.clone(), LabelType::Action),
            self.wp,
        )?;
        self.map_range(action_node)?;

        // check for duplicate args
        if let Some(identifier) = find_duplicate(&action.arguments, |a| &a.identifier) {
            return Err(CompileError::from_locator(
                CompileErrorType::AlreadyDefined(identifier.to_string()),
                action_node.locator,
                self.m.codemap.as_ref(),
            ));
        }

        for arg in action.arguments.iter().rev() {
            self.append_var(arg.identifier.clone(), arg.field_type.clone())?;
        }

        self.compile_statements(&action.statements, Scope::Same)?;
        self.append_instruction(Instruction::Return);
        self.identifier_types.exit_function();

        match self.m.action_defs.entry(action_node.identifier.clone()) {
            Entry::Vacant(e) => {
                e.insert(action_node.arguments.clone());
            }
            Entry::Occupied(_) => {
                return Err(self.err(CompileErrorType::AlreadyDefined(
                    action_node.identifier.to_string(),
                )));
            }
        }
        Ok(())
    }

    /// Compile a globally scoped let statement
    fn compile_global_let(
        &mut self,
        global_let: &AstNode<ast::GlobalLetStatement>,
    ) -> Result<(), CompileError> {
        let identifier = &global_let.inner.identifier;
        let expression = &global_let.inner.expression;

        let value = self
            .expression_value(expression)
            .ok_or_else(|| self.err(CompileErrorType::InvalidExpression(expression.clone())))?;
        let vt = value.vtype().expect("global let expression has weird type");

        match self.m.globals.entry(identifier.clone()) {
            Entry::Vacant(e) => {
                e.insert(value);
            }
            Entry::Occupied(_) => {
                return Err(self.err(CompileErrorType::AlreadyDefined(identifier.to_string())));
            }
        }

        self.identifier_types
            .add_global(identifier.clone(), Typeish::known(vt))
            .map_err(|e| self.err(e))?;

        Ok(())
    }

    /// Unwraps an optional expression, placing its value on the stack. If the value is None, execution will be ended, with the given `exit_reason`.
    fn compile_unwrap(
        &mut self,
        e: &Expression,
        exit_reason: ExitReason,
    ) -> Result<Typeish, CompileError> {
        let not_none = self.anonymous_label();
        // evaluate the expression
        let inner_type = self.compile_expression(e)?;
        // Duplicate value for testing
        self.append_instruction(Instruction::Dup(0));
        // Push a None to compare against
        self.append_instruction(Instruction::Const(Value::None));
        // Is the value not equal to None?
        self.append_instruction(Instruction::Eq);
        self.append_instruction(Instruction::Not);
        // Then branch over the Panic
        self.append_instruction(Instruction::Branch(Target::Unresolved(not_none.clone())));
        // If the value is equal to None, panic
        self.append_instruction(Instruction::Exit(exit_reason));
        // Define the target of the branch as the instruction after the Panic
        self.define_label(not_none, self.wp)?;

        inner_type
            .try_map(|nty| match nty {
                NullableVType::Type(VType::Optional(t)) => Ok(NullableVType::Type(*t)),
                NullableVType::Null => Err(TypeError::new("Cannot unwrap None")),
                _ => Err(TypeError::new("Cannot unwrap non-option expression")),
            })
            .map_err(|err| self.err(err.into()))
    }

    fn compile_command_policy(
        &mut self,
        command: &ast::CommandDefinition,
    ) -> Result<(), CompileError> {
        self.define_label(
            Label::new(command.identifier.clone(), LabelType::CommandPolicy),
            self.wp,
        )?;
        self.enter_statement_context(StatementContext::CommandPolicy(command.clone()));
        self.identifier_types.enter_function();
        self.identifier_types
            .add(
                ident!("this"),
                Typeish::known(VType::Struct(command.identifier.clone())),
            )
            .map_err(|e| self.err(e))?;
        self.identifier_types
            .add(
                ident!("envelope"),
                Typeish::known(VType::Struct(ident!("Envelope"))),
            )
            .map_err(|e| self.err(e))?;
        self.append_instruction(Instruction::Def(ident!("envelope")));
        self.compile_statements(&command.policy, Scope::Same)?;
        self.identifier_types.exit_function();
        self.exit_statement_context();
        self.append_instruction(Instruction::Exit(ExitReason::Normal));
        Ok(())
    }

    fn compile_command_recall(
        &mut self,
        command: &ast::CommandDefinition,
    ) -> Result<(), CompileError> {
        self.define_label(
            Label::new(command.identifier.clone(), LabelType::CommandRecall),
            self.wp,
        )?;
        self.enter_statement_context(StatementContext::CommandRecall(command.clone()));
        self.identifier_types.enter_function();
        self.identifier_types
            .add(
                ident!("this"),
                Typeish::known(VType::Struct(command.identifier.clone())),
            )
            .map_err(|e| self.err(e))?;
        self.identifier_types
            .add(
                ident!("envelope"),
                Typeish::known(VType::Struct(ident!("Envelope"))),
            )
            .map_err(|e| self.err(e))?;
        self.append_instruction(Instruction::Def(ident!("envelope")));
        self.compile_statements(&command.recall, Scope::Same)?;
        self.identifier_types.exit_function();
        self.exit_statement_context();
        self.append_instruction(Instruction::Exit(ExitReason::Normal));
        Ok(())
    }

    fn compile_command_seal(
        &mut self,
        command: &ast::CommandDefinition,
        locator: usize,
    ) -> Result<(), CompileError> {
        if command.seal.is_empty() {
            return Err(self.err_loc(
                CompileErrorType::Unknown(String::from("Empty/missing seal block in command")),
                locator,
            ));
        }

        // fake a function def for the seal block
        let seal_function_definition = ast::FunctionDefinition {
            identifier: ident!("seal"),
            arguments: vec![],
            return_type: VType::Struct(ident!("Envelope")),
            statements: vec![],
        };

        // Create a call stub for seal. Because it is function-like and
        // uses "return", we need something on the call stack to return
        // to.
        self.define_label(
            Label::new(command.identifier.clone(), LabelType::CommandSeal),
            self.wp,
        )?;
        let actual_seal = self.anonymous_label();
        self.append_instruction(Instruction::Call(Target::Unresolved(actual_seal.clone())));
        self.append_instruction(Instruction::Exit(ExitReason::Normal));
        self.define_label(actual_seal, self.wp)?;
        self.enter_statement_context(StatementContext::PureFunction(seal_function_definition));
        self.identifier_types.enter_function();
        self.identifier_types
            .add(
                ident!("this"),
                Typeish::known(VType::Struct(command.identifier.clone())),
            )
            .map_err(|e| self.err(e))?;
        self.append_instruction(Instruction::Def(ident!("this")));
        let from = self.wp;
        self.compile_statements(&command.seal, Scope::Same)?;
        if !self.instruction_range_contains(from..self.wp, |i| matches!(i, Instruction::Return)) {
            return Err(self.err_loc(CompileErrorType::NoReturn, locator));
        }
        self.identifier_types.exit_function();
        self.exit_statement_context();
        // If there is no return, this is an error. Panic if we get here.
        self.append_instruction(Instruction::Exit(ExitReason::Panic));
        Ok(())
    }

    fn compile_command_open(
        &mut self,
        command: &ast::CommandDefinition,
        locator: usize,
    ) -> Result<(), CompileError> {
        if command.open.is_empty() {
            return Err(self.err_loc(
                CompileErrorType::Unknown(String::from("Empty/missing open block in command")),
                locator,
            ));
        }

        // fake a function def for the open block
        let open_function_definition = ast::FunctionDefinition {
            identifier: ident!("open"),
            arguments: vec![],
            return_type: VType::Struct(command.identifier.clone()),
            statements: vec![],
        };

        // Same thing for open.
        self.define_label(
            Label::new(command.identifier.clone(), LabelType::CommandOpen),
            self.wp,
        )?;
        let actual_open = self.anonymous_label();
        self.append_instruction(Instruction::Call(Target::Unresolved(actual_open.clone())));
        self.append_instruction(Instruction::Exit(ExitReason::Normal));
        self.define_label(actual_open, self.wp)?;
        self.enter_statement_context(StatementContext::PureFunction(open_function_definition));
        self.identifier_types.enter_function();
        self.identifier_types
            .add(
                ident!("envelope"),
                Typeish::known(VType::Struct(ident!("Envelope"))),
            )
            .map_err(|e| self.err(e))?;
        self.append_instruction(Instruction::Def(ident!("envelope")));
        let from = self.wp;
        self.compile_statements(&command.open, Scope::Same)?;
        if !self.instruction_range_contains(from..self.wp, |i| matches!(i, Instruction::Return)) {
            return Err(self.err_loc(CompileErrorType::NoReturn, locator));
        }
        self.identifier_types.exit_function();
        self.exit_statement_context();
        self.append_instruction(Instruction::Exit(ExitReason::Panic));
        Ok(())
    }

    /// Compile a command policy block
    fn compile_command(
        &mut self,
        command_node: &AstNode<ast::CommandDefinition>,
    ) -> Result<(), CompileError> {
        let command = &command_node.inner;
        self.map_range(command_node)?;

        self.compile_command_policy(command)?;
        self.compile_command_recall(command)?;
        self.compile_command_seal(command, command_node.locator)?;
        self.compile_command_open(command, command_node.locator)?;

        // attributes
        let mut attr_values = BTreeMap::new();
        for (name, value_expr) in &command.attributes {
            match attr_values.entry(name.clone()) {
                Entry::Vacant(e) => {
                    let value = self.expression_value(value_expr).ok_or_else(|| {
                        self.err(CompileErrorType::InvalidExpression(value_expr.clone()))
                    })?;
                    e.insert(value);
                }
                Entry::Occupied(_) => {
                    return Err(self.err(CompileErrorType::AlreadyDefined(name.to_string())));
                }
            }
        }
        if !attr_values.is_empty() {
            self.m
                .command_attributes
                .insert(command.identifier.clone(), attr_values);
        }

        // fields
        if self.m.command_defs.contains_key(&command.identifier) {
            return Err(self.err(CompileErrorType::AlreadyDefined(
                command_node.identifier.to_string(),
            )));
        }
        let mut map = BTreeMap::new();
        for si in &command_node.fields {
            match si {
                StructItem::Field(f) => {
                    map.insert(f.identifier.clone(), f.field_type.clone());
                }
                StructItem::StructRef(ref_name) => {
                    let struct_def = self.m.struct_defs.get(ref_name).ok_or_else(|| {
                        self.err(CompileErrorType::NotDefined(ref_name.to_string()))
                    })?;
                    for fd in struct_def {
                        map.insert(fd.identifier.clone(), fd.field_type.clone());
                    }
                }
            }
        }
        self.m.command_defs.insert(command.identifier.clone(), map);

        Ok(())
    }

    fn compile_counting_function(
        &mut self,
        cmp_type: &FactCountType,
        limit: i64,
        fact: &FactLiteral,
    ) -> Result<(), CompileError> {
        if limit <= 0 {
            return Err(self.err(CompileErrorType::BadArgument(
                "count limit must be greater than zero".to_string(),
            )));
        }
        self.verify_fact_against_schema(fact, false)?;
        self.compile_fact_literal(fact)?;
        match cmp_type {
            FactCountType::UpTo => self.append_instruction(Instruction::FactCount(limit)),
            FactCountType::AtLeast => {
                self.append_instruction(Instruction::FactCount(limit));
                self.append_instruction(Instruction::Const(Value::Int(limit)));
                self.append_instruction(Instruction::Lt);
                self.append_instruction(Instruction::Not);
            }
            FactCountType::AtMost => {
                self.append_instruction(Instruction::FactCount(
                    limit.checked_add(1).assume("fact count too large")?,
                ));
                self.append_instruction(Instruction::Const(Value::Int(limit)));
                self.append_instruction(Instruction::Gt);
                self.append_instruction(Instruction::Not);
            }
            FactCountType::Exactly => {
                self.append_instruction(Instruction::FactCount(
                    limit.checked_add(1).assume("fact count too large")?,
                ));
                self.append_instruction(Instruction::Const(Value::Int(limit)));
                self.append_instruction(Instruction::Eq);
            }
        }
        Ok(())
    }

    /// Compile a match statement or expression
    /// Returns the type of the `match` is an expression, or `None` if it's a statement.
    fn compile_match_statement_or_expression(
        &mut self,
        s: LanguageContext<&MatchStatement, &MatchExpression>,
        locator: usize,
    ) -> Result<Option<Typeish>, CompileError> {
        let patterns: Vec<MatchPattern> = match s {
            LanguageContext::Statement(s) => s.arms.iter().map(|a| a.pattern.clone()).collect(),
            LanguageContext::Expression(e) => e.arms.iter().map(|a| a.pattern.clone()).collect(),
        };

        // Ensure there are no duplicate arm values.
        // NOTE We don't check for zero arms, because that's enforced by the parser.
        let all_values = patterns
            .iter()
            .flat_map(|pattern| match &pattern {
                MatchPattern::Values(values) => values.as_slice(),
                MatchPattern::Default => &[],
            })
            .collect::<Vec<&Expression>>();
        if find_duplicate(&all_values, |p| p).is_some() {
            return Err(self.err_loc(
                CompileErrorType::AlreadyDefined(String::from("duplicate match arm value")),
                locator,
            ));
        }
        // find duplicate default arms
        if find_duplicate(&patterns, |p| p).is_some() {
            return Err(self.err_loc(
                CompileErrorType::AlreadyDefined(String::from("duplicate match arm default value")),
                locator,
            ));
        }

        let expr = match s {
            LanguageContext::Statement(s) => &s.expression,
            LanguageContext::Expression(e) => &e.scrutinee,
        };
        let mut expr_pat_t = self.compile_expression(expr)?;

        let end_label = self.anonymous_label();

        // 1. Generate branching instructions, and arm-start labels
        let mut arm_labels: Vec<Label> = vec![];

        let mut n: usize = 0;
        for pattern in &patterns {
            let arm_label = self.anonymous_label();
            arm_labels.push(arm_label.clone());

            match pattern {
                MatchPattern::Values(values) => {
                    for value in values {
                        n = n.checked_add(1).assume("can't have usize::MAX patterns")?;
                        self.append_instruction(Instruction::Dup(0));
                        if !value.is_literal() {
                            return Err(self.err(CompileErrorType::InvalidType(format!(
                                "match pattern {n} is not a literal expression",
                            ))));
                        }
                        let arm_t = self.compile_expression(value)?;
                        expr_pat_t = self
                            .unify_pair(expr_pat_t, arm_t)
                            .map_err(|err| {
                                CompileErrorType::InvalidType(format!(
                                    "match pattern {n} has type {}, expected type {}",
                                    err.right, err.left
                                ))
                            })
                            .map_err(|err| self.err(err))?;

                        // if value == target, jump to start-of-arm
                        self.append_instruction(Instruction::Eq);
                        self.append_instruction(Instruction::Branch(Target::Unresolved(
                            arm_label.clone(),
                        )));
                    }
                }
                MatchPattern::Default => {
                    self.append_instruction(Instruction::Jump(Target::Unresolved(
                        arm_label.clone(),
                    )));

                    // Ensure this is the last case, and also that it's not the only case.
                    if pattern != patterns.last().expect("last arm") {
                        return Err(self.err(CompileErrorType::Unknown(String::from(
                            "Default match case must be last.",
                        ))));
                    }
                }
            }
        }

        // if no match, and no default case, panic
        if !patterns.iter().any(|p| *p == MatchPattern::Default) {
            self.append_instruction(Instruction::Exit(ExitReason::Panic));
        }

        // Match expression/statement type. For statements, it's None; for expressions, it's Some(Typeish)
        let mut expr_type: Option<Typeish> = None;

        // 2. Define arm labels, and compile instructions
        match s {
            LanguageContext::Statement(s) => {
                for (i, arm) in s.arms.iter().enumerate() {
                    let arm_start = arm_labels[i].to_owned();
                    self.define_label(arm_start, self.wp)?;

                    // Drop expression value (It's still around because of the Dup)
                    self.append_instruction(Instruction::Pop);

                    self.compile_statements(&arm.statements, Scope::Layered)?;

                    // break out of match
                    self.append_instruction(Instruction::Jump(Target::Unresolved(
                        end_label.clone(),
                    )));
                }
            }
            LanguageContext::Expression(e) => {
                for (i, arm) in e.arms.iter().enumerate() {
                    let arm_start = arm_labels[i].to_owned();
                    self.define_label(arm_start, self.wp)?;

                    // Drop expression value (It's still around because of the Dup)
                    self.append_instruction(Instruction::Pop);

                    let etype = self.compile_expression(&arm.expression)?;
                    match expr_type {
                        None => expr_type = Some(etype),
                        Some(t) => {
                            expr_type = Some(
                                self.unify_pair(t, etype)
                                    .map_err(|err| {
                                        #[allow(
                                            clippy::arithmetic_side_effects,
                                            reason = "can't have usize::MAX arms"
                                        )]
                                        let n = i + 1;
                                        CompileErrorType::InvalidType(format!(
                                            "match arm expression {n} has type {}, expected {}",
                                            err.right, err.left
                                        ))
                                    })
                                    .map_err(|err| self.err(err))?,
                            );
                        }
                    }

                    // break out of match
                    self.append_instruction(Instruction::Jump(Target::Unresolved(
                        end_label.clone(),
                    )));
                }
            }
        }

        self.define_label(end_label, self.wp)?;
        Ok(expr_type)
    }

    /// Compile a policy into instructions inside the given Machine.
    pub fn compile(&mut self) -> Result<(), CompileError> {
        // Panic when running a module without setup.
        self.append_instruction(Instruction::Exit(ExitReason::Panic));

        // Compile global let statements
        for global_let in &self.policy.global_lets {
            self.compile_global_let(global_let)?;
        }

        for struct_def in &self.policy.structs {
            self.define_struct(struct_def.inner.identifier.clone(), &struct_def.inner.items)?;
        }

        for effect in &self.policy.effects {
            let fields: Vec<StructItem<FieldDefinition>> = effect
                .inner
                .items
                .iter()
                .map(|i| match i {
                    StructItem::Field(f) => StructItem::Field(f.into()),
                    StructItem::StructRef(s) => StructItem::StructRef(s.clone()),
                })
                .collect();
            self.define_struct(effect.inner.identifier.clone(), &fields)?;
            self.m.effects.insert(effect.inner.identifier.clone());
        }

        // define the structs provided by FFI schema
        for ffi_mod in self.ffi_modules {
            for s in ffi_mod.structs {
                let fields: Vec<StructItem<FieldDefinition>> = s
                    .fields
                    .iter()
                    .map(|a| {
                        StructItem::Field(FieldDefinition {
                            identifier: a.name.clone(),
                            field_type: VType::from(&a.vtype),
                        })
                    })
                    .collect();
                self.define_struct(s.name.to_owned(), &fields)?;
            }
        }

        // map enum names to constants
        for enum_def in &self.policy.enums {
            self.compile_enum_definition(enum_def)?;
        }

        for fact in &self.policy.facts {
            let FactDefinition { key, value, .. } = &fact.inner;

            let fields: Vec<StructItem<FieldDefinition>> = key
                .iter()
                .chain(value.iter())
                .cloned()
                .map(StructItem::Field)
                .collect();

            self.define_struct(fact.inner.identifier.clone(), &fields)?;
            self.define_fact(&fact.inner)?;
        }

        // Define command structs before compiling functions
        for command in &self.policy.commands {
            self.define_struct(command.identifier.clone(), &command.fields)?;
        }

        // Define the finish function signatures before compiling them, so that they can be
        // used to catch usage errors in regular functions.
        for function_def in &self.policy.finish_functions {
            self.define_finish_function_signature(function_def)?;
        }

        for function_def in &self.policy.functions {
            self.enter_statement_context(StatementContext::PureFunction(
                function_def.inner.clone(),
            ));
            self.compile_function(function_def)?;
            self.exit_statement_context();
        }

        self.enter_statement_context(StatementContext::Finish);
        for function_def in &self.policy.finish_functions {
            self.compile_finish_function(function_def)?;
        }
        self.exit_statement_context();

        // Commands have several sub-contexts, so `compile_command` handles those.
        for command in &self.policy.commands {
            self.compile_command(command)?;
        }

        for action in &self.policy.actions {
            self.enter_statement_context(StatementContext::Action(action.inner.clone()));
            self.compile_action(action)?;
            self.exit_statement_context();
        }

        self.resolve_targets()?;

        Ok(())
    }

    /// Get expression value, e.g. Expression::Int => Value::Int
    fn expression_value(&self, e: &Expression) -> Option<Value> {
        match e {
            Expression::Int(v) => Some(Value::Int(*v)),
            Expression::Bool(v) => Some(Value::Bool(*v)),
            Expression::String(v) => Some(Value::String(v.clone())),
            Expression::NamedStruct(NamedStruct {
                identifier: identfier,
                fields,
            }) => Some(Value::Struct(Struct {
                name: identfier.clone(),
                fields: {
                    let mut value_fields = BTreeMap::new();
                    for (value, expr) in fields {
                        value_fields.insert(value.clone(), self.expression_value(expr)?);
                    }
                    value_fields
                },
            })),
            Expression::EnumReference(e) => self.enum_value(e).ok(),
            _ => None,
        }
    }
}

/// Flag for controling scope when compiling statement blocks.
#[derive(PartialEq)]
enum Scope {
    /// Enter a new layered scope.
    Layered,
    /// Remain in the same scope.
    Same,
}

/// A builder for creating an instance of [`Module`]
pub struct Compiler<'a> {
    policy: &'a AstPolicy,
    ffi_modules: &'a [ModuleSchema<'a>],
    is_debug: bool,
    stub_ffi: bool,
}

impl<'a> Compiler<'a> {
    /// Creates a new an instance of [`Compiler`] which compiles into a [`Module`]
    pub fn new(policy: &'a AstPolicy) -> Self {
        Self {
            policy,
            ffi_modules: &[],
            is_debug: cfg!(debug_assertions),
            stub_ffi: false,
        }
    }

    /// Sets the FFI modules
    pub fn ffi_modules(mut self, ffi_modules: &'a [ModuleSchema<'a>]) -> Self {
        self.ffi_modules = ffi_modules;
        self
    }

    /// Enables or disables debug mode
    pub fn debug(mut self, is_debug: bool) -> Self {
        self.is_debug = is_debug;
        self
    }

    pub fn stub_ffi(mut self, flag: bool) -> Self {
        self.stub_ffi = flag;
        self
    }

    /// Consumes the builder to create a [`Module`]
    pub fn compile(self) -> Result<Module, CompileError> {
        let target = self.compile_to_target()?;
        Ok(target.into_module())
    }

    pub fn compile_to_target(self) -> Result<CompileTarget, CompileError> {
        let codemap = CodeMap::new(&self.policy.text, self.policy.ranges.clone());
        let machine = CompileTarget::new(codemap);
        let mut cs = CompileState {
            policy: self.policy,
            m: machine,
            wp: 0,
            c: 0,
            function_signatures: BTreeMap::new(),
            last_locator: 0,
            statement_context: vec![],
            identifier_types: IdentifierTypeStack::new(),
            ffi_modules: self.ffi_modules,
            is_debug: self.is_debug,
            stub_ffi: self.stub_ffi,
        };

        cs.compile()?;
        Ok(cs.m)
    }
}

/// Checks whether a vector has duplicate values, and returns the first one, if found.
///
/// Not suitable for large vectors, because complexity is O(n^2).
fn find_duplicate<T, F, E>(vec: &[T], value: F) -> Option<&E>
where
    F: Fn(&T) -> &E,
    E: PartialEq,
{
    if vec.len() < 2 {
        return None;
    }

    for (i, v1) in vec.iter().enumerate() {
        for v2 in &vec[..i] {
            if value(v1) == value(v2) {
                return Some(value(v1));
            }
        }
    }

    None
}<|MERGE_RESOLUTION|>--- conflicted
+++ resolved
@@ -1302,16 +1302,9 @@
                             }
                             ot => Err(CompileErrorType::InvalidType(format!(
                                 "Cannot publish `{ot}`, must be a command struct"
-<<<<<<< HEAD
                             ))),
                         })
                         .map_err(|err| self.err(err))?;
-=======
-                            ))));
-                        }
-                        _ => {}
-                    }
->>>>>>> bf69081a
                     self.append_instruction(Instruction::Publish);
                 }
                 (ast::Statement::Return(s), StatementContext::PureFunction(fd)) => {
@@ -1538,7 +1531,6 @@
 
                     for (i, arg) in fc.arguments.iter().enumerate() {
                         let arg_type = self.compile_expression(arg)?;
-<<<<<<< HEAD
                         let expected_arg = &action_def.arguments[i];
                         if !arg_type.fits_type(&expected_arg.field_type) {
                             return Err(CompileError::from_locator(
@@ -1549,23 +1541,6 @@
                                 statement.locator,
                                 self.m.codemap.as_ref(),
                             ));
-=======
-                        match arg_type {
-                            Typeish::Type(t) => {
-                                let expected_arg = &action_def.arguments[i];
-                                if t != expected_arg.field_type {
-                                    return Err(CompileError::from_locator(
-                                        CompileErrorType::BadArgument(format!(
-                                            "invalid argument type for `{}`: expected `{}`, but got `{t}`",
-                                            expected_arg.identifier, expected_arg.field_type
-                                        )),
-                                        statement.locator,
-                                        self.m.codemap.as_ref(),
-                                    ));
-                                }
-                            }
-                            Typeish::Indeterminate => {}
->>>>>>> bf69081a
                         }
                     }
 
