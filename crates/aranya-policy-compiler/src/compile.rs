mod error;
mod lower;
mod target;
mod types;

use std::{
    borrow::Cow,
    collections::{BTreeMap, BTreeSet, HashMap, HashSet, btree_map::Entry},
    fmt, iter,
    num::NonZeroUsize,
    ops::Range,
    vec,
};

use aranya_policy_ast::{
    self as ast, EnumDefinition, ExprKind, Expression, FactCountType, FactDefinition,
    FieldDefinition, Ident, Identifier, LanguageContext, NamedStruct, Span, Statement, StructItem,
    TypeKind, VType, ident, thir,
};
use aranya_policy_module::{
    ActionDef, Attribute, CodeMap, CommandDef, ExitReason, Field, Instruction, Label, LabelType,
    Meta, Module, Param, Struct, Target, Value, ffi::ModuleSchema, named::NamedMap,
};
pub use ast::Policy as AstPolicy;
use buggy::BugExt as _;
use indexmap::IndexMap;
use tracing::warn;

pub use self::{
    error::{CompileError, CompileErrorType, InvalidCallColor},
    target::PolicyInterface,
};
use self::{target::CompileTarget, types::IdentifierTypeStack};

#[derive(Clone, Debug)]
enum FunctionColor {
    /// Function has no side-effects and returns a value
    Pure(VType),
    /// Function has side-effects and returns no value
    Finish,
}

/// This is like [FunctionDefinition](ast::FunctionDefinition), but
/// stripped down to only include positional argument names/types and
/// return type. Covers both regular (pure) functions and finish
/// functions.
struct FunctionSignature {
    args: Vec<(Identifier, VType)>,
    color: FunctionColor,
}

/// Create a `(Identifier, FunctionSignature)` from a policy function declaration.
macro_rules! sig {
    (
        function $func:ident(
            $($argname:ident $($argty0:ident $($argty1:ident)? $([ $($argty_tt:tt)+ ])?)?),*
        ) $($ret0:ident $($ret1:ident)? $([ $($ret_tt:tt)+ ])?)?
    ) => {
        (
            ident!(stringify!($func)),
            FunctionSignature {
                args: vec![$(
                    (
                        ident!(stringify!($argname)),
                        vtype!($($argty0 $($argty1)? $([ $($argty_tt)+ ])?)?)
                    )
                ),*],
                color: FunctionColor::Pure(vtype!($($ret0 $($ret1)? $([ $($ret_tt)+ ])?)?)),
            }
        )
    };
}

macro_rules! vtype {
    ($($t:tt)*) => {
        VType {
            kind: typekind!($($t)*),
            span: Span::empty(),
        }
    }
}

macro_rules! typekind {
    (string) => {
        TypeKind::String
    };
    (bytes) => {
        TypeKind::Bytes
    };
    (int) => {
        TypeKind::Int
    };
    (bool) => {
        TypeKind::Bool
    };
    (id) => {
        TypeKind::Id
    };
    (struct $name:ident) => {
        TypeKind::Struct(Ident {
            name: ident!(stringify!($name)),
            span: Span::empty(),
        })
    };
    (enum $name:ident) => {
        TypeKind::Enum(Ident {
            name: ident!(stringify!($name)),
            span: Span::empty(),
        })
    };
    (option [ $inner:ident ]) => {
        TypeKind::Optional(Box::new(vtype!($inner)))
    };
}

/// Enumerates all the possible contexts a statement can be in, to validate whether a
/// statement is currently valid.
#[derive(Clone, Debug, PartialEq)]
pub enum StatementContext {
    /// An action
    Action(ast::ActionDefinition),
    /// A command policy block
    CommandPolicy(ast::CommandDefinition),
    /// A command recall block
    CommandRecall(ast::CommandDefinition),
    /// A pure function
    PureFunction(ast::FunctionDefinition),
    /// A finish function or finish block
    Finish,
}

impl fmt::Display for StatementContext {
    fn fmt(&self, f: &mut fmt::Formatter<'_>) -> fmt::Result {
        match self {
            Self::Action(_) => write!(f, "action"),
            Self::CommandPolicy(_) => write!(f, "command policy block"),
            Self::CommandRecall(_) => write!(f, "command recall block"),
            Self::PureFunction(_) => write!(f, "pure function"),
            Self::Finish => write!(f, "finish block/function"),
        }
    }
}

/// Called to compile a builtin function call.
type BuiltinHandler = fn(&mut CompileState<'_>) -> Result<(), CompileError>;

/// The "compile state" of the machine.
struct CompileState<'a> {
    /// Policy being compiled
    policy: &'a AstPolicy,
    /// The underlying machine
    m: CompileTarget,
    /// The write pointer used while compiling instructions into memory
    wp: usize,
    /// A counter used to generate temporary labels
    c: usize,
    /// A map between function names and signatures, so that they can
    /// be easily looked up for verification when called.
    function_signatures: BTreeMap<Identifier, FunctionSignature>,
    /// Builtin functions which have special behavior when compiling a function call.
    builtin_functions: BTreeMap<Identifier, BuiltinHandler>,
    /// The last span seen, for imprecise source locating.
    last_span: Span,
    /// The current statement context, implemented as a stack so that it can be
    /// hierarchical.
    statement_context: Vec<StatementContext>,
    /// Keeps track of identifier types in a stack of scopes
    identifier_types: IdentifierTypeStack,
    /// FFI module schemas. Used to validate FFI calls.
    ffi_modules: &'a [ModuleSchema<'a>],
    /// Determines if one compiles with debug functionality,
    is_debug: bool,
    /// Auto-defines FFI modules for testing purposes
    stub_ffi: bool,
}

impl<'a> CompileState<'a> {
    /// Begin parsing statements in this context
    fn enter_statement_context(&mut self, c: StatementContext) {
        self.statement_context.push(c);
    }

    /// End parsing statements in this context and return to the previous context
    fn exit_statement_context(&mut self) {
        self.statement_context.pop();
    }

    /// Append an instruction to the program memory, and increment the
    /// program counter. If no other PC manipulation has been done,
    /// this means that the program counter points to the new
    /// instruction.
    fn append_instruction(&mut self, i: Instruction) {
        self.m.progmem.push(i);
        self.wp = self.wp.checked_add(1).expect("self.wp + 1 must not wrap");
    }

    fn append_var(&mut self, identifier: Identifier, vtype: VType) -> Result<(), CompileError> {
        self.append_instruction(Instruction::Meta(Meta::Let(identifier.clone())));
        self.append_instruction(Instruction::Def(identifier.clone()));
        self.identifier_types
            .add(identifier, vtype)
            .map_err(|e| self.err(e))?;
        Ok(())
    }

    /// Inserts a fact definition
    fn define_fact(&mut self, fact: &FactDefinition) -> Result<(), CompileError> {
        if self.m.fact_defs.contains_key(&fact.identifier.name) {
            return Err(self.err(CompileErrorType::AlreadyDefined(
                fact.identifier.to_string(),
            )));
        }

        // ensure key identifiers are unique
        let mut identifiers = BTreeSet::new();
        for key in &fact.key {
            if !key.is_hashable() {
                return Err(self.err(CompileErrorType::InvalidType(format!(
                    "Fact `{}` key field `{}` is not orderable; must be int, bool, string, or id",
                    fact.identifier, key.identifier
                ))));
            }
            if !identifiers.insert(&key.identifier.name) {
                return Err(self.err(CompileErrorType::AlreadyDefined(
                    key.identifier.name.to_string(),
                )));
            }
        }

        // ensure value identifiers are unique
        for value in &fact.value {
            if !identifiers.insert(&value.identifier.name) {
                return Err(self.err(CompileErrorType::AlreadyDefined(
                    value.identifier.to_string(),
                )));
            }
        }

        self.m
            .fact_defs
            .insert(fact.identifier.name.clone(), fact.to_owned());
        Ok(())
    }

    /// Insert a struct definition while preventing duplicates of the struct name and fields
    pub fn define_struct(
        &mut self,
        identifier: Ident,
        items: &[StructItem<FieldDefinition>],
    ) -> Result<(), CompileError> {
        if self.m.struct_defs.contains_key(&identifier.name) {
            return Err(self.err(CompileErrorType::AlreadyDefined(identifier.to_string())));
        }

        let has_struct_refs = items
            .iter()
            .any(|item| matches!(item, StructItem::StructRef(_)));

        // Add explicitly-defined fields and those from struct insertions
        let mut field_definitions = Vec::new();
        for item in items {
            match item {
                StructItem::Field(field) => {
                    if field_definitions
                        .iter()
                        .any(|f: &FieldDefinition| f.identifier.name == field.identifier.name)
                    {
                        return Err(self.err(CompileErrorType::AlreadyDefined(
                            field.identifier.to_string(),
                        )));
                    }
                    // TODO(eric): Use `Span::default()`?
                    if has_struct_refs {
                        field_definitions.push(FieldDefinition {
                            identifier: Ident {
                                name: field.identifier.name.clone(),
                                span: Span::default(),
                            },
                            field_type: VType {
                                kind: field.field_type.kind.clone(),
                                span: Span::default(),
                            },
                        });
                    } else {
                        field_definitions.push(field.clone());
                    }
                }
                StructItem::StructRef(ident) => {
                    let other =
                        self.m.struct_defs.get(&ident.name).ok_or_else(|| {
                            self.err(CompileErrorType::NotDefined(ident.to_string()))
                        })?;
                    for field in other {
                        if field_definitions
                            .iter()
                            .any(|f: &FieldDefinition| f.identifier.name == field.identifier.name)
                        {
                            return Err(self.err(CompileErrorType::AlreadyDefined(
                                field.identifier.to_string(),
                            )));
                        }
                        // TODO(eric): Use `Span::default()`?
                        field_definitions.push(FieldDefinition {
                            identifier: Ident {
                                name: field.identifier.name.clone(),
                                span: Span::default(),
                            },
                            field_type: VType {
                                kind: field.field_type.kind.clone(),
                                span: Span::default(),
                            },
                        });
                    }
                }
            }
        }

        self.m
            .struct_defs
            .insert(identifier.name, field_definitions);
        Ok(())
    }

    fn compile_enum_definition(
        &mut self,
        enum_def: &'a EnumDefinition,
    ) -> Result<(), CompileError> {
        let enum_name = &enum_def.identifier;
        // ensure enum name is unique
        if self.m.enum_defs.contains_key(&enum_name.name) {
            return Err(self.err(CompileErrorType::AlreadyDefined(enum_name.name.to_string())));
        }

        // Add values to enum, checking for duplicates
        let mut values = IndexMap::new();
        for (i, value_name) in enum_def.variants.iter().enumerate() {
            match values.entry(value_name.name.clone()) {
                indexmap::map::Entry::Occupied(_) => {
                    return Err(self.err(CompileErrorType::AlreadyDefined(format!(
                        "{}::{}",
                        enum_name.name, value_name.name
                    ))));
                }
                indexmap::map::Entry::Vacant(e) => {
                    // TODO ensure value is unique. Currently, it always will be, but if enum
                    // variants start allowing specific values, e.g. `enum Color { Red = 100, Green = 200 }`,
                    // then we'll need to ensure those are unique.
                    let n = i64::try_from(i).assume("should set enum value to index")?;
                    e.insert(n);
                }
            }
        }

        self.m.enum_defs.insert(enum_name.name.clone(), values);

        Ok(())
    }

    /// Turn a [FunctionDefinition](ast::FunctionDefinition) into a
    /// [FunctionSignature].
    fn define_function_signature(
        &mut self,
        function_node: &'a ast::FunctionDefinition,
    ) -> Result<&FunctionSignature, CompileError> {
        let def = function_node;
        match self.function_signatures.entry(def.identifier.name.clone()) {
            Entry::Vacant(e) => {
                let signature = FunctionSignature {
                    args: def
                        .arguments
                        .iter()
                        .map(|a| (a.identifier.name.clone(), a.field_type.clone()))
                        .collect(),
                    color: FunctionColor::Pure(def.return_type.clone()),
                };
                Ok(e.insert(signature))
            }
            Entry::Occupied(_) => {
                let mut name = def.identifier.to_string();
                if self.builtin_functions.contains_key(def.identifier.as_str()) {
                    name.push_str(" (builtin)");
                }
                Err(CompileError::from_span(
                    CompileErrorType::AlreadyDefined(name),
                    def.span,
                    self.m.codemap.as_ref(),
                ))
            }
        }
    }

    /// Turn a [FinishFunctionDefinition](ast::FinishFunctionDefinition)
    /// into a [FunctionSignature].
    fn define_finish_function_signature(
        &mut self,
        function_node: &'a ast::FinishFunctionDefinition,
    ) -> Result<&FunctionSignature, CompileError> {
        let def = function_node;
        match self.function_signatures.entry(def.identifier.name.clone()) {
            Entry::Vacant(e) => {
                let signature = FunctionSignature {
                    args: def
                        .arguments
                        .iter()
                        .map(|a| (a.identifier.name.clone(), a.field_type.clone()))
                        .collect(),
                    color: FunctionColor::Finish,
                };
                Ok(e.insert(signature))
            }
            Entry::Occupied(_) => {
                let mut name = def.identifier.to_string();
                if self.builtin_functions.contains_key(def.identifier.as_str()) {
                    name.push_str(" (builtin)");
                }
                Err(CompileError::from_span(
                    CompileErrorType::AlreadyDefined(name),
                    def.span,
                    self.m.codemap.as_ref(),
                ))
            }
        }
    }

    /// Define a named Label.
    pub fn define_label(&mut self, label: Label, addr: usize) -> Result<(), CompileError> {
        match self.m.labels.entry(label.clone()) {
            Entry::Vacant(e) => {
                e.insert(addr);
                Ok(())
            }
            Entry::Occupied(_) => {
                Err(self.err(CompileErrorType::AlreadyDefined(label.name.to_string())))
            }
        }
    }

    /// Create an anonymous Label and return its identifier.
    pub fn anonymous_label(&mut self) -> Label {
        let name = format!("anonymous{}", self.c);
        self.c = self.c.checked_add(1).expect("self.c + 1 must not wrap");
        Label::new_temp(name.try_into().expect("must be valid identifier"))
    }

    /// Maps the current write pointer to a text range supplied by a span
    fn map_range(&mut self, span: Span) -> Result<(), CompileError> {
        self.last_span = span;
        let Some(codemap) = &mut self.m.codemap else {
            // If there is no codemap, do nothing.
            return Ok(());
        };
        codemap.map_instruction(self.wp, span).map_err(|_| {
            self.err_loc(
                CompileErrorType::Unknown(format!(
                    "could not map address {} to text range {}",
                    self.wp,
                    span.start()
                )),
                span,
            )
        })?;
        Ok(())
    }

    /// Resolve a target to an address from the Label mapping
    // This is a static method because it's used after self has already
    // been borrowed &mut in resolve_targets() below.
    fn resolve_target(
        target: &mut Target,
        labels: &mut BTreeMap<Label, usize>,
    ) -> Result<(), CompileError> {
        match target.clone() {
            Target::Unresolved(s) => {
                let addr = labels.get(&s).ok_or_else(|| {
                    CompileError::new(CompileErrorType::BadTarget(s.name.clone()))
                })?;

                *target = Target::Resolved(*addr);
                Ok(())
            }
            Target::Resolved(_) => Ok(()), // already resolved; do nothing
        }
    }

    /// Attempt to resolve any unresolved targets.
    pub fn resolve_targets(&mut self) -> Result<(), CompileError> {
        for ref mut instr in &mut self.m.progmem {
            match instr {
                Instruction::Branch(t) | Instruction::Jump(t) | Instruction::Call(t) => {
                    Self::resolve_target(t, &mut self.m.labels)?;
                }
                _ => (),
            }
        }

        // remove temporary labels
        self.m.labels.retain(|k, _| k.ltype != LabelType::Temporary);

        Ok(())
    }

    /// Compile instructions to construct a struct literal
    fn compile_struct_literal(&mut self, s: thir::NamedStruct) -> Result<(), CompileError> {
        self.append_instruction(Instruction::StructNew(s.identifier.name));
        for (field_name, e) in s.fields {
            self.compile_typed_expression(e)?;
            self.append_instruction(Instruction::StructSet(field_name.name));
        }
        Ok(())
    }

    fn err(&self, err_type: CompileErrorType) -> CompileError {
        self.err_loc(err_type, self.last_span)
    }

    fn err_loc(&self, err_type: CompileErrorType, span: Span) -> CompileError {
        CompileError::from_span(err_type, span, self.m.codemap.as_ref())
    }

    /// Compile instructions to construct a fact literal
    fn compile_fact_literal(&mut self, f: thir::FactLiteral) -> Result<(), CompileError> {
        self.append_instruction(Instruction::FactNew(f.identifier.name.clone()));
        for (k, e) in f.key_fields {
            self.compile_typed_expression(e)?;
            self.append_instruction(Instruction::FactKeySet(k.name));
        }
        if let Some(value_fields) = f.value_fields {
            for (k, e) in value_fields {
                self.compile_typed_expression(e)?;
                self.append_instruction(Instruction::FactValueSet(k.name));
            }
        }
        Ok(())
    }

    fn compile_typed_expression(
        &mut self,
        expression: thir::Expression,
    ) -> Result<(), CompileError> {
        match expression.kind {
            thir::ExprKind::Int(n) => {
                self.append_instruction(Instruction::Const(Value::Int(n)));
            }
            thir::ExprKind::String(s) => {
                self.append_instruction(Instruction::Const(Value::String(s)));
            }
            thir::ExprKind::Bool(b) => {
                self.append_instruction(Instruction::Const(Value::Bool(b)));
            }
            thir::ExprKind::Optional(o) => {
                match o {
                    None => {
                        self.append_instruction(Instruction::Const(Value::None));
                    }
                    Some(v) => self.compile_typed_expression(*v)?,
                };
            }
            thir::ExprKind::NamedStruct(s) => {
                self.compile_struct_literal(s)?;
            }
            thir::ExprKind::InternalFunction(f) => match f {
                thir::InternalFunction::Query(f) => {
                    self.compile_fact_literal(f)?;
                    self.append_instruction(Instruction::Query);
                }
                thir::InternalFunction::Exists(f) => {
                    self.compile_fact_literal(f)?;
                    self.append_instruction(Instruction::Query);
                    self.append_instruction(Instruction::Const(Value::None));
                    self.append_instruction(Instruction::Eq);
                    self.append_instruction(Instruction::Not);
                }
                thir::InternalFunction::FactCount(cmp_type, n, fact) => {
                    self.compile_counting_function(cmp_type, n, fact)?;
                }
                thir::InternalFunction::If(c, t, f) => {
                    let else_name = self.anonymous_label();
                    let end_name = self.anonymous_label();
                    self.compile_typed_expression(*c)?;
                    self.append_instruction(Instruction::Branch(Target::Unresolved(
                        else_name.clone(),
                    )));
                    self.compile_typed_expression(*f)?;
                    self.append_instruction(Instruction::Jump(Target::Unresolved(
                        end_name.clone(),
                    )));
                    self.define_label(else_name, self.wp)?;
                    self.compile_typed_expression(*t)?;
                    self.define_label(end_name, self.wp)?;
                }
                thir::InternalFunction::Serialize(e) => {
                    self.compile_typed_expression(*e)?;
                    self.append_instruction(Instruction::Serialize);
                }
                thir::InternalFunction::Deserialize(e) => {
                    self.compile_typed_expression(*e)?;
                    self.append_instruction(Instruction::Deserialize);
                }
                thir::InternalFunction::Todo(_) => {
                    let err = self.err(CompileErrorType::TodoFound);
                    if self.is_debug {
                        warn!("{err}");
                        self.append_instruction(Instruction::Exit(ExitReason::Panic));
                    } else {
                        return Err(err);
                    }
                }
            },
            thir::ExprKind::FunctionCall(f) => {
                self.compile_function_call(f, false)?;
            }
            thir::ExprKind::ForeignFunctionCall(f) => {
                self.append_instruction(Instruction::Meta(Meta::FFI(
                    f.module.name.clone(),
                    f.identifier.name.clone(),
                )));

                for arg_e in f.arguments {
                    self.compile_typed_expression(arg_e)?;
                }
                if self.stub_ffi {
                    self.append_instruction(Instruction::Exit(ExitReason::Panic));
                } else {
                    let (module_id, procedure_id) =
                        f.ids.assume("must have IDs when ffi is not stubbed")?;
                    self.append_instruction(Instruction::ExtCall(module_id, procedure_id));
                }
            }
<<<<<<< HEAD
            ExprKind::Return(ret_expr) => {
                let ctx = self.get_statement_context()?;
                let StatementContext::PureFunction(fd) = ctx else {
                    return Err(self.err(CompileErrorType::InvalidExpression(expression.clone())));
                };
                // ensure return expression type matches function signature
                let et = self.compile_expression(ret_expr)?;
                if !et.fits_type(&fd.return_type) {
                    return Err(self.err(CompileErrorType::InvalidType(format!(
                        "Return value of `{}()` must be {}",
                        fd.identifier,
                        DisplayType(&fd.return_type)
                    ))));
                }
                self.append_instruction(Instruction::RestoreSP);
                self.append_instruction(Instruction::Return);
                VType {
                    kind: TypeKind::Never,
                    span: expression.span,
                }
            }
            ExprKind::Identifier(i) => {
                let t = self.identifier_types.get(i).map_err(|_| {
                    self.err(CompileErrorType::NotDefined(format!(
                        "Unknown identifier `{}`",
                        i
                    )))
                })?;

=======
            thir::ExprKind::Identifier(i) => {
>>>>>>> 97b4da79
                self.append_instruction(Instruction::Meta(Meta::Get(i.name.clone())));
                self.append_instruction(Instruction::Get(i.name));
            }
            thir::ExprKind::EnumReference(e) => {
                self.append_instruction(Instruction::Const(Value::Enum(
                    e.identifier.name,
                    e.value,
                )));
            }
            thir::ExprKind::Dot(t, s) => {
                self.compile_typed_expression(*t)?;
                self.append_instruction(Instruction::StructGet(s.name));
            }
            thir::ExprKind::Substruct(lhs, sub) => {
                let Some(sub_field_defns) = self.m.struct_defs.get(&sub.name) else {
                    return Err(self.err(CompileErrorType::NotDefined(format!(
                        "Struct `{}` not defined",
                        sub
                    ))));
                };
                let field_names: Vec<Identifier> = sub_field_defns
                    .iter()
                    .map(|field| field.identifier.name.clone())
                    .collect();
                let field_count = field_names.len();

                self.append_instruction(Instruction::StructNew(sub.name));

                self.compile_typed_expression(*lhs)?;

                for field_name in field_names {
                    self.append_instruction(Instruction::Const(Value::Identifier(field_name)));
                }

                if let Some(field_count) = NonZeroUsize::new(field_count) {
                    self.append_instruction(Instruction::MStructGet(field_count));
                    self.append_instruction(Instruction::MStructSet(field_count));
                }
            }
            thir::ExprKind::Cast(lhs, rhs_ident) => {
                // NOTE this is implemented only for structs
                self.compile_typed_expression(*lhs)?;
                self.append_instruction(Instruction::Cast(rhs_ident.name));
            }
            thir::ExprKind::And(a, b) => {
                // `a && b` becomes `if a { b } else { false }`

                self.compile_typed_expression(*a)?;

                let mid = self.anonymous_label();
                let end = self.anonymous_label();

                self.append_instruction(Instruction::Branch(Target::Unresolved(mid.clone())));

                self.append_instruction(Instruction::Const(Value::Bool(false)));
                self.append_instruction(Instruction::Jump(Target::Unresolved(end.clone())));

                self.define_label(mid, self.wp)?;
                self.compile_typed_expression(*b)?;

                self.define_label(end, self.wp)?;
            }
            thir::ExprKind::Or(a, b) => {
                // `a || b` becomes `if a { true } else { b }`

                self.compile_typed_expression(*a)?;

                let mid = self.anonymous_label();
                let end = self.anonymous_label();

                self.append_instruction(Instruction::Branch(Target::Unresolved(mid.clone())));
                self.compile_typed_expression(*b)?;
                self.append_instruction(Instruction::Jump(Target::Unresolved(end.clone())));

                self.define_label(mid, self.wp)?;
                self.append_instruction(Instruction::Const(Value::Bool(true)));

                self.define_label(end, self.wp)?;
            }
            thir::ExprKind::Equal(a, b) => {
                self.compile_typed_expression(*a)?;
                self.compile_typed_expression(*b)?;
                self.append_instruction(Instruction::Eq);
            }
            thir::ExprKind::NotEqual(a, b) => {
                self.compile_typed_expression(*a)?;
                self.compile_typed_expression(*b)?;
                self.append_instruction(Instruction::Eq);
                self.append_instruction(Instruction::Not);
            }
            thir::ExprKind::GreaterThan(a, b) => {
                self.compile_typed_expression(*a)?;
                self.compile_typed_expression(*b)?;
                self.append_instruction(Instruction::Gt);
            }
            thir::ExprKind::LessThan(a, b) => {
                self.compile_typed_expression(*a)?;
                self.compile_typed_expression(*b)?;
                self.append_instruction(Instruction::Lt);
            }
            thir::ExprKind::GreaterThanOrEqual(a, b) => {
                // `a >= b` becomes `!(a < b)`. This relies on total ordering, which integers meet.
                self.compile_typed_expression(*a)?;
                self.compile_typed_expression(*b)?;
                self.append_instruction(Instruction::Lt);
                self.append_instruction(Instruction::Not);
            }
            thir::ExprKind::LessThanOrEqual(a, b) => {
                // `a <= b` becomes `!(a > b)`. This relies on total ordering, which integers meet.
                self.compile_typed_expression(*a)?;
                self.compile_typed_expression(*b)?;
                self.append_instruction(Instruction::Gt);
                self.append_instruction(Instruction::Not);
            }
            thir::ExprKind::Not(e) => {
                // Evaluate the expression
                self.compile_typed_expression(*e)?;

                // Apply the logical NOT operation
                self.append_instruction(Instruction::Not);
            }
            thir::ExprKind::Unwrap(e) => self.compile_unwrap(*e, ExitReason::Panic)?,
            thir::ExprKind::CheckUnwrap(e) => self.compile_unwrap(*e, ExitReason::Check)?,
            thir::ExprKind::Is(e, expr_is_some) => {
                // Evaluate the expression
                self.compile_typed_expression(*e)?;

                // Push a None to compare against
                self.append_instruction(Instruction::Const(Value::None));
                // Check if the value is equal to None
                self.append_instruction(Instruction::Eq);
                if expr_is_some {
                    // If we're checking for not Some, invert the result of the Eq to None
                    self.append_instruction(Instruction::Not);
                }
            }
            thir::ExprKind::Block(statements, e) => {
                self.append_instruction(Instruction::Block);
                self.compile_typed_statements(statements, Scope::Same)?;
                self.compile_typed_expression(*e)?;
                self.append_instruction(Instruction::End);
            }
            thir::ExprKind::Match(e) => {
                self.compile_match_statement_or_expression(LanguageContext::Expression(*e))?;
            }
        };

        Ok(())
    }

    // Get an enum value from an enum reference expression
    fn enum_value(&self, e: &aranya_policy_ast::EnumReference) -> Result<i64, CompileError> {
        let enum_def =
            self.m.enum_defs.get(&e.identifier.name).ok_or_else(|| {
                self.err(CompileErrorType::NotDefined(e.identifier.name.to_string()))
            })?;
        let value = enum_def.get(&e.value.name).ok_or_else(|| {
            self.err(CompileErrorType::NotDefined(format!(
                "{}::{}",
                e.identifier.name, e.value.name
            )))
        })?;
        Ok(*value)
    }

    fn compile_statements(
        &mut self,
        statements: &[Statement],
        scope: Scope,
    ) -> Result<(), CompileError> {
        let stmts = self.lower_statements(statements, scope)?;
        self.compile_typed_statements(stmts, scope)
    }

    fn compile_typed_statements(
        &mut self,
        statements: Vec<thir::Statement>,
        scope: Scope,
    ) -> Result<(), CompileError> {
        if scope == Scope::Layered {
            self.append_instruction(Instruction::Block);
        }
        for statement in statements {
            self.compile_typed_statement(statement)?;
        }
        if scope == Scope::Layered {
            self.append_instruction(Instruction::End);
        }
        Ok(())
    }

    fn compile_typed_statement(&mut self, statement: thir::Statement) -> Result<(), CompileError> {
        self.map_range(statement.span)?;
        match statement.kind {
            thir::StmtKind::Let(s) => {
                self.compile_typed_expression(s.expression)?;
                self.append_instruction(Instruction::Meta(Meta::Let(s.identifier.name.clone())));
                self.append_instruction(Instruction::Def(s.identifier.name));
            }
            thir::StmtKind::Check(s) => {
                self.compile_typed_expression(s.expression)?;
                // The current instruction is the branch. The next
                // instruction is the following panic you arrive at
                // if the expression is false. The instruction you
                // branch to if the check succeeds is the
                // instruction after that - current instruction + 2.
                let next = self.wp.checked_add(2).assume("self.wp + 2 must not wrap")?;
                self.append_instruction(Instruction::Branch(Target::Resolved(next)));
                self.append_instruction(Instruction::Exit(ExitReason::Check));
            }
            thir::StmtKind::Match(s) => {
                self.compile_match_statement_or_expression(LanguageContext::Statement(s))?;
            }
            thir::StmtKind::If(s) => {
                let end_label = self.anonymous_label();
                for (cond, branch) in s.branches {
                    let next_label = self.anonymous_label();
                    self.compile_typed_expression(cond)?;

<<<<<<< HEAD
                    //  Persistent actions can publish only persistent commands, and vice versa.
                    let command_persistence = &self
                        .policy
                        .commands
                        .iter()
                        .find(|c| c.identifier.name == ident.name)
                        .assume("command must be defined")?
                        .persistence;
                    if !action.persistence.matches(command_persistence) {
                        return Err(self.err(CompileErrorType::InvalidType(format!(
                            "{} action `{}` cannot publish {} command `{}`",
                            action.persistence, action.identifier, command_persistence, ident
                        ))));
                    }
                    self.append_instruction(Instruction::Publish);
                }
                (StmtKind::Return(s), StatementContext::PureFunction(fd)) => {
                    // ensure return expression type matches function signature
                    let et = self.compile_expression(&s.expression)?;
                    if !et.fits_type(&fd.return_type) {
                        return Err(self.err(CompileErrorType::InvalidType(format!(
                            "Return value of `{}()` must be {}",
                            fd.identifier,
                            DisplayType(&fd.return_type)
                        ))));
                    }
                    self.append_instruction(Instruction::RestoreSP);
                    self.append_instruction(Instruction::Return);
                }
                (
                    StmtKind::Finish(s),
                    StatementContext::CommandPolicy(_) | StatementContext::CommandRecall(_),
                ) => {
                    self.enter_statement_context(StatementContext::Finish);
                    self.append_instruction(Instruction::Meta(Meta::Finish(true)));
                    self.compile_statements(s, Scope::Layered)?;
                    self.exit_statement_context();

                    // Ensure `finish` is the last statement in the block. This also guarantees we can't have more than one finish block.
                    if statement != statements.last().expect("expected statement") {
                        return Err(self.err_loc(
                            CompileErrorType::Unknown(
                                "`finish` must be the last statement in the block".to_owned(),
                            ),
                            statement.span,
                        ));
                    }
                    // Exit after the `finish` block. We need this because there could be more instructions following, e.g. those following `when` or `match`.
                    self.append_instruction(Instruction::Exit(ExitReason::Normal));
                }
                (StmtKind::Map(map_stmt), StatementContext::Action(_action)) => {
                    self.verify_fact_against_schema(&map_stmt.fact, false)?;
                    // Execute query and store results
                    self.compile_fact_literal(&map_stmt.fact)?;
                    self.append_instruction(Instruction::QueryStart);
                    // Define Struct variable for the `as` clause
                    self.identifier_types.enter_block();
                    self.identifier_types
                        .add(
                            map_stmt.identifier.name.clone(),
                            VType {
                                kind: TypeKind::Struct(map_stmt.fact.identifier.clone()),
                                span: map_stmt.fact.identifier.span,
                            },
                        )
                        .map_err(|e| self.err(e))?;
                    // Consume results...
                    let top_label = self.anonymous_label();
                    let end_label = self.anonymous_label();
                    self.define_label(top_label.clone(), self.wp)?;
                    // Fetch next result
                    self.append_instruction(Instruction::Block);
                    self.append_instruction(Instruction::QueryNext(
                        map_stmt.identifier.name.clone(),
                    ));
                    // If no more results, break
=======
                    self.append_instruction(Instruction::Not);
>>>>>>> 97b4da79
                    self.append_instruction(Instruction::Branch(Target::Unresolved(
                        next_label.clone(),
                    )));
                    self.compile_typed_statements(branch, Scope::Layered)?;
                    self.append_instruction(Instruction::Jump(Target::Unresolved(
                        end_label.clone(),
                    )));
                    self.define_label(next_label, self.wp)?;
                }
                if let Some(fallback) = s.fallback {
                    self.compile_typed_statements(fallback, Scope::Layered)?;
                }
                self.define_label(end_label, self.wp)?;
            }
            thir::StmtKind::Publish(s) => {
                self.compile_typed_expression(s)?;
                self.append_instruction(Instruction::Publish);
            }
            thir::StmtKind::Return(s) => {
                self.compile_typed_expression(s.expression)?;
                self.append_instruction(Instruction::Return);
            }
            thir::StmtKind::Finish(s) => {
                self.enter_statement_context(StatementContext::Finish);
                self.append_instruction(Instruction::Meta(Meta::Finish(true)));
                self.compile_typed_statements(s, Scope::Layered)?;
                self.exit_statement_context();
                // Exit after the `finish` block. We need this because there could be more instructions following, e.g. those following `when` or `match`.
                self.append_instruction(Instruction::Exit(ExitReason::Normal));
            }
            thir::StmtKind::Map(map_stmt) => {
                // Execute query and store results
                self.compile_fact_literal(map_stmt.fact)?;
                self.append_instruction(Instruction::QueryStart);
                // Consume results...
                let top_label = self.anonymous_label();
                let end_label = self.anonymous_label();
                self.define_label(top_label.clone(), self.wp)?;
                // Fetch next result
                self.append_instruction(Instruction::Block);
                self.append_instruction(Instruction::QueryNext(map_stmt.identifier.name.clone()));
                // If no more results, break
                self.append_instruction(Instruction::Branch(Target::Unresolved(end_label.clone())));
                // body
                self.compile_typed_statements(map_stmt.statements, Scope::Same)?;
                self.append_instruction(Instruction::End);
                // Jump back to top of loop
                self.append_instruction(Instruction::Jump(Target::Unresolved(top_label)));
                // Exit loop
                self.define_label(end_label, self.wp)?;
                self.append_instruction(Instruction::End);
            }
            thir::StmtKind::Create(s) => {
                self.compile_fact_literal(s.fact)?;
                self.append_instruction(Instruction::Create);
            }
            thir::StmtKind::Update(s) => {
                self.compile_fact_literal(s.fact)?;
                self.append_instruction(Instruction::Dup);

                for (k, e) in s.to {
                    self.compile_typed_expression(e)?;
                    self.append_instruction(Instruction::FactValueSet(k.name));
                }
                self.append_instruction(Instruction::Update);
            }
            thir::StmtKind::Delete(s) => {
                self.compile_fact_literal(s.fact)?;
                self.append_instruction(Instruction::Delete);
            }
            thir::StmtKind::Emit(s) => {
                self.compile_typed_expression(s)?;
                self.append_instruction(Instruction::Emit);
            }
            thir::StmtKind::FunctionCall(f) => {
                self.compile_function_call(f, true)?;
            }
            thir::StmtKind::ActionCall(fc) => {
                for arg in fc.arguments {
                    self.compile_typed_expression(arg)?;
                }
                let label = Label::new(fc.identifier.name, LabelType::Action);
                self.append_instruction(Instruction::Call(Target::Unresolved(label)));
            }
            thir::StmtKind::DebugAssert(s) => {
                if self.is_debug {
                    // Compile the expression within `debug_assert(e)`
                    self.compile_typed_expression(s)?;
                    // Now, branch to the next instruction if the top of the stack is true
                    let next = self.wp.checked_add(2).expect("self.wp + 2 must not wrap");
                    self.append_instruction(Instruction::Branch(Target::Resolved(next)));
                    // Append a `Exit::Panic` instruction to exit if the `debug_assert` fails.
                    self.append_instruction(Instruction::Exit(ExitReason::Panic));
                }
            }
        }
        Ok(())
    }

    fn instruction_range_contains<F>(&self, r: Range<usize>, pred: F) -> bool
    where
        F: FnMut(&Instruction) -> bool,
    {
        self.m.progmem[r].iter().any(pred)
    }

    /// Checks if the given type is defined. E.g. check struct/enum definitions.
    fn ensure_type_is_defined(&self, vtype: &VType) -> Result<(), CompileError> {
        match &vtype {
            VType {
                kind: TypeKind::Struct(name),
                ..
            } => {
                if name != "Envelope" && !self.m.struct_defs.contains_key(&name.name) {
                    return Err(self.err(CompileErrorType::NotDefined(format!("struct {name}"))));
                }
            }
            VType {
                kind: TypeKind::Enum(name),
                ..
            } => {
                if !self.m.enum_defs.contains_key(&name.name) {
                    return Err(self.err(CompileErrorType::NotDefined(format!("enum {name}"))));
                }
            }
            VType {
                kind: TypeKind::Optional(t),
                ..
            } => return self.ensure_type_is_defined(t),
            _ => {}
        }
        Ok(())
    }

    /// Compile a function
    fn compile_function(
        &mut self,
        function_node: &'a ast::FunctionDefinition,
    ) -> Result<(), CompileError> {
        self.define_label(
            Label::new(function_node.identifier.name.clone(), LabelType::Function),
            self.wp,
        )?;
        self.map_range(function_node.span)?;

        // The signature should have already been added inside
        // `compile`.
        if !self
            .function_signatures
            .contains_key(&function_node.identifier.name)
        {
            return Err(self.err_loc(
                CompileErrorType::NotDefined(function_node.identifier.to_string()),
                function_node.span,
            ));
        }

        if let Some(identifier) = find_duplicate(&function_node.arguments, |a| &a.identifier.name) {
            return Err(self.err_loc(
                CompileErrorType::AlreadyDefined(identifier.to_string()),
                function_node.span,
            ));
        }

        self.identifier_types.enter_function();
        for arg in function_node.arguments.iter().rev() {
            self.ensure_type_is_defined(&arg.field_type)?;
            self.append_var(arg.identifier.name.clone(), arg.field_type.clone())?;
        }
        self.ensure_type_is_defined(&function_node.return_type)?;
        self.append_instruction(Instruction::SaveSP);
        let from = self.wp;
        self.compile_statements(&function_node.statements, Scope::Same)?;

        // Check that there is a return statement somewhere in the compiled instructions.
        if !self.instruction_range_contains(from..self.wp, |i| matches!(i, Instruction::Return)) {
            return Err(self.err_loc(CompileErrorType::NoReturn, function_node.span));
        }
        // If execution does not hit a return statement, it will panic here.
        self.append_instruction(Instruction::Exit(ExitReason::Panic));

        self.identifier_types.exit_function();
        Ok(())
    }

    /// Compile a finish function
    fn compile_finish_function(
        &mut self,
        function_node: &'a ast::FinishFunctionDefinition,
    ) -> Result<(), CompileError> {
        self.define_label(
            Label::new_temp(function_node.identifier.name.clone()),
            self.wp,
        )?;
        self.map_range(function_node.span)?;
        self.identifier_types.enter_function();
        for arg in function_node.arguments.iter().rev() {
            self.append_var(arg.identifier.name.clone(), arg.field_type.clone())?;
        }
        self.compile_statements(&function_node.statements, Scope::Same)?;
        // Finish functions cannot have return statements, so we add a return instruction
        // manually.
        self.append_instruction(Instruction::Return);

        self.identifier_types.exit_function();
        Ok(())
    }

    fn compile_function_call(
        &mut self,
        fc: thir::FunctionCall,
        is_finish: bool,
    ) -> Result<(), CompileError> {
        for arg_e in fc.arguments {
            self.compile_typed_expression(arg_e)?;
        }

        if let Some(handler) = self.builtin_functions.get(fc.identifier.as_str()).copied() {
            handler(self)?;
        } else {
            let label = Label::new(
                fc.identifier.name,
                if is_finish {
                    LabelType::Temporary
                } else {
                    LabelType::Function
                },
            );
            self.append_instruction(Instruction::Call(Target::Unresolved(label)));
        }

        Ok(())
    }

    /// Define an action function
    fn define_action(&mut self, action_node: &ast::ActionDefinition) -> Result<(), CompileError> {
        let mut params = NamedMap::new();
        for param in &action_node.arguments {
            params
                .insert(Param {
                    name: param.identifier.clone(),
                    ty: param.field_type.clone(),
                })
                .map_err(|_| {
                    self.err_loc(
                        CompileErrorType::AlreadyDefined(param.identifier.to_string()),
                        action_node.span,
                    )
                })?;
        }

        self.m
            .action_defs
            .insert(ActionDef {
                name: action_node.identifier.clone(),
                persistence: action_node.persistence.clone(),
                params,
            })
            .map_err(|_| {
                self.err(CompileErrorType::AlreadyDefined(
                    action_node.identifier.to_string(),
                ))
            })?;

        Ok(())
    }

    /// Compile an action function
    fn compile_action(&mut self, action_node: &ast::ActionDefinition) -> Result<(), CompileError> {
        self.identifier_types.enter_function();
        self.define_label(
            Label::new(action_node.identifier.name.clone(), LabelType::Action),
            self.wp,
        )?;
        self.map_range(action_node.span)?;

        for arg in action_node.arguments.iter().rev() {
            self.append_var(arg.identifier.name.clone(), arg.field_type.clone())?;
        }

        self.compile_statements(&action_node.statements, Scope::Same)?;
        self.append_instruction(Instruction::Return);
        self.identifier_types.exit_function();

        Ok(())
    }

    /// Compile a globally scoped let statement
    fn compile_global_let(
        &mut self,
        global_let: &ast::GlobalLetStatement,
    ) -> Result<(), CompileError> {
        let identifier = &global_let.identifier;
        let expression = &global_let.expression;

        let value = self.expression_value(expression)?;
        let vt = value.vtype().expect("global let expression has weird type");

        match self.m.globals.entry(identifier.name.clone()) {
            Entry::Vacant(e) => {
                e.insert(value);
            }
            Entry::Occupied(_) => {
                return Err(self.err(CompileErrorType::AlreadyDefined(identifier.to_string())));
            }
        }

        self.identifier_types
            .add_global(
                identifier.name.clone(),
                VType {
                    kind: vt,
                    span: Span::default(),
                },
            )
            .map_err(|e| self.err(e))?;

        Ok(())
    }

    /// Unwraps an optional expression, placing its value on the stack. If the value is None, execution will be ended, with the given `exit_reason`.
    fn compile_unwrap(
        &mut self,
        e: thir::Expression,
        exit_reason: ExitReason,
    ) -> Result<(), CompileError> {
        let not_none = self.anonymous_label();
        // evaluate the expression
        self.compile_typed_expression(e)?;
        // Duplicate value for testing
        self.append_instruction(Instruction::Dup);
        // Push a None to compare against
        self.append_instruction(Instruction::Const(Value::None));
        // Is the value not equal to None?
        self.append_instruction(Instruction::Eq);
        self.append_instruction(Instruction::Not);
        // Then branch over the Panic
        self.append_instruction(Instruction::Branch(Target::Unresolved(not_none.clone())));
        // If the value is equal to None, panic
        self.append_instruction(Instruction::Exit(exit_reason));
        // Define the target of the branch as the instruction after the Panic
        self.define_label(not_none, self.wp)?;
        Ok(())
    }

    fn compile_command_policy(
        &mut self,
        command: &ast::CommandDefinition,
    ) -> Result<(), CompileError> {
        self.define_label(
            Label::new(command.identifier.name.clone(), LabelType::CommandPolicy),
            self.wp,
        )?;
        self.enter_statement_context(StatementContext::CommandPolicy(command.clone()));
        self.identifier_types.enter_function();
        self.identifier_types
            .add(
                ident!("this"),
                VType {
                    kind: TypeKind::Struct(command.identifier.clone()),
                    span: Span::default(),
                },
            )
            .map_err(|e| self.err(e))?;
        self.identifier_types
            .add(
                ident!("envelope"),
                VType {
                    kind: TypeKind::Struct(Ident {
                        name: ident!("Envelope"),
                        span: Span::default(),
                    }),
                    span: Span::default(),
                },
            )
            .map_err(|e| self.err(e))?;
        self.append_instruction(Instruction::Def(ident!("envelope")));
        self.compile_statements(&command.policy, Scope::Same)?;
        self.identifier_types.exit_function();
        self.exit_statement_context();
        self.append_instruction(Instruction::Exit(ExitReason::Normal));
        Ok(())
    }

    fn compile_command_recall(
        &mut self,
        command: &ast::CommandDefinition,
    ) -> Result<(), CompileError> {
        self.define_label(
            Label::new(command.identifier.name.clone(), LabelType::CommandRecall),
            self.wp,
        )?;
        self.enter_statement_context(StatementContext::CommandRecall(command.clone()));
        self.identifier_types.enter_function();
        self.identifier_types
            .add(
                ident!("this"),
                VType {
                    kind: TypeKind::Struct(command.identifier.clone()),
                    span: Span::default(),
                },
            )
            .map_err(|e| self.err(e))?;
        self.identifier_types
            .add(
                ident!("envelope"),
                VType {
                    kind: TypeKind::Struct(Ident {
                        name: ident!("Envelope"),
                        span: Span::default(),
                    }),
                    span: Span::default(),
                },
            )
            .map_err(|e| self.err(e))?;
        self.append_instruction(Instruction::Def(ident!("envelope")));
        self.compile_statements(&command.recall, Scope::Same)?;
        self.identifier_types.exit_function();
        self.exit_statement_context();
        self.append_instruction(Instruction::Exit(ExitReason::Normal));
        Ok(())
    }

    fn compile_command_seal(
        &mut self,
        command: &ast::CommandDefinition,
        span: Span,
    ) -> Result<(), CompileError> {
        if command.seal.is_empty() {
            return Err(self.err_loc(
                CompileErrorType::Unknown(String::from("Empty/missing seal block in command")),
                span,
            ));
        }

        // fake a function def for the seal block
        let seal_function_definition = ast::FunctionDefinition {
            identifier: Ident {
                name: ident!("seal"),
                span: Span::default(),
            },
            arguments: vec![],
            return_type: VType {
                kind: TypeKind::Struct(Ident {
                    name: ident!("Envelope"),
                    span: Span::default(),
                }),
                span: Span::default(),
            },
            statements: vec![],
            span: command.span,
        };

        // Create a call stub for seal. Because it is function-like and
        // uses "return", we need something on the call stack to return
        // to.
        self.define_label(
            Label::new(command.identifier.name.clone(), LabelType::CommandSeal),
            self.wp,
        )?;
        let actual_seal = self.anonymous_label();
        self.append_instruction(Instruction::Call(Target::Unresolved(actual_seal.clone())));
        self.append_instruction(Instruction::Exit(ExitReason::Normal));
        self.define_label(actual_seal, self.wp)?;
        self.enter_statement_context(StatementContext::PureFunction(seal_function_definition));
        self.identifier_types.enter_function();
        self.identifier_types
            .add(
                ident!("this"),
                VType {
                    kind: TypeKind::Struct(command.identifier.clone()),
                    span: Span::default(),
                },
            )
            .map_err(|e| self.err(e))?;
        self.append_instruction(Instruction::Def(ident!("this")));
        self.append_instruction(Instruction::SaveSP);
        let from = self.wp;
        self.compile_statements(&command.seal, Scope::Same)?;
        if !self.instruction_range_contains(from..self.wp, |i| matches!(i, Instruction::Return)) {
            return Err(self.err_loc(CompileErrorType::NoReturn, span));
        }
        self.identifier_types.exit_function();
        self.exit_statement_context();
        // If there is no return, this is an error. Panic if we get here.
        self.append_instruction(Instruction::Exit(ExitReason::Panic));
        Ok(())
    }

    fn compile_command_open(
        &mut self,
        command: &ast::CommandDefinition,
        span: Span,
    ) -> Result<(), CompileError> {
        if command.open.is_empty() {
            return Err(self.err_loc(
                CompileErrorType::Unknown(String::from("Empty/missing open block in command")),
                span,
            ));
        }

        // fake a function def for the open block
        let open_function_definition = ast::FunctionDefinition {
            identifier: Ident {
                name: ident!("open"),
                span: Span::default(),
            },
            arguments: vec![],
            return_type: VType {
                kind: TypeKind::Struct(command.identifier.clone()),
                span: Span::default(),
            },
            statements: vec![],
            span: command.span,
        };

        // Same thing for open.
        self.define_label(
            Label::new(command.identifier.name.clone(), LabelType::CommandOpen),
            self.wp,
        )?;
        let actual_open = self.anonymous_label();
        self.append_instruction(Instruction::Call(Target::Unresolved(actual_open.clone())));
        self.append_instruction(Instruction::Exit(ExitReason::Normal));
        self.define_label(actual_open, self.wp)?;
        self.enter_statement_context(StatementContext::PureFunction(open_function_definition));
        self.identifier_types.enter_function();
        self.identifier_types
            .add(
                ident!("envelope"),
                VType {
                    kind: TypeKind::Struct(Ident {
                        name: ident!("Envelope"),
                        span: Span::default(),
                    }),
                    span: Span::default(),
                },
            )
            .map_err(|e| self.err(e))?;
        self.append_instruction(Instruction::Def(ident!("envelope")));
        self.append_instruction(Instruction::SaveSP);
        let from = self.wp;
        self.compile_statements(&command.open, Scope::Same)?;
        if !self.instruction_range_contains(from..self.wp, |i| matches!(i, Instruction::Return)) {
            return Err(self.err_loc(CompileErrorType::NoReturn, span));
        }
        self.identifier_types.exit_function();
        self.exit_statement_context();
        self.append_instruction(Instruction::Exit(ExitReason::Panic));
        Ok(())
    }

    /// Compile a command policy block
    fn compile_command(
        &mut self,
        command_node: &ast::CommandDefinition,
    ) -> Result<(), CompileError> {
        let command = command_node;
        self.map_range(command.span)?;

        self.compile_command_policy(command)?;
        self.compile_command_recall(command)?;
        self.compile_command_seal(command, command.span)?;
        self.compile_command_open(command, command.span)?;

        // attributes
        let mut attributes = NamedMap::new();
        for (name, value_expr) in &command.attributes {
            let value = self.expression_value(value_expr)?;
            attributes
                .insert(Attribute {
                    name: name.clone(),
                    value,
                })
                .map_err(|_| self.err(CompileErrorType::AlreadyDefined(name.to_string())))?;
        }

        // fields
        let mut fields = NamedMap::new();

        let has_struct_refs = command
            .fields
            .iter()
            .any(|item| matches!(item, StructItem::StructRef(_)));

        for si in &command.fields {
            match si {
                StructItem::Field(f) => {
                    // TODO(eric): Use `Span::default()`?
                    let field_type = if has_struct_refs {
                        VType {
                            kind: f.field_type.kind.clone(),
                            span: Span::default(),
                        }
                    } else {
                        f.field_type.clone()
                    };
                    fields
                        .insert(Field {
                            name: f.identifier.clone(),
                            ty: field_type,
                        })
                        .assume("duplicates are prevented by compile_struct")?;
                }
                StructItem::StructRef(ref_name) => {
                    let struct_def = self.m.struct_defs.get(&ref_name.name).ok_or_else(|| {
                        self.err(CompileErrorType::NotDefined(ref_name.to_string()))
                    })?;
                    for fd in struct_def {
                        // Fields from struct refs always get normalized spans
                        let field_type = VType {
                            kind: fd.field_type.kind.clone(),
                            span: Span::default(),
                        };
                        fields
                            .insert(Field {
                                name: fd.identifier.clone(),
                                ty: field_type,
                            })
                            .assume("duplicates are prevented by compile_struct")?;
                    }
                }
            }
        }

        self.m
            .command_defs
            .insert(CommandDef {
                name: command.identifier.clone(),
                persistence: command.persistence.clone(),
                attributes,
                fields,
            })
            .map_err(|_| {
                self.err(CompileErrorType::AlreadyDefined(
                    command.identifier.to_string(),
                ))
            })?;

        Ok(())
    }

    fn compile_counting_function(
        &mut self,
        cmp_type: FactCountType,
        limit: i64,
        fact: thir::FactLiteral,
    ) -> Result<(), CompileError> {
        if limit <= 0 {
            return Err(self.err(CompileErrorType::BadArgument(
                "count limit must be greater than zero".to_string(),
            )));
        }
        self.compile_fact_literal(fact)?;
        match cmp_type {
            FactCountType::UpTo(_) => self.append_instruction(Instruction::FactCount(limit)),
            FactCountType::AtLeast(_) => {
                self.append_instruction(Instruction::FactCount(limit));
                self.append_instruction(Instruction::Const(Value::Int(limit)));
                self.append_instruction(Instruction::Lt);
                self.append_instruction(Instruction::Not);
            }
            FactCountType::AtMost(_) => {
                self.append_instruction(Instruction::FactCount(
                    limit.checked_add(1).assume("fact count too large")?,
                ));
                self.append_instruction(Instruction::Const(Value::Int(limit)));
                self.append_instruction(Instruction::Gt);
                self.append_instruction(Instruction::Not);
            }
            FactCountType::Exactly(_) => {
                self.append_instruction(Instruction::FactCount(
                    limit.checked_add(1).assume("fact count too large")?,
                ));
                self.append_instruction(Instruction::Const(Value::Int(limit)));
                self.append_instruction(Instruction::Eq);
            }
        }
        Ok(())
    }

    /// Compile a match statement or expression
    /// Returns the type of the `match` is an expression, or `None` if it's a statement.
    fn compile_match_statement_or_expression(
        &mut self,
        m: LanguageContext<thir::MatchStatement, thir::MatchExpression>,
    ) -> Result<(), CompileError> {
        let (scrutinee, patterns, bodies): (_, Vec<_>, LanguageContext<Vec<_>, Vec<_>>) = match m {
            LanguageContext::Statement(s) => {
                let (patterns, bodies) = s
                    .arms
                    .into_iter()
                    .map(|arm| (arm.pattern, arm.statements))
                    .collect();
                (s.expression, patterns, LanguageContext::Statement(bodies))
            }
            LanguageContext::Expression(e) => {
                let (patterns, bodies) = e
                    .arms
                    .into_iter()
                    .map(|arm| (arm.pattern, arm.expression))
                    .collect();
                (e.scrutinee, patterns, LanguageContext::Expression(bodies))
            }
        };

        self.compile_typed_expression(scrutinee)?;

        let end_label = self.anonymous_label();

        // 1. Generate branching instructions, and arm-start labels
        let mut arm_labels: Vec<Label> = vec![];

        for pattern in patterns {
            let arm_label = self.anonymous_label();
            arm_labels.push(arm_label.clone());

            match pattern {
                thir::MatchPattern::Values(values) => {
                    for value in values {
                        self.append_instruction(Instruction::Dup);
                        self.compile_typed_expression(value)?;

                        // if value == target, jump to start-of-arm
                        self.append_instruction(Instruction::Eq);
                        self.append_instruction(Instruction::Branch(Target::Unresolved(
                            arm_label.clone(),
                        )));
                    }
                }
                thir::MatchPattern::Default(_) => {
                    self.append_instruction(Instruction::Jump(Target::Unresolved(
                        arm_label.clone(),
                    )));
                }
            }
        }

        // 2. Define arm labels, and compile instructions
        match bodies {
            LanguageContext::Statement(s) => {
                for (arm_start, body) in iter::zip(arm_labels, s) {
                    self.define_label(arm_start, self.wp)?;

                    // Drop expression value (It's still around because of the Dup)
                    self.append_instruction(Instruction::Pop);

                    self.compile_typed_statements(body, Scope::Layered)?;

                    // break out of match
                    self.append_instruction(Instruction::Jump(Target::Unresolved(
                        end_label.clone(),
                    )));
                }
            }
            LanguageContext::Expression(e) => {
                for (arm_start, body) in iter::zip(arm_labels, e) {
                    self.define_label(arm_start, self.wp)?;

                    // Drop expression value (It's still around because of the Dup)
                    self.append_instruction(Instruction::Pop);

                    self.compile_typed_expression(body)?;

                    // break out of match
                    self.append_instruction(Instruction::Jump(Target::Unresolved(
                        end_label.clone(),
                    )));
                }
            }
        }

        self.define_label(end_label, self.wp)?;

        Ok(())
    }

    fn define_interfaces(&mut self) -> Result<(), CompileError> {
        for struct_def in &self.policy.structs {
            self.define_struct(struct_def.identifier.clone(), &struct_def.items)?;
        }

        for effect in &self.policy.effects {
            let fields: Vec<StructItem<FieldDefinition>> = effect
                .items
                .iter()
                .map(|i| match i {
                    StructItem::Field(f) => StructItem::Field(FieldDefinition {
                        identifier: f.identifier.clone(),
                        field_type: f.field_type.clone(),
                    }),
                    StructItem::StructRef(s) => StructItem::StructRef(s.clone()),
                })
                .collect();
            self.define_struct(effect.identifier.clone(), &fields)?;
            self.m.effects.insert(effect.identifier.name.clone());
        }

        // define the structs provided by FFI schema
        for ffi_mod in self.ffi_modules {
            for s in ffi_mod.structs {
                let fields: Vec<StructItem<FieldDefinition>> = s
                    .fields
                    .iter()
                    .map(|a| {
                        StructItem::Field(FieldDefinition {
                            identifier: Ident {
                                name: a.name.clone(),
                                span: Span::default(),
                            },
                            field_type: VType::from(&a.vtype),
                        })
                    })
                    .collect();
                let ident = Ident {
                    name: s.name.clone(),
                    span: Span::default(),
                };
                self.define_struct(ident, &fields)?;
            }
        }

        // map enum names to constants
        for enum_def in &self.policy.enums {
            self.compile_enum_definition(enum_def)?;
        }

        for fact in &self.policy.facts {
            let FactDefinition { key, value, .. } = fact;

            let fields: Vec<StructItem<FieldDefinition>> = key
                .iter()
                .chain(value.iter())
                .cloned()
                .map(StructItem::Field)
                .collect();

            self.define_struct(fact.identifier.clone(), &fields)?;
            self.define_fact(fact)?;
        }

        // Define command structs before compiling functions
        for command in &self.policy.commands {
            self.define_struct(command.identifier.clone(), &command.fields)?;
        }

        for action in &self.policy.actions {
            self.define_action(action)?;
        }

        debug_assert!(self.m.progmem.is_empty(), "{:?}", self.m.progmem);

        Ok(())
    }

    /// Compile a policy into instructions inside the given Machine.
    pub fn compile(&mut self) -> Result<(), CompileError> {
        self.define_interfaces()?;

        // Panic when running a module without setup.
        self.append_instruction(Instruction::Exit(ExitReason::Panic));

        // Compile global let statements
        for global_let in &self.policy.global_lets {
            self.compile_global_let(global_let)?;
        }

        self.define_builtins()?;

        // Define the finish function signatures before compiling them, so that they can be
        // used to catch usage errors in regular functions.
        for function_def in &self.policy.finish_functions {
            self.define_finish_function_signature(function_def)?;
        }

        // Define function signatures before compiling them to
        // support using a function before it's defined.
        //
        // See https://github.com/aranya-project/aranya-core/issues/336
        for function_def in &self.policy.functions {
            self.define_function_signature(function_def)?;
        }

        for function_def in &self.policy.functions {
            self.enter_statement_context(StatementContext::PureFunction(function_def.clone()));
            self.compile_function(function_def)?;
            self.exit_statement_context();
        }

        self.enter_statement_context(StatementContext::Finish);
        for function_def in &self.policy.finish_functions {
            self.compile_finish_function(function_def)?;
        }
        self.exit_statement_context();

        // Commands have several sub-contexts, so `compile_command` handles those.
        for command in &self.policy.commands {
            self.compile_command(command)?;
        }

        for action in &self.policy.actions {
            self.enter_statement_context(StatementContext::Action(action.clone()));
            self.compile_action(action)?;
            self.exit_statement_context();
        }

        self.resolve_targets()?;

        Ok(())
    }

    /// Get expression value, e.g. ExprKind::Int => Value::Int
    fn expression_value(&self, e: &Expression) -> Result<Value, CompileError> {
        match &e.kind {
            ExprKind::Int(v) => Ok(Value::Int(*v)),
            ExprKind::Bool(v) => Ok(Value::Bool(*v)),
            ExprKind::String(v) => Ok(Value::String(v.clone())),
            ExprKind::NamedStruct(struct_ast) => {
                let Some(struct_def) = self.m.struct_defs.get(&struct_ast.identifier.name).cloned()
                else {
                    return Err(self.err(CompileErrorType::NotDefined(format!(
                        "Struct `{}` not defined",
                        struct_ast.identifier.name,
                    ))));
                };

                let struct_ast = self.evaluate_sources(struct_ast, &struct_def)?;

                let NamedStruct {
                    identifier, fields, ..
                } = struct_ast.as_ref();

                Ok(Value::Struct(Struct {
                    name: identifier.name.clone(),
                    fields: {
                        let mut value_fields = BTreeMap::new();
                        for (value, expr) in fields {
                            value_fields.insert(value.name.clone(), self.expression_value(expr)?);
                        }
                        value_fields
                    },
                }))
            }
            ExprKind::EnumReference(e) => {
                let value = self.enum_value(e)?;
                Ok(Value::Enum(e.identifier.name.clone(), value))
            }
            ExprKind::Dot(expr, field_ident) => match &expr.kind {
                ExprKind::Identifier(struct_ident) => self
                    .m
                    .globals
                    .get(&struct_ident.name)
                    .and_then(|val| match val {
                        Value::Struct(Struct { fields, .. }) => {
                            fields.get(&field_ident.name).cloned()
                        }
                        _ => None,
                    })
                    .ok_or_else(|| self.err(CompileErrorType::InvalidExpression(e.clone()))),
                _ => Err(self.err(CompileErrorType::InvalidExpression(e.clone()))),
            },
            _ => Err(self.err(CompileErrorType::InvalidExpression(e.clone()))),
        }
    }

    fn evaluate_sources<'s>(
        &self,
        base_struct: &'s NamedStruct,
        base_struct_defns: &[FieldDefinition],
    ) -> Result<Cow<'s, NamedStruct>, CompileError> {
        // If there are no sources, no evaluation is needed.
        if base_struct.sources.is_empty() {
            return Ok(Cow::Borrowed(base_struct));
        }

        // If the struct is already full, there ought to be no sources.
        if base_struct.fields.len() == base_struct_defns.len() {
            return Err(self.err(CompileErrorType::NoOpStructComp));
        }

        let base_fields: HashSet<&str> = base_struct
            .fields
            .iter()
            .map(|(name, _)| name.as_str())
            .collect();
        let mut resolved_struct = base_struct.clone();
        let mut seen = HashMap::new();

        for src_var_name in &base_struct.sources {
            // Look up source's type. It should be a struct.
            let src_type = self
                .identifier_types
                .get(src_var_name)
                .map_err(|err| self.err(err))?;

            let src_struct_type_name = src_type.as_struct().ok_or_else(|| {
                self.err(CompileErrorType::InvalidType(format!(
                    "Expected `{src_var_name}` to be a struct, but it's a(n) {src_type}",
                )))
            })?;
            let src_field_defns = self
                .m
                .struct_defs
                .get(&src_struct_type_name.name)
                .assume("identifier with a struct type has that struct already defined")
                .map_err(|err| self.err(err.into()))?;

            for src_field_defn in src_field_defns {
                // Don't resolve fields already in the base struct.
                if base_fields.contains(src_field_defn.identifier.as_str()) {
                    continue;
                }

                // Ensure we haven't already resolved this field from another source.
                if let Some(other) = seen.insert(
                    &src_field_defn.identifier.name,
                    src_struct_type_name.clone(),
                ) {
                    return Err(self.err(CompileErrorType::DuplicateSourceFields(
                        src_struct_type_name.name.clone(),
                        other.name,
                    )));
                }

                // Ensure this field has the right type.
                let base_struct_defn = base_struct_defns
                    .iter()
                    .find(|b_defn| b_defn.identifier.name == src_field_defn.identifier.name)
                    .ok_or_else(|| {
                        self.err(CompileErrorType::SourceStructNotSubsetOfBase(
                            src_struct_type_name.name.clone(),
                            base_struct.identifier.name.clone(),
                        ))
                    })?;
                if !base_struct_defn
                    .field_type
                    .matches(&src_field_defn.field_type)
                {
                    return Err(self.err(CompileErrorType::InvalidType(format!(
                        "Expected field `{}` of `{}` to be a `{}`",
                        &src_field_defn.identifier, src_var_name, base_struct_defn.field_type
                    ))));
                }

                // Add field to resolved struct from source.

                // Foo {x: 0, ...bar } -> Foo -> {x: 0, y: bar.y }
                resolved_struct.fields.push((
                    src_field_defn.identifier.clone(),
                    Expression {
                        kind: ExprKind::Dot(
                            Box::new(Expression {
                                kind: ExprKind::Identifier(src_var_name.clone()),
                                span: src_var_name.span,
                            }),
                            src_field_defn.identifier.clone(),
                        ),
                        span: src_field_defn.identifier.span,
                    },
                ));
            }
        }

        Ok(Cow::Owned(resolved_struct))
    }

    /// Define builtin functions which are specially handled when compiling function calls.
    fn define_builtins(&mut self) -> Result<(), CompileError> {
        self.define_builtin(
            sig! {
                function add(x int, y int) option[int]
            },
            |this| {
                this.append_instruction(Instruction::Add);
                Ok(())
            },
        )?;

        self.define_builtin(
            sig! {
                function saturating_add(x int, y int) int
            },
            |this| {
                this.append_instruction(Instruction::SaturatingAdd);
                Ok(())
            },
        )?;

        self.define_builtin(
            sig! {
                function sub(x int, y int) option[int]
            },
            |this| {
                this.append_instruction(Instruction::Sub);
                Ok(())
            },
        )?;

        self.define_builtin(
            sig! {
                function saturating_sub(x int, y int) int
            },
            |this| {
                this.append_instruction(Instruction::SaturatingSub);
                Ok(())
            },
        )?;

        Ok(())
    }

    fn define_builtin(
        &mut self,
        (name, signature): (Identifier, FunctionSignature),
        handler: BuiltinHandler,
    ) -> Result<(), CompileError> {
        let Entry::Vacant(e) = self.function_signatures.entry(name.clone()) else {
            return Err(CompileError::new(CompileErrorType::AlreadyDefined(
                name.to_string(),
            )));
        };
        e.insert(signature);

        let Entry::Vacant(e) = self.builtin_functions.entry(name.clone()) else {
            return Err(CompileError::new(CompileErrorType::AlreadyDefined(
                name.to_string(),
            )));
        };
        e.insert(handler);

        Ok(())
    }
}

/// Flag for controling scope when compiling statement blocks.
#[derive(Copy, Clone, PartialEq)]
enum Scope {
    /// Enter a new layered scope.
    Layered,
    /// Remain in the same scope.
    Same,
}

/// A builder for creating an instance of [`Module`]
pub struct Compiler<'a> {
    policy: &'a AstPolicy,
    ffi_modules: &'a [ModuleSchema<'a>],
    is_debug: bool,
    stub_ffi: bool,
}

impl<'a> Compiler<'a> {
    /// Creates a new an instance of [`Compiler`] which compiles into a [`Module`]
    pub fn new(policy: &'a AstPolicy) -> Self {
        Self {
            policy,
            ffi_modules: &[],
            is_debug: cfg!(debug_assertions),
            stub_ffi: false,
        }
    }

    /// Sets the FFI modules
    #[must_use]
    pub fn ffi_modules(mut self, ffi_modules: &'a [ModuleSchema<'a>]) -> Self {
        self.ffi_modules = ffi_modules;
        self
    }

    /// Enables or disables debug mode
    #[must_use]
    pub fn debug(mut self, is_debug: bool) -> Self {
        self.is_debug = is_debug;
        self
    }

    #[must_use]
    pub fn stub_ffi(mut self, flag: bool) -> Self {
        self.stub_ffi = flag;
        self
    }

    /// Consumes the builder to create a [`Module`]
    pub fn compile(self) -> Result<Module, CompileError> {
        let mut cs = self.set_up_compile_state();
        cs.compile()?;
        Ok(cs.m.into_module())
    }

    /// Compile only the public interface of the policy, for use with tools like `aranya-policy-ifgen`.
    pub fn compile_interface(self) -> Result<PolicyInterface, CompileError> {
        let mut cs = self.set_up_compile_state();
        cs.define_interfaces()?;
        Ok(cs.m.into())
    }

    fn set_up_compile_state(&self) -> CompileState<'_> {
        let codemap = CodeMap::new(&self.policy.text);
        let machine = CompileTarget::new(codemap);
        CompileState {
            policy: self.policy,
            m: machine,
            wp: 0,
            c: 0,
            function_signatures: BTreeMap::new(),
            builtin_functions: BTreeMap::new(),
            last_span: Span::empty(),
            statement_context: vec![],
            identifier_types: IdentifierTypeStack::new(),
            ffi_modules: self.ffi_modules,
            is_debug: self.is_debug,
            stub_ffi: self.stub_ffi,
        }
    }
}

/// Checks whether a vector has duplicate values, and returns the first one, if found.
///
/// Not suitable for large vectors, because complexity is O(n^2).
fn find_duplicate<T, F, E>(vec: &[T], value: F) -> Option<&E>
where
    F: Fn(&T) -> &E,
    E: PartialEq,
{
    if vec.len() < 2 {
        return None;
    }

    for (i, v1) in vec.iter().enumerate() {
        for v2 in &vec[..i] {
            if value(v1) == value(v2) {
                return Some(value(v1));
            }
        }
    }

    None
}<|MERGE_RESOLUTION|>--- conflicted
+++ resolved
@@ -626,39 +626,12 @@
                     self.append_instruction(Instruction::ExtCall(module_id, procedure_id));
                 }
             }
-<<<<<<< HEAD
-            ExprKind::Return(ret_expr) => {
-                let ctx = self.get_statement_context()?;
-                let StatementContext::PureFunction(fd) = ctx else {
-                    return Err(self.err(CompileErrorType::InvalidExpression(expression.clone())));
-                };
-                // ensure return expression type matches function signature
-                let et = self.compile_expression(ret_expr)?;
-                if !et.fits_type(&fd.return_type) {
-                    return Err(self.err(CompileErrorType::InvalidType(format!(
-                        "Return value of `{}()` must be {}",
-                        fd.identifier,
-                        DisplayType(&fd.return_type)
-                    ))));
-                }
+            thir::ExprKind::Return(ret_expr) => {
+                self.compile_typed_expression(*ret_expr)?;
                 self.append_instruction(Instruction::RestoreSP);
                 self.append_instruction(Instruction::Return);
-                VType {
-                    kind: TypeKind::Never,
-                    span: expression.span,
-                }
-            }
-            ExprKind::Identifier(i) => {
-                let t = self.identifier_types.get(i).map_err(|_| {
-                    self.err(CompileErrorType::NotDefined(format!(
-                        "Unknown identifier `{}`",
-                        i
-                    )))
-                })?;
-
-=======
+            }
             thir::ExprKind::Identifier(i) => {
->>>>>>> 97b4da79
                 self.append_instruction(Instruction::Meta(Meta::Get(i.name.clone())));
                 self.append_instruction(Instruction::Get(i.name));
             }
@@ -878,86 +851,7 @@
                     let next_label = self.anonymous_label();
                     self.compile_typed_expression(cond)?;
 
-<<<<<<< HEAD
-                    //  Persistent actions can publish only persistent commands, and vice versa.
-                    let command_persistence = &self
-                        .policy
-                        .commands
-                        .iter()
-                        .find(|c| c.identifier.name == ident.name)
-                        .assume("command must be defined")?
-                        .persistence;
-                    if !action.persistence.matches(command_persistence) {
-                        return Err(self.err(CompileErrorType::InvalidType(format!(
-                            "{} action `{}` cannot publish {} command `{}`",
-                            action.persistence, action.identifier, command_persistence, ident
-                        ))));
-                    }
-                    self.append_instruction(Instruction::Publish);
-                }
-                (StmtKind::Return(s), StatementContext::PureFunction(fd)) => {
-                    // ensure return expression type matches function signature
-                    let et = self.compile_expression(&s.expression)?;
-                    if !et.fits_type(&fd.return_type) {
-                        return Err(self.err(CompileErrorType::InvalidType(format!(
-                            "Return value of `{}()` must be {}",
-                            fd.identifier,
-                            DisplayType(&fd.return_type)
-                        ))));
-                    }
-                    self.append_instruction(Instruction::RestoreSP);
-                    self.append_instruction(Instruction::Return);
-                }
-                (
-                    StmtKind::Finish(s),
-                    StatementContext::CommandPolicy(_) | StatementContext::CommandRecall(_),
-                ) => {
-                    self.enter_statement_context(StatementContext::Finish);
-                    self.append_instruction(Instruction::Meta(Meta::Finish(true)));
-                    self.compile_statements(s, Scope::Layered)?;
-                    self.exit_statement_context();
-
-                    // Ensure `finish` is the last statement in the block. This also guarantees we can't have more than one finish block.
-                    if statement != statements.last().expect("expected statement") {
-                        return Err(self.err_loc(
-                            CompileErrorType::Unknown(
-                                "`finish` must be the last statement in the block".to_owned(),
-                            ),
-                            statement.span,
-                        ));
-                    }
-                    // Exit after the `finish` block. We need this because there could be more instructions following, e.g. those following `when` or `match`.
-                    self.append_instruction(Instruction::Exit(ExitReason::Normal));
-                }
-                (StmtKind::Map(map_stmt), StatementContext::Action(_action)) => {
-                    self.verify_fact_against_schema(&map_stmt.fact, false)?;
-                    // Execute query and store results
-                    self.compile_fact_literal(&map_stmt.fact)?;
-                    self.append_instruction(Instruction::QueryStart);
-                    // Define Struct variable for the `as` clause
-                    self.identifier_types.enter_block();
-                    self.identifier_types
-                        .add(
-                            map_stmt.identifier.name.clone(),
-                            VType {
-                                kind: TypeKind::Struct(map_stmt.fact.identifier.clone()),
-                                span: map_stmt.fact.identifier.span,
-                            },
-                        )
-                        .map_err(|e| self.err(e))?;
-                    // Consume results...
-                    let top_label = self.anonymous_label();
-                    let end_label = self.anonymous_label();
-                    self.define_label(top_label.clone(), self.wp)?;
-                    // Fetch next result
-                    self.append_instruction(Instruction::Block);
-                    self.append_instruction(Instruction::QueryNext(
-                        map_stmt.identifier.name.clone(),
-                    ));
-                    // If no more results, break
-=======
                     self.append_instruction(Instruction::Not);
->>>>>>> 97b4da79
                     self.append_instruction(Instruction::Branch(Target::Unresolved(
                         next_label.clone(),
                     )));
@@ -978,6 +872,7 @@
             }
             thir::StmtKind::Return(s) => {
                 self.compile_typed_expression(s.expression)?;
+                self.append_instruction(Instruction::RestoreSP);
                 self.append_instruction(Instruction::Return);
             }
             thir::StmtKind::Finish(s) => {
