mod error;
pub mod target;
mod types;

use std::{
    collections::{btree_map::Entry, BTreeMap, BTreeSet},
    fmt,
    num::NonZeroUsize,
    ops::Range,
    vec,
};

use aranya_policy_ast::{
    self as ast, ident, EnumDefinition, ExprKind, Expression, FactCountType, FactDefinition,
    FactField, FactLiteral, FieldDefinition, FunctionCall, Ident, Identifier, LanguageContext,
    MatchExpression, MatchPattern, MatchStatement, NamedStruct, Span, Statement, StmtKind,
    StructItem, TypeKind, VType,
};
use aranya_policy_module::{
    ffi::ModuleSchema, CodeMap, ExitReason, Instruction, Label, LabelType, Meta, Module, Struct,
    Target, Value,
};
pub use ast::Policy as AstPolicy;
use buggy::{bug, Bug, BugExt};
use indexmap::IndexMap;
use target::CompileTarget;
use tracing::warn;
use types::TypeError;

pub use self::error::{CompileError, CompileErrorType, InvalidCallColor};
use self::types::{DisplayType, IdentifierTypeStack, Typeish};
use crate::compile::types::NullableVType;

#[derive(Clone, Debug)]
enum FunctionColor {
    /// Function has no side-effects and returns a value
    Pure(VType),
    /// Function has side-effects and returns no value
    Finish,
}

/// This is like [FunctionDefinition](ast::FunctionDefinition), but
/// stripped down to only include positional argument names/types and
/// return type. Covers both regular (pure) functions and finish
/// functions.
struct FunctionSignature {
    args: Vec<(Identifier, VType)>,
    color: FunctionColor,
}

/// Enumerates all the possible contexts a statement can be in, to validate whether a
/// statement is currently valid.
#[derive(Clone, Debug, PartialEq)]
pub enum StatementContext {
    /// An action
    Action(ast::ActionDefinition),
    /// A command policy block
    CommandPolicy(ast::CommandDefinition),
    /// A command recall block
    CommandRecall(ast::CommandDefinition),
    /// A pure function
    PureFunction(ast::FunctionDefinition),
    /// A finish function or finish block
    Finish,
}

impl fmt::Display for StatementContext {
    fn fmt(&self, f: &mut fmt::Formatter<'_>) -> fmt::Result {
        match self {
            StatementContext::Action(_) => write!(f, "action"),
            StatementContext::CommandPolicy(_) => write!(f, "command policy block"),
            StatementContext::CommandRecall(_) => write!(f, "command recall block"),
            StatementContext::PureFunction(_) => write!(f, "pure function"),
            StatementContext::Finish => write!(f, "finish block/function"),
        }
    }
}

/// The "compile state" of the machine.
struct CompileState<'a> {
    /// Policy being compiled
    policy: &'a AstPolicy,
    /// The underlying machine
    m: CompileTarget,
    /// The write pointer used while compiling instructions into memory
    wp: usize,
    /// A counter used to generate temporary labels
    c: usize,
    /// A map between function names and signatures, so that they can
    /// be easily looked up for verification when called.
    function_signatures: BTreeMap<&'a Identifier, FunctionSignature>,
    /// The last locator seen, for imprecise source locating.
    // TODO(chip): Push more precise source tracking further down into the AST.
    last_locator: usize,
    /// The current statement context, implemented as a stack so that it can be
    /// hierarchical.
    statement_context: Vec<StatementContext>,
    /// Keeps track of identifier types in a stack of scopes
    identifier_types: IdentifierTypeStack,
    /// FFI module schemas. Used to validate FFI calls.
    ffi_modules: &'a [ModuleSchema<'a>],
    /// Determines if one compiles with debug functionality,
    is_debug: bool,
    /// Auto-defines FFI modules for testing purposes
    stub_ffi: bool,
}

impl<'a> CompileState<'a> {
    /// Begin parsing statements in this context
    fn enter_statement_context(&mut self, c: StatementContext) {
        self.statement_context.push(c);
    }

    /// End parsing statements in this context and return to the previous context
    fn exit_statement_context(&mut self) {
        self.statement_context.pop();
    }

    /// Get the statement context
    fn get_statement_context(&self) -> Result<StatementContext, CompileError> {
        let cs = self
            .statement_context
            .last()
            .ok_or_else(|| {
                self.err(CompileErrorType::Bug(Bug::new(
                    "compiling statement without statement context",
                )))
            })?
            .clone();
        Ok(cs)
    }

    /// Append an instruction to the program memory, and increment the
    /// program counter. If no other PC manipulation has been done,
    /// this means that the program counter points to the new
    /// instruction.
    fn append_instruction(&mut self, i: Instruction) {
        self.m.progmem.push(i);
        self.wp = self.wp.checked_add(1).expect("self.wp + 1 must not wrap");
    }

    fn append_var(&mut self, identifier: Identifier, vtype: VType) -> Result<(), CompileError> {
        self.append_instruction(Instruction::Meta(Meta::Let(identifier.clone())));
        self.append_instruction(Instruction::Def(identifier.clone()));
        self.identifier_types
            .add(identifier, Typeish::known(vtype))
            .map_err(|e| self.err(e))?;
        Ok(())
    }

    /// Inserts a fact definition
    fn define_fact(&mut self, fact: &FactDefinition) -> Result<(), CompileError> {
        if self.m.fact_defs.contains_key(&fact.identifier.name) {
            return Err(self.err(CompileErrorType::AlreadyDefined(
                fact.identifier.to_string(),
            )));
        }

        // ensure key identifiers are unique
        let mut identifiers = BTreeSet::new();
        for key in fact.key.iter() {
            if !key.is_hashable() {
                return Err(self.err(CompileErrorType::InvalidType(format!(
                    "Fact `{}` key field `{}` is not orderable; must be int, bool, string, or id",
                    fact.identifier, key.identifier
                ))));
            }
            if !identifiers.insert(&key.identifier.name) {
                return Err(self.err(CompileErrorType::AlreadyDefined(
                    key.identifier.name.to_string(),
                )));
            }
        }

        // ensure value identifiers are unique
        for value in fact.value.iter() {
            if !identifiers.insert(&value.identifier.name) {
                return Err(self.err(CompileErrorType::AlreadyDefined(
                    value.identifier.to_string(),
                )));
            }
        }

        self.m
            .fact_defs
            .insert(fact.identifier.name.clone(), fact.to_owned());
        Ok(())
    }

    /// Insert a struct definition while preventing duplicates of the struct name and fields
    pub fn define_struct(
        &mut self,
        identifier: Identifier,
        items: &[StructItem<FieldDefinition>],
    ) -> Result<(), CompileError> {
        if self.m.struct_defs.contains_key(&identifier) {
            return Err(self.err(CompileErrorType::AlreadyDefined(identifier.to_string())));
        }

        let has_struct_refs = items
            .iter()
            .any(|item| matches!(item, StructItem::StructRef(_)));

        // Add explicitly-defined fields and those from struct insertions
        let mut field_definitions = Vec::new();
        for item in items {
            match item {
                StructItem::Field(field) => {
                    if field_definitions
                        .iter()
                        .any(|f: &FieldDefinition| f.identifier.name == field.identifier.name)
                    {
                        return Err(self.err(CompileErrorType::AlreadyDefined(
                            field.identifier.to_string(),
                        )));
                    }
                    // TODO(eric): Use `Span::empty()`?
                    if has_struct_refs {
                        field_definitions.push(FieldDefinition {
                            identifier: Ident {
                                name: field.identifier.name.clone(),
                                span: Span::empty(),
                            },
                            field_type: VType {
                                kind: field.field_type.kind.clone(),
                                span: Span::empty(),
                            },
                        });
                    } else {
                        field_definitions.push(field.clone());
                    }
                }
                StructItem::StructRef(ident) => {
                    let other =
                        self.m.struct_defs.get(ident).ok_or_else(|| {
                            self.err(CompileErrorType::NotDefined(ident.to_string()))
                        })?;
                    for field in other {
                        if field_definitions
                            .iter()
                            .any(|f: &FieldDefinition| f.identifier.name == field.identifier.name)
                        {
                            return Err(self.err(CompileErrorType::AlreadyDefined(
                                field.identifier.to_string(),
                            )));
                        }
                        // TODO(eric): Use `Span::empty()`?
                        field_definitions.push(FieldDefinition {
                            identifier: Ident {
                                name: field.identifier.name.clone(),
                                span: Span::empty(),
                            },
                            field_type: VType {
                                kind: field.field_type.kind.clone(),
                                span: Span::empty(),
                            },
                        });
                    }
                }
            }
        }

        self.m.struct_defs.insert(identifier, field_definitions);
        Ok(())
    }

    fn compile_enum_definition(
        &mut self,
        enum_def: &'a EnumDefinition,
    ) -> Result<(), CompileError> {
        let enum_name = &enum_def.identifier;
        // ensure enum name is unique
        if self.m.enum_defs.contains_key(&enum_name.name) {
            return Err(self.err(CompileErrorType::AlreadyDefined(enum_name.name.to_string())));
        }

        // Add values to enum, checking for duplicates
        let mut values = IndexMap::new();
        for (i, value_name) in enum_def.variants.iter().enumerate() {
            match values.entry(value_name.name.clone()) {
                indexmap::map::Entry::Occupied(_) => {
                    return Err(self.err(CompileErrorType::AlreadyDefined(format!(
                        "{}::{}",
                        enum_name.name, value_name.name
                    ))));
                }
                indexmap::map::Entry::Vacant(e) => {
                    // TODO ensure value is unique. Currently, it always will be, but if enum
                    // variants start allowing specific values, e.g. `enum Color { Red = 100, Green = 200 }`,
                    // then we'll need to ensure those are unique.
                    let n = i64::try_from(i).assume("should set enum value to index")?;
                    e.insert(n);
                }
            }
        }

        self.m.enum_defs.insert(enum_name.name.clone(), values);

        Ok(())
    }

    /// Turn a [FunctionDefinition](ast::FunctionDefinition) into a
    /// [FunctionSignature].
    fn define_function_signature(
        &mut self,
        function_node: &'a ast::FunctionDefinition,
    ) -> Result<&FunctionSignature, CompileError> {
        let def = function_node;
        match self.function_signatures.entry(&def.identifier.name) {
            Entry::Vacant(e) => {
                let signature = FunctionSignature {
                    args: def
                        .arguments
                        .iter()
                        .map(|a| (a.identifier.name.clone(), a.field_type.clone()))
                        .collect(),
                    color: FunctionColor::Pure(def.return_type.clone()),
                };
                Ok(e.insert(signature))
            }
            Entry::Occupied(_) => Err(CompileError::from_locator(
                CompileErrorType::AlreadyDefined(def.identifier.to_string()),
                def.span.start(),
                self.m.codemap.as_ref(),
            )),
        }
    }

    /// Turn a [FinishFunctionDefinition](ast::FinishFunctionDefinition)
    /// into a [FunctionSignature].
    fn define_finish_function_signature(
        &mut self,
        function_node: &'a ast::FinishFunctionDefinition,
    ) -> Result<&FunctionSignature, CompileError> {
        let def = function_node;
        match self.function_signatures.entry(&def.identifier.name) {
            Entry::Vacant(e) => {
                let signature = FunctionSignature {
                    args: def
                        .arguments
                        .iter()
                        .map(|a| (a.identifier.name.clone(), a.field_type.clone()))
                        .collect(),
                    color: FunctionColor::Finish,
                };
                Ok(e.insert(signature))
            }
            Entry::Occupied(_) => Err(CompileError::from_locator(
                CompileErrorType::AlreadyDefined(def.identifier.to_string()),
                def.span.start(),
                self.m.codemap.as_ref(),
            )),
        }
    }

    /// Define a named Label.
    pub fn define_label(&mut self, label: Label, addr: usize) -> Result<(), CompileError> {
        match self.m.labels.entry(label.clone()) {
            Entry::Vacant(e) => {
                e.insert(addr);
                Ok(())
            }
            Entry::Occupied(_) => {
                Err(self.err(CompileErrorType::AlreadyDefined(label.name.to_string())))
            }
        }
    }

    /// Create an anonymous Label and return its identifier.
    pub fn anonymous_label(&mut self) -> Label {
        let name = format!("anonymous{}", self.c);
        self.c = self.c.checked_add(1).expect("self.c + 1 must not wrap");
        Label::new_temp(name.try_into().expect("must be valid identifier"))
    }

    /// Maps the current write pointer to a text range supplied by a span
    fn map_range(&mut self, span: Span) -> Result<(), CompileError> {
        self.last_locator = span.start();
        if let Some(codemap) = &mut self.m.codemap {
            codemap
                .map_instruction_range(self.wp, span.start())
                .map_err(|_| {
                    self.err_loc(
                        CompileErrorType::Unknown(format!(
                            "could not map address {} to text range {}",
                            self.wp,
                            span.start()
                        )),
                        span.start(),
                    )
                })
        } else {
            // If there is no codemap, do nothing.
            Ok(())
        }
    }

    /// Resolve a target to an address from the Label mapping
    // This is a static method because it's used after self has already
    // been borrowed &mut in resolve_targets() below.
    fn resolve_target(
        target: &mut Target,
        labels: &mut BTreeMap<Label, usize>,
    ) -> Result<(), CompileError> {
        match target.clone() {
            Target::Unresolved(s) => {
                let addr = labels.get(&s).ok_or_else(|| {
                    CompileError::new(CompileErrorType::BadTarget(s.name.clone()))
                })?;

                *target = Target::Resolved(*addr);
                Ok(())
            }
            Target::Resolved(_) => Ok(()), // already resolved; do nothing
        }
    }

    /// Attempt to resolve any unresolved targets.
    pub fn resolve_targets(&mut self) -> Result<(), CompileError> {
        for ref mut instr in &mut self.m.progmem {
            match instr {
                Instruction::Branch(t) | Instruction::Jump(t) | Instruction::Call(t) => {
                    Self::resolve_target(t, &mut self.m.labels)?;
                }
                _ => (),
            }
        }

        // remove temporary labels
        self.m.labels.retain(|k, _| k.ltype != LabelType::Temporary);

        Ok(())
    }

    /// Compile instructions to construct a struct literal
    fn compile_struct_literal(&mut self, s: &NamedStruct) -> Result<(), CompileError> {
        let Some(struct_def) = self.m.struct_defs.get(&s.identifier.name).cloned() else {
            return Err(self.err(CompileErrorType::NotDefined(format!(
                "Struct `{}` not defined",
                s.identifier
            ))));
        };
        self.append_instruction(Instruction::StructNew(s.identifier.name.clone()));
        for (field_name, e) in &s.fields {
            let def_field_type = &struct_def
                .iter()
                .find(|f| f.identifier.name == field_name.name)
                .ok_or_else(|| {
                    self.err(CompileErrorType::InvalidType(format!(
                        "field `{}` not found in `Struct {}`",
                        field_name.name, s.identifier
                    )))
                })?
                .field_type;
            let t = self.compile_expression(e)?;
            if !t.fits_type(def_field_type) {
                return Err(self.err(CompileErrorType::InvalidType(format!(
                    "`Struct {}` field `{}` is not {}",
                    s.identifier,
                    field_name.name,
                    DisplayType(def_field_type)
                ))));
            }
            self.append_instruction(Instruction::StructSet(field_name.name.clone()));
        }
        Ok(())
    }

    fn err(&self, err_type: CompileErrorType) -> CompileError {
        self.err_loc(err_type, self.last_locator)
    }

    fn err_loc(&self, err_type: CompileErrorType, locator: usize) -> CompileError {
        CompileError::from_locator(err_type, locator, self.m.codemap.as_ref())
    }

    fn get_fact_def(&self, name: &Identifier) -> Result<&FactDefinition, CompileError> {
        self.m
            .fact_defs
            .get(name)
            .ok_or_else(|| self.err(CompileErrorType::NotDefined(name.to_string())))
    }

    /// Make sure fact literal matches its schema. Checks that:
    /// - a fact with this name was defined
    /// - the keys and values defined in the schema are present, and have the correct types
    /// - there are no duplicate keys or values
    fn verify_fact_against_schema(
        &self,
        fact: &FactLiteral,
        require_value: bool,
    ) -> Result<(), CompileError> {
        // Fetch schema
        let fact_def = self.get_fact_def(&fact.identifier)?;

        // Note: Bind values exist at compile time (as FactField::Bind), so we can expect the literal
        // key/value sets to match the schema. E.g. given `fact Foo[i int, j int]` and `query Foo[i:1, j:?]`,
        // we will get two sequences with the same number of items. If not, abort.

        // key sets must have the same length
        if fact.key_fields.len() != fact_def.key.len() {
            return Err(self.err(CompileErrorType::InvalidFactLiteral(String::from(
                "Fact keys don't match definition",
            ))));
        }

        // Ensure the fact has all keys defined in the schema.
        for (schema_key, lit_key) in fact_def.key.iter().zip(fact.key_fields.iter()) {
            if schema_key.identifier.name != lit_key.0.name {
                return Err(self.err(CompileErrorType::InvalidFactLiteral(format!(
                    "Invalid key: expected {}, got {}",
                    schema_key.identifier, lit_key.0
                ))));
            }

            // Type checking handled in compile_fact_literal() now
        }

        match &fact.value_fields {
            Some(values) => self.verify_fact_values(
                &values
                    .iter()
                    .map(|(i, v)| (i.name.clone(), v.clone()))
                    .collect::<Vec<_>>(),
                fact_def,
            )?,
            None => {
                if require_value {
                    return Err(self.err(CompileErrorType::InvalidFactLiteral(
                        "fact literal requires value".to_string(),
                    )));
                }
            }
        }

        Ok(())
    }

    fn verify_fact_values(
        &self,
        values: &[(Identifier, FactField)],
        fact_def: &FactDefinition,
    ) -> Result<(), CompileError> {
        // value block must have the same number of values as the schema
        if values.len() != fact_def.value.len() {
            return Err(CompileError::from_locator(
                CompileErrorType::InvalidFactLiteral(String::from("incorrect number of values")),
                self.last_locator,
                self.m.codemap.as_ref(),
            ));
        }

        // Ensure values exist in schema, and have matching types
        for (lit_value, schema_value) in values.iter().zip(fact_def.value.iter()) {
            if lit_value.0 != schema_value.identifier.name.as_str() {
                return Err(self.err(CompileErrorType::InvalidFactLiteral(format!(
                    "Expected value {}, got {}",
                    schema_value.identifier, lit_value.0
                ))));
            }
            // Type checking handled in compile_fact_literal() now
        }

        Ok(())
    }

    /// Compile instructions to construct a fact literal
    fn compile_fact_literal(&mut self, f: &FactLiteral) -> Result<(), CompileError> {
        let fact_def = self.get_fact_def(&f.identifier)?.clone();

        self.append_instruction(Instruction::FactNew(f.identifier.name.clone()));
        for (k, v) in &f.key_fields {
            if let FactField::Expression(e) = v {
                let def_field_type = &fact_def
                    .get_key_field(k)
                    .ok_or_else(|| {
                        self.err(CompileErrorType::InvalidType(format!(
                            "field `{}` not found in Fact `{}`",
                            k, f.identifier
                        )))
                    })?
                    .field_type;
                let t = self.compile_expression(e)?;
                if !t.fits_type(def_field_type) {
                    return Err(self.err(CompileErrorType::InvalidType(format!(
                        "Fact `{}` key field `{}` is not `{}`",
                        f.identifier,
                        k,
                        DisplayType(def_field_type)
                    ))));
                }
            } else {
                // Skip bind values
                continue;
            }
            self.append_instruction(Instruction::FactKeySet((**k).clone()));
        }
        if let Some(value_fields) = &f.value_fields {
            for (k, v) in value_fields {
                if let FactField::Expression(e) = &v {
                    let def_field_type = &fact_def
                        .get_value_field(k)
                        .ok_or_else(|| {
                            self.err(CompileErrorType::InvalidType(format!(
                                "field `{}` not found in Fact `{}`",
                                k, f.identifier
                            )))
                        })?
                        .field_type;
                    let t = self.compile_expression(e)?;
                    if !t.fits_type(def_field_type) {
                        return Err(self.err(CompileErrorType::InvalidType(format!(
                            "Fact `{}` value field `{}` is not `{}`",
                            f.identifier,
                            k,
                            DisplayType(def_field_type)
                        ))));
                    }
                } else {
                    // Skip bind values
                    continue;
                }
                self.append_instruction(Instruction::FactValueSet((**k).clone()));
            }
        }
        Ok(())
    }

    /// Compile an expression
    fn compile_expression(&mut self, expression: &Expression) -> Result<Typeish, CompileError> {
        if self.get_statement_context()? == StatementContext::Finish {
            self.check_finish_expression(expression)?;
        }

        let expression_type = match &expression.kind {
            ExprKind::Int(n) => {
                self.append_instruction(Instruction::Const(Value::Int(*n)));
                Typeish::known(VType {
                    kind: TypeKind::Int,
                    span: expression.span,
                })
            }
            ExprKind::String(s) => {
                self.append_instruction(Instruction::Const(Value::String(s.clone())));
                Typeish::known(VType {
                    kind: TypeKind::String,
                    span: expression.span,
                })
            }
            ExprKind::Bool(b) => {
                self.append_instruction(Instruction::Const(Value::Bool(*b)));
                Typeish::known(VType {
                    kind: TypeKind::Bool,
                    span: expression.span,
                })
            }
            ExprKind::Optional(o) => match o {
                None => {
                    self.append_instruction(Instruction::Const(Value::None));
                    Typeish::Known(NullableVType::Null)
                }
                Some(v) => self
                    .compile_expression(v)?
                    .try_map(|nty| match nty {
                        NullableVType::Type(ref ty) if matches!(ty.kind, TypeKind::Optional(_)) => {
                            Err(TypeError::new("Cannot wrap option in another option"))
                        }
                        NullableVType::Null => {
                            Err(TypeError::new("Cannot wrap option in another option"))
                        }
                        NullableVType::Type(ty) => Ok(NullableVType::Type(VType {
                            kind: TypeKind::Optional(Box::new(ty)),
                            span: expression.span,
                        })),
                    })
                    .map_err(|err| self.err(err.into()))?,
            },
            ExprKind::NamedStruct(s) => {
                // TODO: Carry intederminism from struct fields? Same for all compile_struct_literals.
                self.compile_struct_literal(s)?;
                let vtype = self.struct_type(s).map_err(|e| self.err(e.into()))?;
                Typeish::known(vtype)
            }
            ExprKind::InternalFunction(f) => match f {
                ast::InternalFunction::Query(f) => {
                    self.verify_fact_against_schema(f, false)?;
                    self.compile_fact_literal(f)?;
                    self.append_instruction(Instruction::Query);

                    let vtype = self.query_fact_type(f).map_err(|e| self.err(e.into()))?;
                    Typeish::known(VType {
                        kind: TypeKind::Optional(Box::new(vtype)),
                        span: expression.span,
                    })
                }
                ast::InternalFunction::Exists(f) => {
                    self.verify_fact_against_schema(f, false)?;
                    self.compile_fact_literal(f)?;
                    self.append_instruction(Instruction::Query);
                    self.append_instruction(Instruction::Const(Value::None));
                    self.append_instruction(Instruction::Eq);
                    self.append_instruction(Instruction::Not);

                    Typeish::known(VType {
                        kind: TypeKind::Bool,
                        span: expression.span,
                    })
                }
                ast::InternalFunction::FactCount(cmp_type, n, fact) => {
                    self.compile_counting_function(cmp_type, *n, fact)?;

                    match cmp_type {
                        FactCountType::UpTo => Typeish::known(VType {
                            kind: TypeKind::Int,
                            span: expression.span,
                        }),
                        _ => Typeish::known(VType {
                            kind: TypeKind::Bool,
                            span: expression.span,
                        }),
                    }
                }
                ast::InternalFunction::If(c, t, f) => {
                    let else_name = self.anonymous_label();
                    let end_name = self.anonymous_label();
                    let condition_type = self.compile_expression(c)?;
                    if !condition_type.fits_type(&VType {
                        kind: TypeKind::Bool,
                        span: c.span,
                    }) {
                        return Err(self.err(CompileErrorType::InvalidType(format!(
                            "if condition must be a boolean expression, was type {}",
                            condition_type,
                        ))));
                    }
                    self.append_instruction(Instruction::Branch(Target::Unresolved(
                        else_name.clone(),
                    )));
                    let false_type = self.compile_expression(f)?;
                    self.append_instruction(Instruction::Jump(Target::Unresolved(
                        end_name.clone(),
                    )));
                    self.define_label(else_name, self.wp)?;
                    let true_type = self.compile_expression(t)?;
                    self.define_label(end_name, self.wp)?;

                    // The type of `if` is whatever the subexpressions
                    // are, as long as they are the same type
                    self.unify_pair(true_type, false_type)
                        .map_err(|e| self.err(e.into()))?
                }
                ast::InternalFunction::Serialize(e) => {
                    match self.get_statement_context()? {
                        StatementContext::PureFunction(ast::FunctionDefinition {
                            identifier,
                            ..
                        }) if identifier == "seal" => {}
                        _ => {
                            return Err(
                                self.err(CompileErrorType::InvalidExpression((**e).clone()))
                            );
                        }
                    }

<<<<<<< HEAD
                    let Typeish::Definitely(NullableVType::Type(
                        struct_type @ VType {
                            kind: TypeKind::Struct(_),
                            ..
                        },
                    )) = self
=======
                    let Typeish::Known(NullableVType::Type(struct_type @ VType::Struct(_))) = self
>>>>>>> 73babac9
                        .identifier_types
                        .get(&ident!("this"))
                        .assume("seal must have `this`")?
                    else {
                        bug!("seal::this must be a struct type");
                    };

                    let result_type = self
                        .compile_expression(e)?
                        .try_map(|ty| {
                            if !ty.fits_type(&struct_type) {
                                return Err(CompileErrorType::InvalidType(format!(
                                    "serializing {ty}, expected {}",
                                    DisplayType(&struct_type)
                                )));
                            }
                            Ok(NullableVType::Type(VType {
                                kind: TypeKind::Bytes,
                                span: expression.span,
                            }))
                        })
                        .map_err(|err| self.err(err))?;

                    self.append_instruction(Instruction::Serialize);

                    result_type
                }
                ast::InternalFunction::Deserialize(e) => {
                    // A bit hacky, but you can't manually define a function named "open".
                    let struct_name = match self.get_statement_context()? {
                        StatementContext::PureFunction(ast::FunctionDefinition {
                            identifier,
                            return_type:
                                VType {
                                    kind: TypeKind::Struct(struct_name),
                                    ..
                                },
                            ..
                        }) if identifier == "open" => struct_name,
                        _ => {
                            return Err(
                                self.err(CompileErrorType::InvalidExpression((**e).clone()))
                            );
                        }
                    };

                    let result_type = self
                        .compile_expression(e)?
                        .try_map(|ty| {
                            if !ty.fits_type(&VType {
                                kind: TypeKind::Bytes,
                                span: e.span,
                            }) {
                                return Err(CompileErrorType::InvalidType(format!(
                                    "deserializing {ty}, expected bytes",
                                )));
                            }
                            Ok(NullableVType::Type(VType {
                                kind: TypeKind::Struct(struct_name),
                                span: expression.span,
                            }))
                        })
                        .map_err(|err| self.err(err))?;

                    self.append_instruction(Instruction::Deserialize);

                    result_type
                }
                ast::InternalFunction::Todo => {
                    let err = self.err(CompileErrorType::TodoFound);
                    if self.is_debug {
                        warn!("{err}");
                        self.append_instruction(Instruction::Exit(ExitReason::Panic));
                        Typeish::Never
                    } else {
                        return Err(err);
                    }
                }
            },
            ExprKind::FunctionCall(f) => {
                let signature = self
                    .function_signatures
                    .get(&f.identifier.name)
                    .ok_or_else(|| {
                        self.err(CompileErrorType::NotDefined(f.identifier.to_string()))
                    })?;
                // Check that this function is the right color - only
                // pure functions are allowed in expressions.
                let FunctionColor::Pure(return_type) = signature.color.clone() else {
                    return Err(
                        self.err(CompileErrorType::InvalidCallColor(InvalidCallColor::Finish))
                    );
                };
                // For now all we can do is check that the argument
                // list has the same length.
                // TODO(chip): Do more deep type analysis to check
                // arguments and return types.
                if signature.args.len() != f.arguments.len() {
                    return Err(self.err(CompileErrorType::BadArgument(format!(
                        "call to `{}` has {} arguments and it should have {}",
                        f.identifier,
                        f.arguments.len(),
                        signature.args.len()
                    ))));
                }
                self.compile_function_call(f, false)?;

                Typeish::known(return_type)
            }
            ExprKind::ForeignFunctionCall(f) => {
                // If the policy hasn't imported this module, don't allow using it
                if !self.policy.ffi_imports.contains(&f.module.name) {
                    return Err(CompileError::from_locator(
                        CompileErrorType::NotDefined(f.module.name.to_string()),
                        self.last_locator,
                        self.m.codemap.as_ref(),
                    ));
                }

                self.append_instruction(Instruction::Meta(Meta::FFI(
                    f.module.name.clone(),
                    f.identifier.name.clone(),
                )));
                if self.stub_ffi {
                    self.append_instruction(Instruction::Exit(ExitReason::Panic));
                    Typeish::Never
                } else {
                    // find module by name
                    let (module_id, module) = self
                        .ffi_modules
                        .iter()
                        .enumerate()
                        .find(|(_, m)| m.name == f.module.name)
                        .ok_or_else(|| {
                            self.err(CompileErrorType::NotDefined(f.module.name.to_string()))
                        })?;

                    // find module function by name
                    let (procedure_id, procedure) = module
                        .functions
                        .iter()
                        .enumerate()
                        .find(|(_, proc)| proc.name == f.identifier.name)
                        .ok_or_else(|| {
                            self.err(CompileErrorType::NotDefined(format!(
                                "{}::{}",
                                f.module.name, f.identifier.name
                            )))
                        })?;

                    // verify number of arguments matches the function signature
                    if f.arguments.len() != procedure.args.len() {
                        return Err(
                            self.err(CompileErrorType::BadArgument(f.identifier.to_string()))
                        );
                    }

                    // push args
                    for (i, (arg_def, arg_e)) in
                        procedure.args.iter().zip(f.arguments.iter()).enumerate()
                    {
                        let arg_t = self.compile_expression(arg_e)?;
                        let arg_def_vtype = (&arg_def.vtype).into();
                        if !arg_t.fits_type(&arg_def_vtype) {
                            let arg_n = i
                                .checked_add(1)
                                .assume("function argument count overflow")?;
                            return Err(self.err(CompileErrorType::InvalidType(format!(
                                "Argument {} (`{}`) in FFI call to `{}::{}` found `{}`, not `{}`",
                                arg_n,
                                arg_def.name,
                                f.module,
                                f.identifier,
                                arg_t,
                                DisplayType(&arg_def_vtype)
                            ))));
                        }
                    }

                    self.append_instruction(Instruction::ExtCall(module_id, procedure_id));

                    Typeish::known(VType::from(&procedure.return_type))
                }
            }
            ExprKind::Identifier(i) => {
                let t = self.identifier_types.get(i).map_err(|_| {
                    self.err(CompileErrorType::NotDefined(format!(
                        "Unknown identifier `{}`",
                        i
                    )))
                })?;

                self.append_instruction(Instruction::Meta(Meta::Get(i.clone())));
                self.append_instruction(Instruction::Get(i.clone()));

                t
            }
            ExprKind::EnumReference(e) => {
                let value = self.enum_value(e)?;
                self.append_instruction(Instruction::Const(value));
                Typeish::known(VType {
                    kind: TypeKind::Enum(e.identifier.name.clone()),
                    span: expression.span,
                })
            }
            ExprKind::Dot(t, s) => {
                let left_type = self.compile_expression(t)?;
                self.append_instruction(Instruction::StructGet(s.name.clone()));

                left_type
                    .try_map(|nty| match nty {
                        NullableVType::Type(VType {
                            kind: TypeKind::Struct(name),
                            ..
                        }) => {
                            let struct_def =
                                self.m.struct_defs.get(name.as_str()).ok_or_else(|| {
                                    TypeError::new_owned(format!("Struct `{name}` not defined"))
                                })?;
                            let field_def = struct_def
                                .iter()
                                .find(|f| f.identifier.name == s.name)
                                .ok_or_else(|| {
                                    TypeError::new_owned(format!(
                                        "Struct `{}` has no member `{}`",
                                        name, s.name
                                    ))
                                })?;
                            Ok(NullableVType::Type(field_def.field_type.clone()))
                        }
                        _ => Err(TypeError::new("Expression left of `.` is not a struct")),
                    })
                    .map_err(|err| self.err(err.into()))?
            }
            ExprKind::Substruct(lhs, sub) => {
                self.append_instruction(Instruction::StructNew(sub.name.clone()));

                let Some(sub_field_defns) = self.m.struct_defs.get(&sub.name).cloned() else {
                    return Err(self.err(CompileErrorType::NotDefined(format!(
                        "Struct `{}` not defined",
                        sub.name
                    ))));
                };

                let lhs_expression = self.compile_expression(lhs)?;
                let result_type = lhs_expression
                    .try_map(|nty| match nty {
                        NullableVType::Type(VType {
                            kind: TypeKind::Struct(lhs_struct_name),
                            ..
                        }) => {
                            let Some(lhs_field_defns) = self.m.struct_defs.get(&lhs_struct_name)
                            else {
                                return Err(CompileErrorType::NotDefined(format!(
                                    "Struct `{lhs_struct_name}` is not defined",
                                )));
                            };

                            // Check that the struct type on the RHS is a subset of the struct expression on the LHS
                            if !sub_field_defns.iter().all(|field_def| {
                                lhs_field_defns.iter().any(|lhs_field| {
                                    lhs_field.identifier.name == field_def.identifier.name
                                        && lhs_field.field_type.kind == field_def.field_type.kind
                                })
                            }) {
                                return Err(CompileErrorType::InvalidSubstruct(
                                    sub.name.clone(),
                                    lhs_struct_name,
                                ));
                            }
                            Ok(NullableVType::Type(VType {
                                kind: TypeKind::Struct(sub.name.clone()),
                                span: expression.span,
                            }))
                        }
                        _ => Err(CompileErrorType::InvalidType(
                            "Expression to the left of the substruct operator is not a struct"
                                .into(),
                        )),
                    })
                    .map_err(|err| self.err(err))?;

                let field_count = sub_field_defns.len();
                for field in sub_field_defns {
                    self.append_instruction(Instruction::Const(Value::Identifier(
                        field.identifier.name.clone(),
                    )));
                }

                if let Some(field_count) = NonZeroUsize::new(field_count) {
                    self.append_instruction(Instruction::MStructGet(field_count));
                    self.append_instruction(Instruction::MStructSet(field_count));
                }

                result_type
            }
            ExprKind::Add(a, b) | ExprKind::Subtract(a, b) => {
                let left_type = self.compile_expression(a)?;
                let right_type = self.compile_expression(b)?;
                self.append_instruction(match &expression.kind {
                    ExprKind::Add(_, _) => Instruction::Add,
                    ExprKind::Subtract(_, _) => Instruction::Sub,
                    _ => unreachable!(),
                });

                self.unify_pair_as(
                    left_type,
                    right_type,
                    VType {
                        kind: TypeKind::Int,
                        span: expression.span,
                    },
                    "Cannot do math on non-int types",
                )
                .map_err(|e| self.err(e))?
            }
<<<<<<< HEAD
            ExprKind::And(a, b) | ExprKind::Or(a, b) => {
                let left_type = self.compile_expression(a)?;
                let right_type = self.compile_expression(b)?;
                self.append_instruction(match &expression.kind {
                    ExprKind::And(_, _) => Instruction::And,
                    ExprKind::Or(_, _) => Instruction::Or,
=======
            Expression::And(a, b) | Expression::Or(a, b) => {
                // `a && b` becomes `if a { b } else { false }`
                // `a || b` becomes `if a { true } else { b }`

                let left_type = self.compile_expression(a)?;
                let right_type;

                let mid = self.anonymous_label();
                let end = self.anonymous_label();

                match expression {
                    Expression::And(_, _) => {
                        self.append_instruction(Instruction::Branch(Target::Unresolved(
                            mid.clone(),
                        )));

                        self.append_instruction(Instruction::Const(Value::Bool(false)));
                        self.append_instruction(Instruction::Jump(Target::Unresolved(end.clone())));

                        self.define_label(mid, self.wp)?;
                        right_type = self.compile_expression(b)?;
                    }
                    Expression::Or(_, _) => {
                        self.append_instruction(Instruction::Branch(Target::Unresolved(
                            mid.clone(),
                        )));
                        right_type = self.compile_expression(b)?;
                        self.append_instruction(Instruction::Jump(Target::Unresolved(end.clone())));

                        self.define_label(mid, self.wp)?;
                        self.append_instruction(Instruction::Const(Value::Bool(true)));
                    }
>>>>>>> 73babac9
                    _ => unreachable!(),
                };

                self.define_label(end, self.wp)?;

                self.unify_pair_as(
                    left_type,
                    right_type,
                    VType {
                        kind: TypeKind::Bool,
                        span: expression.span,
                    },
                    "Cannot use boolean operator on non-bool types",
                )
                .map_err(|e| self.err(e))?
            }
            ExprKind::Equal(a, b) => {
                let left_type = self.compile_expression(a)?;
                let right_type = self.compile_expression(b)?;
                self.append_instruction(Instruction::Eq);

                // We don't actually care what types the subexpressions
                // are as long as they can be tested for equality.
                self.unify_pair(left_type, right_type)
                    .map_err(|e| self.err(e.into()))?
                    .map(|_| {
                        NullableVType::Type(VType {
                            kind: TypeKind::Bool,
                            span: expression.span,
                        })
                    })
            }
            ExprKind::NotEqual(a, b) => {
                let left_type = self.compile_expression(a)?;
                let right_type = self.compile_expression(b)?;
                self.append_instruction(Instruction::Eq);
                self.append_instruction(Instruction::Not);

                self.unify_pair(left_type, right_type)
                    .map_err(|e| self.err(e.into()))?
                    .map(|_| {
                        NullableVType::Type(VType {
                            kind: TypeKind::Bool,
                            span: expression.span,
                        })
                    })
            }
            ExprKind::GreaterThan(a, b) | ExprKind::LessThan(a, b) => {
                let left_type = self.compile_expression(a)?;
                let right_type = self.compile_expression(b)?;
                self.append_instruction(match &expression.kind {
                    ExprKind::Equal(_, _) => Instruction::Eq,
                    ExprKind::GreaterThan(_, _) => Instruction::Gt,
                    ExprKind::LessThan(_, _) => Instruction::Lt,
                    _ => unreachable!(),
                });

                self.unify_pair_as(
                    left_type,
                    right_type,
                    VType {
                        kind: TypeKind::Int,
                        span: expression.span,
                    },
                    "Cannot compare non-int expressions",
                )
                .map_err(|e| self.err(e))?
                .map(|_| {
                    NullableVType::Type(VType {
                        kind: TypeKind::Bool,
                        span: expression.span,
                    })
                })
            }
<<<<<<< HEAD
            ExprKind::GreaterThanOrEqual(a, b) | ExprKind::LessThanOrEqual(a, b) => {
                let left_type = self.compile_expression(a)?;
                let right_type = self.compile_expression(b)?;
                // At this point we will have the values for a and b on the stack.
                // a b
                // Duplicate one below top to copy a to the top
                // a b a
                self.append_instruction(Instruction::Dup(1));
                // Ditto for b
                // a b a b
                self.append_instruction(Instruction::Dup(1));
                // Test for equivalence of a and b - we'll call this c
                // a b c
                self.append_instruction(Instruction::Eq);
                // Swap a and c
                // c b a
                self.append_instruction(Instruction::Swap(2));
                // Swap a and b
                // c a b
                self.append_instruction(Instruction::Swap(1));
                // Then execute the other comparison on a and b - we'll call this d
                // c d
                self.append_instruction(match &expression.kind {
                    ExprKind::GreaterThanOrEqual(_, _) => Instruction::Gt,
                    ExprKind::LessThanOrEqual(_, _) => Instruction::Lt,
=======
            Expression::GreaterThanOrEqual(a, b) | Expression::LessThanOrEqual(a, b) => {
                // `a >= b` becomes `!(a < b)`. This relies on total ordering, which integers meet.

                let left_type = self.compile_expression(a)?;
                let right_type = self.compile_expression(b)?;
                self.append_instruction(match expression {
                    Expression::GreaterThanOrEqual(_, _) => Instruction::Lt,
                    Expression::LessThanOrEqual(_, _) => Instruction::Gt,
>>>>>>> 73babac9
                    _ => unreachable!(),
                });
                self.append_instruction(Instruction::Not);

                self.unify_pair_as(
                    left_type,
                    right_type,
                    VType {
                        kind: TypeKind::Int,
                        span: expression.span,
                    },
                    "Cannot compare non-int expressions",
                )
                .map_err(|e| self.err(e))?
                .map(|_| {
                    NullableVType::Type(VType {
                        kind: TypeKind::Bool,
                        span: expression.span,
                    })
                })
            }
<<<<<<< HEAD
            ExprKind::Negative(e) => {
                // Evaluate the expression
                let inner_type = self.compile_expression(e)?;

=======
            Expression::Negative(e) => {
>>>>>>> 73babac9
                // Push a 0 to subtract from
                self.append_instruction(Instruction::Const(Value::Int(0)));

                // Evaluate the expression
                let inner_type = self.compile_expression(e)?;

                // Subtract
                self.append_instruction(Instruction::Sub);

                inner_type
                    .check_type(
                        VType {
                            kind: TypeKind::Int,
                            span: expression.span,
                        },
                        "",
                    )
                    .map_err(|err| {
                        CompileErrorType::InvalidType(format!(
                            "cannot negate non-int expression of type {}",
                            err.left
                        ))
                    })
                    .map_err(|e| self.err(e))?
            }
            ExprKind::Not(e) => {
                // Evaluate the expression
                let inner_type = self.compile_expression(e)?;

                // Apply the logical NOT operation
                self.append_instruction(Instruction::Not);

                inner_type
                    .check_type(
                        VType {
                            kind: TypeKind::Bool,
                            span: expression.span,
                        },
                        "",
                    )
                    .map_err(|err| {
                        CompileErrorType::InvalidType(format!(
                            "cannot invert non-boolean expression of type {}",
                            err.left
                        ))
                    })
                    .map_err(|e| self.err(e))?
            }
            ExprKind::Unwrap(e) => self.compile_unwrap(e, ExitReason::Panic)?,
            ExprKind::CheckUnwrap(e) => self.compile_unwrap(e, ExitReason::Check)?,
            ExprKind::Is(e, expr_is_some) => {
                // Evaluate the expression
                let inner_type = self.compile_expression(e)?;
                // Push a None to compare against
                self.append_instruction(Instruction::Const(Value::None));
                // Check if the value is equal to None
                self.append_instruction(Instruction::Eq);
                if *expr_is_some {
                    // If we're checking for not Some, invert the result of the Eq to None
                    self.append_instruction(Instruction::Not);
                }
                // The result true or false is on the stack

                inner_type
                    .try_map(|nty| match nty {
                        NullableVType::Type(VType {
                            kind: TypeKind::Optional(_),
                            ..
                        })
                        | NullableVType::Null => Ok(NullableVType::Type(VType {
                            kind: TypeKind::Bool,
                            span: expression.span,
                        })),
                        _ => Err(TypeError::new(
                            "`is` must operate on an optional expression",
                        )),
                    })
                    .map_err(|err| self.err(err.into()))?
            }
            ExprKind::Block(statements, e) => {
                self.append_instruction(Instruction::Block);
                self.identifier_types.enter_block();
                self.compile_statements(statements, Scope::Same)?;
                let subexpression_type = self.compile_expression(e)?;
                self.identifier_types.exit_block();
                self.append_instruction(Instruction::End);

                subexpression_type
            }
            ExprKind::Match(e) => self
                .compile_match_statement_or_expression(LanguageContext::Expression(&**e), 0)?
                .assume("match expression must return a type")?,
        };

        Ok(expression_type)
    }

    // Get an enum value from an enum reference expression
    fn enum_value(&self, e: &aranya_policy_ast::EnumReference) -> Result<Value, CompileError> {
        let enum_def =
            self.m.enum_defs.get(&e.identifier.name).ok_or_else(|| {
                self.err(CompileErrorType::NotDefined(e.identifier.name.to_string()))
            })?;
        let value = enum_def.get(&e.value.name).ok_or_else(|| {
            self.err(CompileErrorType::NotDefined(format!(
                "{}::{}",
                e.identifier.name, e.value.name
            )))
        })?;
        Ok(Value::Enum(e.identifier.name.to_owned(), *value))
    }

    /// Check if finish blocks only use appropriate expressions
    fn check_finish_expression(&mut self, expression: &Expression) -> Result<(), CompileError> {
        match &expression.kind {
            ExprKind::Int(_)
            | ExprKind::String(_)
            | ExprKind::Bool(_)
            | ExprKind::Identifier(_)
            | ExprKind::NamedStruct(_)
            | ExprKind::Dot(_, _)
            | ExprKind::Optional(_)
            | ExprKind::EnumReference(_) => Ok(()),
            _ => Err(CompileError::from_locator(
                CompileErrorType::InvalidExpression(expression.clone()),
                self.last_locator,
                self.m.codemap.as_ref(),
            )),
        }
    }

    /// Compile policy statements
    fn compile_statements(
        &mut self,
        statements: &[Statement],
        scope: Scope,
    ) -> Result<(), CompileError> {
        if scope == Scope::Layered {
            self.identifier_types.enter_block();
            self.append_instruction(Instruction::Block);
        }
        let context = self.get_statement_context()?;
        for statement in statements {
            self.map_range(statement.span)?;
            // This match statement matches on a pair of the statement and its allowable
            // contexts, so that disallowed contexts will fall through to the default at the
            // bottom. This only checks the context at the statement level. It cannot, for
            // example, check whether an expression disallowed in finish context has been
            // evaluated from deep within a call chain. Further static analysis will have to
            // be done to ensure that.
            match (&statement.kind, &context) {
                (
                    StmtKind::Let(s),
                    StatementContext::Action(_)
                    | StatementContext::PureFunction(_)
                    | StatementContext::CommandPolicy(_)
                    | StatementContext::CommandRecall(_),
                ) => {
                    let et = self.compile_expression(&s.expression)?;
                    self.identifier_types
                        .add(s.identifier.name.clone(), et)
                        .map_err(|e| self.err(e))?;
                    self.append_instruction(Instruction::Meta(Meta::Let(
                        s.identifier.name.clone(),
                    )));
                    self.append_instruction(Instruction::Def(s.identifier.name.clone()));
                }
                (
                    StmtKind::Check(s),
                    StatementContext::Action(_)
                    | StatementContext::PureFunction(_)
                    | StatementContext::CommandPolicy(_)
                    | StatementContext::CommandRecall(_),
                ) => {
                    let et = self.compile_expression(&s.expression)?;
                    if !et.fits_type(&VType {
                        kind: TypeKind::Bool,
                        span: s.expression.span,
                    }) {
                        return Err(self.err(CompileErrorType::InvalidType(String::from(
                            "check must have boolean expression",
                        ))));
                    }
                    // The current instruction is the branch. The next
                    // instruction is the following panic you arrive at
                    // if the expression is false. The instruction you
                    // branch to if the check succeeds is the
                    // instruction after that - current instruction + 2.
                    let next = self.wp.checked_add(2).assume("self.wp + 2 must not wrap")?;
                    self.append_instruction(Instruction::Branch(Target::Resolved(next)));
                    self.append_instruction(Instruction::Exit(ExitReason::Check));
                }
                (
                    StmtKind::Match(s),
                    StatementContext::Action(_)
                    | StatementContext::PureFunction(_)
                    | StatementContext::CommandPolicy(_)
                    | StatementContext::CommandRecall(_),
                ) => {
                    self.compile_match_statement_or_expression(
                        LanguageContext::Statement(s),
                        statement.span.start(),
                    )?;
                }
                (
                    StmtKind::If(s),
                    StatementContext::Action(_)
                    | StatementContext::PureFunction(_)
                    | StatementContext::CommandPolicy(_)
                    | StatementContext::CommandRecall(_),
                ) => {
                    let end_label = self.anonymous_label();
                    for (cond, branch) in &s.branches {
                        let next_label = self.anonymous_label();
                        let condition_type = self.compile_expression(cond)?;
                        if !condition_type.fits_type(&VType {
                            kind: TypeKind::Bool,
                            span: cond.span,
                        }) {
                            return Err(self.err(CompileErrorType::InvalidType(format!(
                                "if condition must be a boolean expression, was type {}",
                                condition_type,
                            ))));
                        }

                        self.append_instruction(Instruction::Not);
                        self.append_instruction(Instruction::Branch(Target::Unresolved(
                            next_label.clone(),
                        )));
                        self.compile_statements(branch, Scope::Layered)?;
                        self.append_instruction(Instruction::Jump(Target::Unresolved(
                            end_label.clone(),
                        )));
                        self.define_label(next_label, self.wp)?;
                    }
                    if let Some(fallback) = &s.fallback {
                        self.compile_statements(fallback, Scope::Layered)?;
                    }
                    self.define_label(end_label, self.wp)?;
                }
                (StmtKind::Publish(s), StatementContext::Action(action)) => {
                    let t = self.compile_expression(s)?;
                    let _ty: Typeish = t
                        .try_map(|nty| match nty {
                            NullableVType::Type(VType {
                                kind: TypeKind::Struct(ref ident),
                                ..
                            }) => {
                                if !self.m.command_defs.contains_key(ident.as_str()) {
                                    return Err(CompileErrorType::InvalidType(format!(
                                        "Struct `{ident}` is not a Command struct",
                                    )));
                                }

                                //  Persistent actions can publish only persistent commands, and vice versa.
                                let command_persistence = &self
                                    .policy
                                    .commands
                                    .iter()
                                    .find(|c| c.identifier == *ident)
                                    .assume("command must be defined")?
                                    .persistence;
                                if &action.persistence != command_persistence {
                                    return Err(CompileErrorType::InvalidType(format!(
                                        "{} action `{}` cannot publish {} command `{}`",
                                        action.persistence,
                                        action.identifier,
                                        command_persistence,
                                        ident
                                    )));
                                }
                                Ok(nty)
                            }
                            ot => Err(CompileErrorType::InvalidType(format!(
                                "Cannot publish `{ot}`, must be a command struct"
                            ))),
                        })
                        .map_err(|err| self.err(err))?;
                    self.append_instruction(Instruction::Publish);
                }
                (StmtKind::Return(s), StatementContext::PureFunction(fd)) => {
                    // ensure return expression type matches function signature
                    let et = self.compile_expression(&s.expression)?;
                    if !et.fits_type(&fd.return_type) {
                        return Err(self.err(CompileErrorType::InvalidType(format!(
                            "Return value of `{}()` must be {}",
                            fd.identifier,
                            DisplayType(&fd.return_type)
                        ))));
                    }
                    self.append_instruction(Instruction::Return);
                }
                (
                    StmtKind::Finish(s),
                    StatementContext::CommandPolicy(_) | StatementContext::CommandRecall(_),
                ) => {
                    self.enter_statement_context(StatementContext::Finish);
                    self.append_instruction(Instruction::Meta(Meta::Finish(true)));
                    self.compile_statements(s, Scope::Layered)?;
                    self.exit_statement_context();

                    // Ensure `finish` is the last statement in the block. This also guarantees we can't have more than one finish block.
                    if statement != statements.last().expect("expected statement") {
                        return Err(self.err_loc(
                            CompileErrorType::Unknown(
                                "`finish` must be the last statement in the block".to_owned(),
                            ),
                            statement.span.start(),
                        ));
                    }
                    // Exit after the `finish` block. We need this because there could be more instructions following, e.g. those following `when` or `match`.
                    self.append_instruction(Instruction::Exit(ExitReason::Normal));
                }
                (StmtKind::Map(map_stmt), StatementContext::Action(_action)) => {
                    self.verify_fact_against_schema(&map_stmt.fact, false)?;
                    // Execute query and store results
                    self.compile_fact_literal(&map_stmt.fact)?;
                    self.append_instruction(Instruction::QueryStart);
                    // Define Struct variable for the `as` clause
                    self.identifier_types.enter_block();
                    self.identifier_types
                        .add(
                            map_stmt.identifier.name.clone(),
                            Typeish::known(VType {
                                kind: TypeKind::Struct(map_stmt.fact.identifier.name.clone()),
                                span: map_stmt.fact.identifier.span,
                            }),
                        )
                        .map_err(|e| self.err(e))?;
                    // Consume results...
                    let top_label = self.anonymous_label();
                    let end_label = self.anonymous_label();
                    self.define_label(top_label.to_owned(), self.wp)?;
                    // Fetch next result
                    self.append_instruction(Instruction::Block);
                    self.append_instruction(Instruction::QueryNext(
                        map_stmt.identifier.name.clone(),
                    ));
                    // If no more results, break
                    self.append_instruction(Instruction::Branch(Target::Unresolved(
                        end_label.clone(),
                    )));
                    // body
                    self.compile_statements(&map_stmt.statements, Scope::Same)?;
                    self.append_instruction(Instruction::End);
                    // Jump back to top of loop
                    self.append_instruction(Instruction::Jump(Target::Unresolved(top_label)));
                    // Exit loop
                    self.define_label(end_label, self.wp)?;
                    self.append_instruction(Instruction::End);
                    self.identifier_types.exit_block();
                }
                (StmtKind::Create(s), StatementContext::Finish) => {
                    // Do not allow bind values during fact creation
                    if s.fact
                        .key_fields
                        .iter()
                        .any(|f| matches!(f.1, FactField::Bind))
                        || s.fact
                            .value_fields
                            .as_ref()
                            .is_some_and(|v| v.iter().any(|f| matches!(f.1, FactField::Bind)))
                    {
                        return Err(self.err_loc(
                            CompileErrorType::BadArgument(String::from(
                                "Cannot create fact with bind values",
                            )),
                            statement.span.start(),
                        ));
                    }

                    self.verify_fact_against_schema(&s.fact, true)?;
                    self.compile_fact_literal(&s.fact)?;
                    self.append_instruction(Instruction::Create);
                }
                (StmtKind::Update(s), StatementContext::Finish) => {
                    // ensure fact is mutable
                    let fact_def = self.get_fact_def(&s.fact.identifier)?;
                    if fact_def.immutable {
                        return Err(
                            self.err(CompileErrorType::Unknown(String::from("fact is immutable")))
                        );
                    }

                    self.verify_fact_against_schema(&s.fact, true)?;
                    self.compile_fact_literal(&s.fact)?;
                    self.append_instruction(Instruction::Dup);

                    // Verify the 'to' fact literal
                    let fact_def = self.get_fact_def(&s.fact.identifier)?.clone();
                    self.verify_fact_values(
                        &s.to
                            .iter()
                            .map(|(i, v)| (i.name.clone(), v.clone()))
                            .collect::<Vec<_>>(),
                        &fact_def,
                    )?;

                    for (k, v) in &s.to {
                        match v {
                            FactField::Bind => {
                                // Cannot bind in the set statement
                                return Err(self.err_loc(
                                    CompileErrorType::BadArgument(String::from(
                                        "Cannot update fact to a bind value",
                                    )),
                                    statement.span.start(),
                                ));
                            }
                            FactField::Expression(e) => {
                                let def_field_type = &fact_def
                                    .get_value_field(k)
                                    .ok_or_else(|| {
                                        self.err(CompileErrorType::InvalidType(format!(
                                            "field `{}` not found in Fact `{}`",
                                            k, s.fact.identifier
                                        )))
                                    })?
                                    .field_type;
                                let t = self.compile_expression(e)?;
                                if !t.fits_type(def_field_type) {
                                    return Err(self.err(CompileErrorType::InvalidType(format!(
                                        "Fact `{}` value field `{}` found `{}`, not `{}`",
                                        s.fact.identifier,
                                        k,
                                        t,
                                        DisplayType(def_field_type)
                                    ))));
                                }
                            }
                        }
                        self.append_instruction(Instruction::FactValueSet((**k).clone()));
                    }
                    self.append_instruction(Instruction::Update);
                }
                (StmtKind::Delete(s), StatementContext::Finish) => {
                    self.verify_fact_against_schema(&s.fact, false)?;
                    self.compile_fact_literal(&s.fact)?;
                    self.append_instruction(Instruction::Delete);
                }
                (StmtKind::Emit(s), StatementContext::Finish) => {
                    let et = self.compile_expression(s)?;
                    let _ty: Typeish = et
                        .try_map(|nty| match nty {
                            NullableVType::Type(VType {
                                kind: TypeKind::Struct(ref struct_name),
                                ..
                            }) => {
                                if !self.m.effects.contains(struct_name.as_str()) {
                                    return Err(CompileErrorType::InvalidType(format!(
                                        "Struct `{struct_name}` is not an effect struct",
                                    )));
                                }
                                Ok(nty)
                            }
                            ot => Err(CompileErrorType::InvalidType(format!(
                                "Cannot emit `{ot}`, must be an effect struct"
                            ))),
                        })
                        .map_err(|err| self.err(err))?;
                    self.append_instruction(Instruction::Emit);
                }
                (StmtKind::FunctionCall(f), StatementContext::Finish) => {
                    let signature = self
                        .function_signatures
                        .get(&f.identifier.name)
                        .ok_or_else(|| {
                            self.err_loc(
                                CompileErrorType::NotDefined(f.identifier.to_string()),
                                statement.span.start(),
                            )
                        })?;
                    // Check that this function is the right color -
                    // only finish functions are allowed in finish
                    // blocks.
                    if let FunctionColor::Pure(_) = signature.color {
                        return Err(self.err_loc(
                            CompileErrorType::InvalidCallColor(InvalidCallColor::Pure),
                            statement.span.start(),
                        ));
                    }
                    // For now all we can do is check that the argument
                    // list has the same length.
                    // TODO(chip): Do more deep type analysis to check
                    // arguments and return types.
                    if signature.args.len() != f.arguments.len() {
                        return Err(self.err_loc(
                            CompileErrorType::BadArgument(format!(
                                "call to `{}` has {} arguments but it should have {}",
                                f.identifier,
                                f.arguments.len(),
                                signature.args.len()
                            )),
                            statement.span.start(),
                        ));
                    }
                    self.compile_function_call(f, true)?;
                }
                (StmtKind::ActionCall(fc), StatementContext::Action(_)) => {
                    let Some(action_def) = self
                        .policy
                        .actions
                        .iter()
                        .find(|a| a.identifier == fc.identifier.name)
                    else {
                        return Err(CompileError::from_locator(
                            CompileErrorType::NotDefined(fc.identifier.name.to_string()),
                            statement.span.start(),
                            self.m.codemap.as_ref(),
                        ));
                    };

                    if action_def.arguments.len() != fc.arguments.len() {
                        return Err(CompileError::from_locator(
                            CompileErrorType::BadArgument(format!(
                                "call to `{}` has {} arguments, but it should have {}",
                                fc.identifier.name,
                                fc.arguments.len(),
                                action_def.arguments.len()
                            )),
                            statement.span.start(),
                            self.m.codemap.as_ref(),
                        ));
                    }

                    for (i, arg) in fc.arguments.iter().enumerate() {
                        let arg_type = self.compile_expression(arg)?;
                        let expected_arg = &action_def.arguments[i];
                        if !arg_type.fits_type(&expected_arg.field_type) {
                            return Err(CompileError::from_locator(
                                CompileErrorType::BadArgument(format!(
                                    "invalid argument type for `{}`: expected `{}`, but got `{arg_type}`",
                                    expected_arg.identifier.name,
                                    DisplayType(&expected_arg.field_type)
                                )),
                                statement.span.start(),
                                self.m.codemap.as_ref(),
                            ));
                        }
                    }

                    let label = Label::new(fc.identifier.name.clone(), LabelType::Action);
                    self.append_instruction(Instruction::Call(Target::Unresolved(label)));
                }
                (StmtKind::DebugAssert(s), _) => {
                    if self.is_debug {
                        // Compile the expression within `debug_assert(e)`
                        let t = self.compile_expression(s)?;
                        let _: Typeish = t
                            .check_type(
                                VType {
                                    kind: TypeKind::Bool,
                                    span: s.span,
                                },
                                "",
                            )
                            .map_err(|err| {
                                CompileErrorType::InvalidType(format!(
                                    "debug assertion must be a boolean expression, was type {}",
                                    err.left
                                ))
                            })
                            .map_err(|e| self.err(e))?;
                        // Now, branch to the next instruction if the top of the stack is true
                        let next = self.wp.checked_add(2).expect("self.wp + 2 must not wrap");
                        self.append_instruction(Instruction::Branch(Target::Resolved(next)));
                        // Append a `Exit::Panic` instruction to exit if the `debug_assert` fails.
                        self.append_instruction(Instruction::Exit(ExitReason::Panic));
                    }
                }
                (_, _) => {
                    return Err(self.err_loc(
                        CompileErrorType::InvalidStatement(context),
                        statement.span.start(),
                    ));
                }
            }
        }
        if scope == Scope::Layered {
            self.append_instruction(Instruction::End);
            self.identifier_types.exit_block();
        }
        Ok(())
    }

    fn instruction_range_contains<F>(&self, r: Range<usize>, pred: F) -> bool
    where
        F: FnMut(&Instruction) -> bool,
    {
        self.m.progmem[r].iter().any(pred)
    }

    /// Checks if the given type is defined. E.g. check struct/enum definitions.
    fn ensure_type_is_defined(&self, vtype: &VType) -> Result<(), CompileError> {
        match &vtype {
            VType {
                kind: TypeKind::Struct(name),
                ..
            } => {
                if name != "Envelope" && !self.m.struct_defs.contains_key(name) {
                    return Err(self.err(CompileErrorType::NotDefined(format!("struct {name}"))));
                }
            }
            VType {
                kind: TypeKind::Enum(name),
                ..
            } => {
                if !self.m.enum_defs.contains_key(name) {
                    return Err(self.err(CompileErrorType::NotDefined(format!("enum {name}"))));
                }
            }
            VType {
                kind: TypeKind::Optional(t),
                ..
            } => return self.ensure_type_is_defined(t),
            _ => {}
        }
        Ok(())
    }

    /// Compile a function
    fn compile_function(
        &mut self,
        function_node: &'a ast::FunctionDefinition,
    ) -> Result<(), CompileError> {
        self.define_label(
            Label::new(function_node.identifier.name.clone(), LabelType::Function),
            self.wp,
        )?;
        self.map_range(function_node.span)?;

        // The signature should have already been added inside
        // `compile`.
        if !self
            .function_signatures
            .contains_key(&function_node.identifier.name)
        {
            return Err(self.err_loc(
                CompileErrorType::NotDefined(function_node.identifier.to_string()),
                function_node.span.start(),
            ));
        }

        if let Some(identifier) = find_duplicate(&function_node.arguments, |a| &a.identifier.name) {
            return Err(self.err_loc(
                CompileErrorType::AlreadyDefined(identifier.to_string()),
                function_node.span.start(),
            ));
        }

        self.identifier_types.enter_function();
        for arg in function_node.arguments.iter().rev() {
            self.ensure_type_is_defined(&arg.field_type)?;
            self.append_var(arg.identifier.name.clone(), arg.field_type.clone())?;
        }
        let from = self.wp;
        self.ensure_type_is_defined(&function_node.return_type)?;
        self.compile_statements(&function_node.statements, Scope::Same)?;

        // Check that there is a return statement somewhere in the compiled instructions.
        if !self.instruction_range_contains(from..self.wp, |i| matches!(i, Instruction::Return)) {
            return Err(self.err_loc(CompileErrorType::NoReturn, function_node.span.start()));
        }
        // If execution does not hit a return statement, it will panic here.
        self.append_instruction(Instruction::Exit(ExitReason::Panic));

        self.identifier_types.exit_function();
        Ok(())
    }

    /// Compile a finish function
    fn compile_finish_function(
        &mut self,
        function_node: &'a ast::FinishFunctionDefinition,
    ) -> Result<(), CompileError> {
        self.define_label(
            Label::new_temp(function_node.identifier.name.clone()),
            self.wp,
        )?;
        self.map_range(function_node.span)?;
        self.identifier_types.enter_function();
        for arg in function_node.arguments.iter().rev() {
            self.append_var(arg.identifier.name.clone(), arg.field_type.clone())?;
        }
        self.compile_statements(&function_node.statements, Scope::Same)?;
        // Finish functions cannot have return statements, so we add a return instruction
        // manually.
        self.append_instruction(Instruction::Return);

        self.identifier_types.exit_function();
        Ok(())
    }

    fn compile_function_call(
        &mut self,
        fc: &FunctionCall,
        is_finish: bool,
    ) -> Result<(), CompileError> {
        let arg_defs = self
            .function_signatures
            .get(&fc.identifier.name)
            .ok_or_else(|| self.err(CompileErrorType::NotDefined(fc.identifier.to_string())))?
            .args
            .clone();

        for (i, ((def_name, def_t), arg_e)) in arg_defs.iter().zip(fc.arguments.iter()).enumerate()
        {
            let arg_t = self.compile_expression(arg_e)?;
            if !arg_t.fits_type(def_t) {
                let arg_n = i
                    .checked_add(1)
                    .assume("function argument count overflow")?;
                return Err(self.err(CompileErrorType::InvalidType(format!(
                    "Argument {} (`{}`) in call to `{}` found `{}`, expected `{}`",
                    arg_n,
                    def_name,
                    fc.identifier,
                    arg_t,
                    DisplayType(def_t)
                ))));
            }
        }

        let label = Label::new(
            fc.identifier.name.clone(),
            if is_finish {
                LabelType::Temporary
            } else {
                LabelType::Function
            },
        );
        self.append_instruction(Instruction::Call(Target::Unresolved(label)));
        Ok(())
    }

    /// Compile an action function
    fn compile_action(&mut self, action_node: &ast::ActionDefinition) -> Result<(), CompileError> {
        self.identifier_types.enter_function();
        self.define_label(
            Label::new(action_node.identifier.name.clone(), LabelType::Action),
            self.wp,
        )?;
        self.map_range(action_node.span)?;

        // check for duplicate args
        if let Some(identifier) = find_duplicate(&action_node.arguments, |a| &a.identifier.name) {
            return Err(CompileError::from_locator(
                CompileErrorType::AlreadyDefined(identifier.to_string()),
                action_node.span.start(),
                self.m.codemap.as_ref(),
            ));
        }

        for arg in action_node.arguments.iter().rev() {
            self.append_var(arg.identifier.name.clone(), arg.field_type.clone())?;
        }

        self.compile_statements(&action_node.statements, Scope::Same)?;
        self.append_instruction(Instruction::Return);
        self.identifier_types.exit_function();

        match self
            .m
            .action_defs
            .entry(action_node.identifier.name.clone())
        {
            Entry::Vacant(e) => {
                e.insert(action_node.arguments.clone());
            }
            Entry::Occupied(_) => {
                return Err(self.err(CompileErrorType::AlreadyDefined(
                    action_node.identifier.to_string(),
                )));
            }
        }
        Ok(())
    }

    /// Compile a globally scoped let statement
    fn compile_global_let(
        &mut self,
        global_let: &ast::GlobalLetStatement,
    ) -> Result<(), CompileError> {
        let identifier = &global_let.identifier;
        let expression = &global_let.expression;

        let value = self
            .expression_value(expression)
            .ok_or_else(|| self.err(CompileErrorType::InvalidExpression(expression.clone())))?;
        let vt = value.vtype().expect("global let expression has weird type");

        match self.m.globals.entry(identifier.name.clone()) {
            Entry::Vacant(e) => {
                e.insert(value);
            }
            Entry::Occupied(_) => {
                return Err(self.err(CompileErrorType::AlreadyDefined(identifier.to_string())));
            }
        }

        self.identifier_types
            .add_global(identifier.name.clone(), Typeish::known(vt))
            .map_err(|e| self.err(e))?;

        Ok(())
    }

    /// Unwraps an optional expression, placing its value on the stack. If the value is None, execution will be ended, with the given `exit_reason`.
    fn compile_unwrap(
        &mut self,
        e: &Expression,
        exit_reason: ExitReason,
    ) -> Result<Typeish, CompileError> {
        let not_none = self.anonymous_label();
        // evaluate the expression
        let inner_type = self.compile_expression(e)?;
        // Duplicate value for testing
        self.append_instruction(Instruction::Dup);
        // Push a None to compare against
        self.append_instruction(Instruction::Const(Value::None));
        // Is the value not equal to None?
        self.append_instruction(Instruction::Eq);
        self.append_instruction(Instruction::Not);
        // Then branch over the Panic
        self.append_instruction(Instruction::Branch(Target::Unresolved(not_none.clone())));
        // If the value is equal to None, panic
        self.append_instruction(Instruction::Exit(exit_reason));
        // Define the target of the branch as the instruction after the Panic
        self.define_label(not_none, self.wp)?;

        inner_type
            .try_map(|nty| match nty {
                NullableVType::Type(VType {
                    kind: TypeKind::Optional(t),
                    ..
                }) => Ok(NullableVType::Type(*t)),
                NullableVType::Null => Err(TypeError::new("Cannot unwrap None")),
                _ => Err(TypeError::new("Cannot unwrap non-option expression")),
            })
            .map_err(|err| self.err(err.into()))
    }

    fn compile_command_policy(
        &mut self,
        command: &ast::CommandDefinition,
    ) -> Result<(), CompileError> {
        self.define_label(
            Label::new(command.identifier.name.clone(), LabelType::CommandPolicy),
            self.wp,
        )?;
        self.enter_statement_context(StatementContext::CommandPolicy(command.clone()));
        self.identifier_types.enter_function();
        self.identifier_types
            .add(
                ident!("this"),
                Typeish::known(VType {
                    kind: TypeKind::Struct(command.identifier.name.clone()),
                    span: Span::empty(),
                }),
            )
            .map_err(|e| self.err(e))?;
        self.identifier_types
            .add(
                ident!("envelope"),
                Typeish::known(VType {
                    kind: TypeKind::Struct(ident!("Envelope")),
                    span: Span::empty(),
                }),
            )
            .map_err(|e| self.err(e))?;
        self.append_instruction(Instruction::Def(ident!("envelope")));
        self.compile_statements(&command.policy, Scope::Same)?;
        self.identifier_types.exit_function();
        self.exit_statement_context();
        self.append_instruction(Instruction::Exit(ExitReason::Normal));
        Ok(())
    }

    fn compile_command_recall(
        &mut self,
        command: &ast::CommandDefinition,
    ) -> Result<(), CompileError> {
        self.define_label(
            Label::new(command.identifier.name.clone(), LabelType::CommandRecall),
            self.wp,
        )?;
        self.enter_statement_context(StatementContext::CommandRecall(command.clone()));
        self.identifier_types.enter_function();
        self.identifier_types
            .add(
                ident!("this"),
                Typeish::known(VType {
                    kind: TypeKind::Struct(command.identifier.name.clone()),
                    span: Span::empty(),
                }),
            )
            .map_err(|e| self.err(e))?;
        self.identifier_types
            .add(
                ident!("envelope"),
                Typeish::known(VType {
                    kind: TypeKind::Struct(ident!("Envelope")),
                    span: Span::empty(),
                }),
            )
            .map_err(|e| self.err(e))?;
        self.append_instruction(Instruction::Def(ident!("envelope")));
        self.compile_statements(&command.recall, Scope::Same)?;
        self.identifier_types.exit_function();
        self.exit_statement_context();
        self.append_instruction(Instruction::Exit(ExitReason::Normal));
        Ok(())
    }

    fn compile_command_seal(
        &mut self,
        command: &ast::CommandDefinition,
        locator: usize,
    ) -> Result<(), CompileError> {
        if command.seal.is_empty() {
            return Err(self.err_loc(
                CompileErrorType::Unknown(String::from("Empty/missing seal block in command")),
                locator,
            ));
        }

        // fake a function def for the seal block
        let seal_function_definition = ast::FunctionDefinition {
            identifier: Ident::new(ident!("seal"), Span::empty()),
            arguments: vec![],
            return_type: VType {
                kind: TypeKind::Struct(ident!("Envelope")),
                span: Span::empty(),
            },
            statements: vec![],
            span: command.span,
        };

        // Create a call stub for seal. Because it is function-like and
        // uses "return", we need something on the call stack to return
        // to.
        self.define_label(
            Label::new(command.identifier.name.clone(), LabelType::CommandSeal),
            self.wp,
        )?;
        let actual_seal = self.anonymous_label();
        self.append_instruction(Instruction::Call(Target::Unresolved(actual_seal.clone())));
        self.append_instruction(Instruction::Exit(ExitReason::Normal));
        self.define_label(actual_seal, self.wp)?;
        self.enter_statement_context(StatementContext::PureFunction(seal_function_definition));
        self.identifier_types.enter_function();
        self.identifier_types
            .add(
                ident!("this"),
                Typeish::known(VType {
                    kind: TypeKind::Struct(command.identifier.name.clone()),
                    span: Span::empty(),
                }),
            )
            .map_err(|e| self.err(e))?;
        self.append_instruction(Instruction::Def(ident!("this")));
        let from = self.wp;
        self.compile_statements(&command.seal, Scope::Same)?;
        if !self.instruction_range_contains(from..self.wp, |i| matches!(i, Instruction::Return)) {
            return Err(self.err_loc(CompileErrorType::NoReturn, locator));
        }
        self.identifier_types.exit_function();
        self.exit_statement_context();
        // If there is no return, this is an error. Panic if we get here.
        self.append_instruction(Instruction::Exit(ExitReason::Panic));
        Ok(())
    }

    fn compile_command_open(
        &mut self,
        command: &ast::CommandDefinition,
        locator: usize,
    ) -> Result<(), CompileError> {
        if command.open.is_empty() {
            return Err(self.err_loc(
                CompileErrorType::Unknown(String::from("Empty/missing open block in command")),
                locator,
            ));
        }

        // fake a function def for the open block
        let open_function_definition = ast::FunctionDefinition {
            identifier: Ident::new(ident!("open"), Span::empty()),
            arguments: vec![],
            return_type: VType {
                kind: TypeKind::Struct(command.identifier.name.clone()),
                span: Span::empty(),
            },
            statements: vec![],
            span: command.span,
        };

        // Same thing for open.
        self.define_label(
            Label::new(command.identifier.name.clone(), LabelType::CommandOpen),
            self.wp,
        )?;
        let actual_open = self.anonymous_label();
        self.append_instruction(Instruction::Call(Target::Unresolved(actual_open.clone())));
        self.append_instruction(Instruction::Exit(ExitReason::Normal));
        self.define_label(actual_open, self.wp)?;
        self.enter_statement_context(StatementContext::PureFunction(open_function_definition));
        self.identifier_types.enter_function();
        self.identifier_types
            .add(
                ident!("envelope"),
                Typeish::known(VType {
                    kind: TypeKind::Struct(ident!("Envelope")),
                    span: Span::empty(),
                }),
            )
            .map_err(|e| self.err(e))?;
        self.append_instruction(Instruction::Def(ident!("envelope")));
        let from = self.wp;
        self.compile_statements(&command.open, Scope::Same)?;
        if !self.instruction_range_contains(from..self.wp, |i| matches!(i, Instruction::Return)) {
            return Err(self.err_loc(CompileErrorType::NoReturn, locator));
        }
        self.identifier_types.exit_function();
        self.exit_statement_context();
        self.append_instruction(Instruction::Exit(ExitReason::Panic));
        Ok(())
    }

    /// Compile a command policy block
    fn compile_command(
        &mut self,
        command_node: &ast::CommandDefinition,
    ) -> Result<(), CompileError> {
        let command = command_node;
        self.map_range(command.span)?;

        self.compile_command_policy(command)?;
        self.compile_command_recall(command)?;
        self.compile_command_seal(command, command.span.start())?;
        self.compile_command_open(command, command.span.start())?;

        // attributes
        let mut attr_values = BTreeMap::new();
        for (name, value_expr) in &command.attributes {
            match attr_values.entry(name.clone()) {
                Entry::Vacant(e) => {
                    let value = self.expression_value(value_expr).ok_or_else(|| {
                        self.err(CompileErrorType::InvalidExpression(value_expr.clone()))
                    })?;
                    e.insert(value);
                }
                Entry::Occupied(_) => {
                    return Err(self.err(CompileErrorType::AlreadyDefined(name.to_string())));
                }
            }
        }
        if !attr_values.is_empty() {
            self.m
                .command_attributes
                .insert(command.identifier.name.clone(), attr_values);
        }

        // fields
        if self.m.command_defs.contains_key(&command.identifier.name) {
            return Err(self.err(CompileErrorType::AlreadyDefined(
                command.identifier.to_string(),
            )));
        }
        let has_struct_refs = command
            .fields
            .iter()
            .any(|item| matches!(item, StructItem::StructRef(_)));

        let mut map = BTreeMap::new();
        for si in &command.fields {
            match si {
                StructItem::Field(f) => {
                    // TODO(eric): Use `Span::empty()`?
                    let field_type = if has_struct_refs {
                        VType {
                            kind: f.field_type.kind.clone(),
                            span: Span::empty(),
                        }
                    } else {
                        f.field_type.clone()
                    };
                    map.insert(f.identifier.name.clone(), field_type);
                }
                StructItem::StructRef(ref_name) => {
                    let struct_def = self.m.struct_defs.get(ref_name).ok_or_else(|| {
                        self.err(CompileErrorType::NotDefined(ref_name.to_string()))
                    })?;
                    for fd in struct_def {
                        // Fields from struct refs always get normalized spans
                        let field_type = VType {
                            kind: fd.field_type.kind.clone(),
                            span: Span::empty(),
                        };
                        map.insert(fd.identifier.name.clone(), field_type);
                    }
                }
            }
        }
        self.m
            .command_defs
            .insert(command.identifier.name.clone(), map);

        Ok(())
    }

    fn compile_counting_function(
        &mut self,
        cmp_type: &FactCountType,
        limit: i64,
        fact: &FactLiteral,
    ) -> Result<(), CompileError> {
        if limit <= 0 {
            return Err(self.err(CompileErrorType::BadArgument(
                "count limit must be greater than zero".to_string(),
            )));
        }
        self.verify_fact_against_schema(fact, false)?;
        self.compile_fact_literal(fact)?;
        match cmp_type {
            FactCountType::UpTo => self.append_instruction(Instruction::FactCount(limit)),
            FactCountType::AtLeast => {
                self.append_instruction(Instruction::FactCount(limit));
                self.append_instruction(Instruction::Const(Value::Int(limit)));
                self.append_instruction(Instruction::Lt);
                self.append_instruction(Instruction::Not);
            }
            FactCountType::AtMost => {
                self.append_instruction(Instruction::FactCount(
                    limit.checked_add(1).assume("fact count too large")?,
                ));
                self.append_instruction(Instruction::Const(Value::Int(limit)));
                self.append_instruction(Instruction::Gt);
                self.append_instruction(Instruction::Not);
            }
            FactCountType::Exactly => {
                self.append_instruction(Instruction::FactCount(
                    limit.checked_add(1).assume("fact count too large")?,
                ));
                self.append_instruction(Instruction::Const(Value::Int(limit)));
                self.append_instruction(Instruction::Eq);
            }
        }
        Ok(())
    }

    /// Compile a match statement or expression
    /// Returns the type of the `match` is an expression, or `None` if it's a statement.
    fn compile_match_statement_or_expression(
        &mut self,
        s: LanguageContext<&MatchStatement, &MatchExpression>,
        locator: usize,
    ) -> Result<Option<Typeish>, CompileError> {
        let patterns: Vec<MatchPattern> = match s {
            LanguageContext::Statement(s) => s.arms.iter().map(|a| a.pattern.clone()).collect(),
            LanguageContext::Expression(e) => e.arms.iter().map(|a| a.pattern.clone()).collect(),
        };

        // Ensure there are no duplicate arm values.
        // NOTE We don't check for zero arms, because that's enforced by the parser.
        let all_values = patterns
            .iter()
            .flat_map(|pattern| match &pattern {
                MatchPattern::Values(values) => values.as_slice(),
                MatchPattern::Default => &[],
            })
            .collect::<Vec<&Expression>>();
        // Check for duplicates by comparing expression kinds, not including spans
        for (i, v1) in all_values.iter().enumerate() {
            for v2 in &all_values[..i] {
                if v1.kind == v2.kind {
                    return Err(self.err_loc(
                        CompileErrorType::AlreadyDefined(String::from("duplicate match arm value")),
                        locator,
                    ));
                }
            }
        }
        // find duplicate default arms
        let default_count = patterns
            .iter()
            .filter(|p| matches!(p, MatchPattern::Default))
            .count();
        if default_count > 1 {
            return Err(self.err_loc(
                CompileErrorType::AlreadyDefined(String::from("duplicate match arm default value")),
                locator,
            ));
        }

        let expr = match s {
            LanguageContext::Statement(s) => &s.expression,
            LanguageContext::Expression(e) => &e.scrutinee,
        };
        let mut expr_pat_t = self.compile_expression(expr)?;

        let end_label = self.anonymous_label();

        // 1. Generate branching instructions, and arm-start labels
        let mut arm_labels: Vec<Label> = vec![];

        let mut n: usize = 0;
        for pattern in &patterns {
            let arm_label = self.anonymous_label();
            arm_labels.push(arm_label.clone());

            match pattern {
                MatchPattern::Values(values) => {
                    for value in values {
                        n = n.checked_add(1).assume("can't have usize::MAX patterns")?;
                        self.append_instruction(Instruction::Dup);
                        if !value.is_literal() {
                            return Err(self.err(CompileErrorType::InvalidType(format!(
                                "match pattern {n} is not a literal expression",
                            ))));
                        }
                        let arm_t = self.compile_expression(value)?;
                        expr_pat_t = self
                            .unify_pair(expr_pat_t, arm_t)
                            .map_err(|err| {
                                CompileErrorType::InvalidType(format!(
                                    "match pattern {n} has type {}, expected type {}",
                                    err.right, err.left
                                ))
                            })
                            .map_err(|err| self.err(err))?;

                        // if value == target, jump to start-of-arm
                        self.append_instruction(Instruction::Eq);
                        self.append_instruction(Instruction::Branch(Target::Unresolved(
                            arm_label.clone(),
                        )));
                    }
                }
                MatchPattern::Default => {
                    self.append_instruction(Instruction::Jump(Target::Unresolved(
                        arm_label.clone(),
                    )));

                    // Ensure this is the last case, and also that it's not the only case.
                    if pattern != patterns.last().expect("last arm") {
                        return Err(self.err(CompileErrorType::Unknown(String::from(
                            "Default match case must be last.",
                        ))));
                    }
                }
            }
        }

        // if no match, and no default case, panic
        if !patterns.iter().any(|p| *p == MatchPattern::Default) {
            self.append_instruction(Instruction::Exit(ExitReason::Panic));
        }

        // Match expression/statement type. For statements, it's None; for expressions, it's Some(Typeish)
        let mut expr_type: Option<Typeish> = None;

        // 2. Define arm labels, and compile instructions
        match s {
            LanguageContext::Statement(s) => {
                for (i, arm) in s.arms.iter().enumerate() {
                    let arm_start = arm_labels[i].to_owned();
                    self.define_label(arm_start, self.wp)?;

                    // Drop expression value (It's still around because of the Dup)
                    self.append_instruction(Instruction::Pop);

                    self.compile_statements(&arm.statements, Scope::Layered)?;

                    // break out of match
                    self.append_instruction(Instruction::Jump(Target::Unresolved(
                        end_label.clone(),
                    )));
                }
            }
            LanguageContext::Expression(e) => {
                for (i, arm) in e.arms.iter().enumerate() {
                    let arm_start = arm_labels[i].to_owned();
                    self.define_label(arm_start, self.wp)?;

                    // Drop expression value (It's still around because of the Dup)
                    self.append_instruction(Instruction::Pop);

                    let etype = self.compile_expression(&arm.expression)?;
                    match expr_type {
                        None => expr_type = Some(etype),
                        Some(t) => {
                            expr_type = Some(
                                self.unify_pair(t, etype)
                                    .map_err(|err| {
                                        #[allow(
                                            clippy::arithmetic_side_effects,
                                            reason = "can't have usize::MAX arms"
                                        )]
                                        let n = i + 1;
                                        CompileErrorType::InvalidType(format!(
                                            "match arm expression {n} has type {}, expected {}",
                                            err.right, err.left
                                        ))
                                    })
                                    .map_err(|err| self.err(err))?,
                            );
                        }
                    }

                    // break out of match
                    self.append_instruction(Instruction::Jump(Target::Unresolved(
                        end_label.clone(),
                    )));
                }
            }
        }

        self.define_label(end_label, self.wp)?;
        Ok(expr_type)
    }

    /// Compile a policy into instructions inside the given Machine.
    pub fn compile(&mut self) -> Result<(), CompileError> {
        // Panic when running a module without setup.
        self.append_instruction(Instruction::Exit(ExitReason::Panic));

        // Compile global let statements
        for global_let in &self.policy.global_lets {
            self.compile_global_let(global_let)?;
        }

        for struct_def in &self.policy.structs {
            self.define_struct(struct_def.identifier.name.clone(), &struct_def.items)?;
        }

        for effect in &self.policy.effects {
            let fields: Vec<StructItem<FieldDefinition>> = effect
                .items
                .iter()
                .map(|i| match i {
                    StructItem::Field(f) => StructItem::Field(FieldDefinition {
                        identifier: f.identifier.clone(),
                        field_type: f.field_type.clone(),
                    }),
                    StructItem::StructRef(s) => StructItem::StructRef(s.clone()),
                })
                .collect();
            self.define_struct(effect.identifier.name.clone(), &fields)?;
            self.m.effects.insert(effect.identifier.name.clone());
        }

        // define the structs provided by FFI schema
        for ffi_mod in self.ffi_modules {
            for s in ffi_mod.structs {
                let fields: Vec<StructItem<FieldDefinition>> = s
                    .fields
                    .iter()
                    .map(|a| {
                        StructItem::Field(FieldDefinition {
                            identifier: Ident::new(a.name.clone(), Span::empty()),
                            field_type: VType::from(&a.vtype),
                        })
                    })
                    .collect();
                self.define_struct(s.name.to_owned(), &fields)?;
            }
        }

        // map enum names to constants
        for enum_def in &self.policy.enums {
            self.compile_enum_definition(enum_def)?;
        }

        for fact in &self.policy.facts {
            let FactDefinition { key, value, .. } = fact;

            let fields: Vec<StructItem<FieldDefinition>> = key
                .iter()
                .chain(value.iter())
                .cloned()
                .map(StructItem::Field)
                .collect();

            self.define_struct(fact.identifier.name.clone(), &fields)?;
            self.define_fact(fact)?;
        }

        // Define command structs before compiling functions
        for command in &self.policy.commands {
            self.define_struct(command.identifier.name.clone(), &command.fields)?;
        }

        // Define the finish function signatures before compiling them, so that they can be
        // used to catch usage errors in regular functions.
        for function_def in &self.policy.finish_functions {
            self.define_finish_function_signature(function_def)?;
        }

        // Define function signatures before compiling them to
        // support using a function before it's defined.
        //
        // See https://github.com/aranya-project/aranya-core/issues/336
        for function_def in &self.policy.functions {
            self.define_function_signature(function_def)?;
        }

        for function_def in &self.policy.functions {
            self.enter_statement_context(StatementContext::PureFunction(function_def.clone()));
            self.compile_function(function_def)?;
            self.exit_statement_context();
        }

        self.enter_statement_context(StatementContext::Finish);
        for function_def in &self.policy.finish_functions {
            self.compile_finish_function(function_def)?;
        }
        self.exit_statement_context();

        // Commands have several sub-contexts, so `compile_command` handles those.
        for command in &self.policy.commands {
            self.compile_command(command)?;
        }

        for action in &self.policy.actions {
            self.enter_statement_context(StatementContext::Action(action.clone()));
            self.compile_action(action)?;
            self.exit_statement_context();
        }

        self.resolve_targets()?;

        Ok(())
    }

    /// Get expression value, e.g. ExprKind::Int => Value::Int
    fn expression_value(&self, e: &Expression) -> Option<Value> {
        match &e.kind {
            ExprKind::Int(v) => Some(Value::Int(*v)),
            ExprKind::Bool(v) => Some(Value::Bool(*v)),
            ExprKind::String(v) => Some(Value::String(v.clone())),
            ExprKind::NamedStruct(NamedStruct { identifier, fields }) => {
                Some(Value::Struct(Struct {
                    name: identifier.name.clone(),
                    fields: {
                        let mut value_fields = BTreeMap::new();
                        for (value, expr) in fields {
                            value_fields.insert(value.name.clone(), self.expression_value(expr)?);
                        }
                        value_fields
                    },
                }))
            }
            ExprKind::EnumReference(e) => self.enum_value(e).ok(),
            _ => None,
        }
    }
}

/// Flag for controling scope when compiling statement blocks.
#[derive(PartialEq)]
enum Scope {
    /// Enter a new layered scope.
    Layered,
    /// Remain in the same scope.
    Same,
}

/// A builder for creating an instance of [`Module`]
pub struct Compiler<'a> {
    policy: &'a AstPolicy,
    ffi_modules: &'a [ModuleSchema<'a>],
    is_debug: bool,
    stub_ffi: bool,
}

impl<'a> Compiler<'a> {
    /// Creates a new an instance of [`Compiler`] which compiles into a [`Module`]
    pub fn new(policy: &'a AstPolicy) -> Self {
        Self {
            policy,
            ffi_modules: &[],
            is_debug: cfg!(debug_assertions),
            stub_ffi: false,
        }
    }

    /// Sets the FFI modules
    pub fn ffi_modules(mut self, ffi_modules: &'a [ModuleSchema<'a>]) -> Self {
        self.ffi_modules = ffi_modules;
        self
    }

    /// Enables or disables debug mode
    pub fn debug(mut self, is_debug: bool) -> Self {
        self.is_debug = is_debug;
        self
    }

    pub fn stub_ffi(mut self, flag: bool) -> Self {
        self.stub_ffi = flag;
        self
    }

    /// Consumes the builder to create a [`Module`]
    pub fn compile(self) -> Result<Module, CompileError> {
        let target = self.compile_to_target()?;
        Ok(target.into_module())
    }

    pub fn compile_to_target(self) -> Result<CompileTarget, CompileError> {
        // TODO(eric): What shouls we use for the codemap's
        // ranges?
        let codemap = CodeMap::new(&self.policy.text, vec![]);
        let machine = CompileTarget::new(codemap);
        let mut cs = CompileState {
            policy: self.policy,
            m: machine,
            wp: 0,
            c: 0,
            function_signatures: BTreeMap::new(),
            last_locator: 0,
            statement_context: vec![],
            identifier_types: IdentifierTypeStack::new(),
            ffi_modules: self.ffi_modules,
            is_debug: self.is_debug,
            stub_ffi: self.stub_ffi,
        };

        cs.compile()?;
        Ok(cs.m)
    }
}

/// Checks whether a vector has duplicate values, and returns the first one, if found.
///
/// Not suitable for large vectors, because complexity is O(n^2).
fn find_duplicate<T, F, E>(vec: &[T], value: F) -> Option<&E>
where
    F: Fn(&T) -> &E,
    E: PartialEq,
{
    if vec.len() < 2 {
        return None;
    }

    for (i, v1) in vec.iter().enumerate() {
        for v2 in &vec[..i] {
            if value(v1) == value(v2) {
                return Some(value(v1));
            }
        }
    }

    None
}<|MERGE_RESOLUTION|>--- conflicted
+++ resolved
@@ -762,16 +762,12 @@
                         }
                     }
 
-<<<<<<< HEAD
-                    let Typeish::Definitely(NullableVType::Type(
+                    let Typeish::Known(NullableVType::Type(
                         struct_type @ VType {
                             kind: TypeKind::Struct(_),
                             ..
                         },
                     )) = self
-=======
-                    let Typeish::Known(NullableVType::Type(struct_type @ VType::Struct(_))) = self
->>>>>>> 73babac9
                         .identifier_types
                         .get(&ident!("this"))
                         .assume("seal must have `this`")?
@@ -1088,15 +1084,7 @@
                 )
                 .map_err(|e| self.err(e))?
             }
-<<<<<<< HEAD
             ExprKind::And(a, b) | ExprKind::Or(a, b) => {
-                let left_type = self.compile_expression(a)?;
-                let right_type = self.compile_expression(b)?;
-                self.append_instruction(match &expression.kind {
-                    ExprKind::And(_, _) => Instruction::And,
-                    ExprKind::Or(_, _) => Instruction::Or,
-=======
-            Expression::And(a, b) | Expression::Or(a, b) => {
                 // `a && b` becomes `if a { b } else { false }`
                 // `a || b` becomes `if a { true } else { b }`
 
@@ -1106,8 +1094,8 @@
                 let mid = self.anonymous_label();
                 let end = self.anonymous_label();
 
-                match expression {
-                    Expression::And(_, _) => {
+                match &expression.kind {
+                    ExprKind::And(_, _) => {
                         self.append_instruction(Instruction::Branch(Target::Unresolved(
                             mid.clone(),
                         )));
@@ -1118,7 +1106,7 @@
                         self.define_label(mid, self.wp)?;
                         right_type = self.compile_expression(b)?;
                     }
-                    Expression::Or(_, _) => {
+                    ExprKind::Or(_, _) => {
                         self.append_instruction(Instruction::Branch(Target::Unresolved(
                             mid.clone(),
                         )));
@@ -1128,7 +1116,6 @@
                         self.define_label(mid, self.wp)?;
                         self.append_instruction(Instruction::Const(Value::Bool(true)));
                     }
->>>>>>> 73babac9
                     _ => unreachable!(),
                 };
 
@@ -1203,42 +1190,14 @@
                     })
                 })
             }
-<<<<<<< HEAD
             ExprKind::GreaterThanOrEqual(a, b) | ExprKind::LessThanOrEqual(a, b) => {
+                // `a >= b` becomes `!(a < b)`. This relies on total ordering, which integers meet.
+
                 let left_type = self.compile_expression(a)?;
                 let right_type = self.compile_expression(b)?;
-                // At this point we will have the values for a and b on the stack.
-                // a b
-                // Duplicate one below top to copy a to the top
-                // a b a
-                self.append_instruction(Instruction::Dup(1));
-                // Ditto for b
-                // a b a b
-                self.append_instruction(Instruction::Dup(1));
-                // Test for equivalence of a and b - we'll call this c
-                // a b c
-                self.append_instruction(Instruction::Eq);
-                // Swap a and c
-                // c b a
-                self.append_instruction(Instruction::Swap(2));
-                // Swap a and b
-                // c a b
-                self.append_instruction(Instruction::Swap(1));
-                // Then execute the other comparison on a and b - we'll call this d
-                // c d
                 self.append_instruction(match &expression.kind {
-                    ExprKind::GreaterThanOrEqual(_, _) => Instruction::Gt,
-                    ExprKind::LessThanOrEqual(_, _) => Instruction::Lt,
-=======
-            Expression::GreaterThanOrEqual(a, b) | Expression::LessThanOrEqual(a, b) => {
-                // `a >= b` becomes `!(a < b)`. This relies on total ordering, which integers meet.
-
-                let left_type = self.compile_expression(a)?;
-                let right_type = self.compile_expression(b)?;
-                self.append_instruction(match expression {
-                    Expression::GreaterThanOrEqual(_, _) => Instruction::Lt,
-                    Expression::LessThanOrEqual(_, _) => Instruction::Gt,
->>>>>>> 73babac9
+                    ExprKind::GreaterThanOrEqual(_, _) => Instruction::Lt,
+                    ExprKind::LessThanOrEqual(_, _) => Instruction::Gt,
                     _ => unreachable!(),
                 });
                 self.append_instruction(Instruction::Not);
@@ -1260,14 +1219,7 @@
                     })
                 })
             }
-<<<<<<< HEAD
             ExprKind::Negative(e) => {
-                // Evaluate the expression
-                let inner_type = self.compile_expression(e)?;
-
-=======
-            Expression::Negative(e) => {
->>>>>>> 73babac9
                 // Push a 0 to subtract from
                 self.append_instruction(Instruction::Const(Value::Int(0)));
 
