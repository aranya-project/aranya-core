mod error;
mod target;
mod types;

use std::{
    collections::{BTreeMap, BTreeSet, btree_map::Entry},
    fmt,
    num::NonZeroUsize,
    ops::Range,
    vec,
};

use aranya_policy_ast::{
<<<<<<< HEAD
    self as ast, AstNode, FactCountType, FunctionCall, Identifier, LanguageContext,
    MatchExpression, MatchStatement, VType, ident,
=======
    self as ast, ident, AstNode, FactCountType, FunctionCall, Identifier, LanguageContext,
    MatchExpression, MatchStatement, StructItem, VType,
>>>>>>> ed9a0b2c
};
use aranya_policy_module::{
    CodeMap, ExitReason, Instruction, Label, LabelType, Meta, Module, Struct, Target, Value,
    ffi::ModuleSchema,
};
pub use ast::Policy as AstPolicy;
use ast::{
    EnumDefinition, Expression, FactDefinition, FactField, FactLiteral, FieldDefinition,
    MatchPattern, NamedStruct,
};
use buggy::{Bug, BugExt};
pub(crate) use target::CompileTarget;
use types::TypeError;

pub use self::error::{CompileError, CompileErrorType, InvalidCallColor};
use self::types::{IdentifierTypeStack, Typeish};

#[derive(Clone, Debug)]
enum FunctionColor {
    /// Function has no side-effects and returns a value
    Pure(VType),
    /// Function has side-effects and returns no value
    Finish,
}

/// This is like [FunctionDefinition](ast::FunctionDefinition), but
/// stripped down to only include positional argument names/types and
/// return type. Covers both regular (pure) functions and finish
/// functions.
struct FunctionSignature {
    args: Vec<(Identifier, VType)>,
    color: FunctionColor,
}

/// Enumerates all the possible contexts a statement can be in, to validate whether a
/// statement is currently valid.
#[derive(Clone, Debug, PartialEq)]
pub enum StatementContext {
    /// An action
    Action(ast::ActionDefinition),
    /// A command policy block
    CommandPolicy(ast::CommandDefinition),
    /// A command recall block
    CommandRecall(ast::CommandDefinition),
    /// A pure function
    PureFunction(ast::FunctionDefinition),
    /// A finish function or finish block
    Finish,
}

impl fmt::Display for StatementContext {
    fn fmt(&self, f: &mut fmt::Formatter<'_>) -> fmt::Result {
        match self {
            StatementContext::Action(_) => write!(f, "action"),
            StatementContext::CommandPolicy(_) => write!(f, "command policy block"),
            StatementContext::CommandRecall(_) => write!(f, "command recall block"),
            StatementContext::PureFunction(_) => write!(f, "pure function"),
            StatementContext::Finish => write!(f, "finish block/function"),
        }
    }
}

/// The "compile state" of the machine.
struct CompileState<'a> {
    /// Policy being compiled
    policy: &'a AstPolicy,
    /// The underlying machine
    m: CompileTarget,
    /// The write pointer used while compiling instructions into memory
    wp: usize,
    /// A counter used to generate temporary labels
    c: usize,
    /// A map between function names and signatures, so that they can
    /// be easily looked up for verification when called.
    function_signatures: BTreeMap<&'a Identifier, FunctionSignature>,
    /// The last locator seen, for imprecise source locating.
    // TODO(chip): Push more precise source tracking further down into the AST.
    last_locator: usize,
    /// The current statement context, implemented as a stack so that it can be
    /// hierarchical.
    statement_context: Vec<StatementContext>,
    /// Keeps track of identifier types in a stack of scopes
    identifier_types: IdentifierTypeStack,
    /// FFI module schemas. Used to validate FFI calls.
    ffi_modules: &'a [ModuleSchema<'a>],
    /// Determines if one compiles with debug functionality,
    is_debug: bool,
    /// Auto-defines FFI modules for testing purposes
    stub_ffi: bool,
}

impl<'a> CompileState<'a> {
    /// Begin parsing statements in this context
    fn enter_statement_context(&mut self, c: StatementContext) {
        self.statement_context.push(c);
    }

    /// End parsing statements in this context and return to the previous context
    fn exit_statement_context(&mut self) {
        self.statement_context.pop();
    }

    /// Get the statement context
    fn get_statement_context(&self) -> Result<StatementContext, CompileError> {
        let cs = self
            .statement_context
            .last()
            .ok_or_else(|| {
                self.err(CompileErrorType::Bug(Bug::new(
                    "compiling statement without statement context",
                )))
            })?
            .clone();
        Ok(cs)
    }

    /// Append an instruction to the program memory, and increment the
    /// program counter. If no other PC manipulation has been done,
    /// this means that the program counter points to the new
    /// instruction.
    fn append_instruction(&mut self, i: Instruction) {
        self.m.progmem.push(i);
        self.wp = self.wp.checked_add(1).expect("self.wp + 1 must not wrap");
    }

    fn append_var(&mut self, identifier: Identifier, vtype: VType) -> Result<(), CompileError> {
        self.append_instruction(Instruction::Meta(Meta::Let(identifier.clone())));
        self.append_instruction(Instruction::Def(identifier.clone()));
        self.identifier_types
            .add(identifier, Typeish::Type(vtype))
            .map_err(|e| self.err(e))?;
        Ok(())
    }

    /// Inserts a fact definition
    fn define_fact(&mut self, fact: &FactDefinition) -> Result<(), CompileError> {
        if self.m.fact_defs.contains_key(&fact.identifier) {
            return Err(self.err(CompileErrorType::AlreadyDefined(
                fact.identifier.to_string(),
            )));
        }

        // ensure key identifiers are unique
        let mut identifiers = BTreeSet::new();
        for key in fact.key.iter() {
            if !key.is_hashable() {
                return Err(self.err(CompileErrorType::InvalidType(format!(
                    "Fact `{}` key field `{}` is not orderable; must be int, bool, string, or id",
                    fact.identifier, key.identifier
                ))));
            }
            if !identifiers.insert(&key.identifier) {
                return Err(self.err(CompileErrorType::AlreadyDefined(key.identifier.to_string())));
            }
        }

        // ensure value identifiers are unique
        for value in fact.value.iter() {
            if !identifiers.insert(&value.identifier) {
                return Err(self.err(CompileErrorType::AlreadyDefined(
                    value.identifier.to_string(),
                )));
            }
        }

        self.m
            .fact_defs
            .insert(fact.identifier.clone(), fact.to_owned());
        Ok(())
    }

    /// Insert a struct definition while preventing duplicates of the struct name and fields
    pub fn define_struct(
        &mut self,
        identifier: Identifier,
        items: &[StructItem<FieldDefinition>],
    ) -> Result<(), CompileError> {
        if self.m.struct_defs.contains_key(&identifier) {
            return Err(self.err(CompileErrorType::AlreadyDefined(identifier.to_string())));
        }

        // Add explicitly-defined fields and those from struct insertions

        let mut field_definitions = Vec::new();
        for item in items {
            match item {
                StructItem::Field(field) => {
                    if field_definitions
                        .iter()
                        .any(|f: &FieldDefinition| f.identifier == field.identifier)
                    {
                        return Err(self.err(CompileErrorType::AlreadyDefined(
                            field.identifier.to_string(),
                        )));
                    }
                    field_definitions.push(field.clone());
                }
                StructItem::StructRef(ident) => {
                    let other =
                        self.m.struct_defs.get(ident).ok_or_else(|| {
                            self.err(CompileErrorType::NotDefined(ident.to_string()))
                        })?;
                    for field in other {
                        if field_definitions
                            .iter()
                            .any(|f: &FieldDefinition| f.identifier == field.identifier)
                        {
                            return Err(self.err(CompileErrorType::AlreadyDefined(
                                field.identifier.to_string(),
                            )));
                        }
                        field_definitions.push(field.clone());
                    }
                }
            }
        }

        self.m.struct_defs.insert(identifier, field_definitions);
        Ok(())
    }

    fn compile_enum_definition(
        &mut self,
        enum_def: &'a EnumDefinition,
    ) -> Result<(), CompileError> {
        let enum_name = &enum_def.identifier;
        // ensure enum name is unique
        if self.m.enum_defs.contains_key(enum_name) {
            return Err(self.err(CompileErrorType::AlreadyDefined(enum_name.to_string())));
        }

        // Add values to enum, checking for duplicates
        let mut values = BTreeMap::new();
        for (i, value_name) in enum_def.variants.iter().enumerate() {
            match values.entry(value_name.clone()) {
                Entry::Occupied(_) => {
                    return Err(self.err(CompileErrorType::AlreadyDefined(format!(
                        "{}::{}",
                        enum_name, value_name
                    ))));
                }
                Entry::Vacant(e) => {
                    // TODO ensure value is unique. Currently, it always will be, but if enum
                    // variants start allowing specific values, e.g. `enum Color { Red = 100, Green = 200 }`,
                    // then we'll need to ensure those are unique.
                    let n = i64::try_from(i).assume("should set enum value to index")?;
                    e.insert(n);
                }
            }
        }

        self.m.enum_defs.insert(enum_name.clone(), values);

        Ok(())
    }

    /// Turn a [FunctionDefinition](ast::FunctionDefinition) into a
    /// [FunctionSignature].
    fn define_function_signature(
        &mut self,
        function_node: &'a AstNode<ast::FunctionDefinition>,
    ) -> Result<&FunctionSignature, CompileError> {
        let def = &function_node.inner;
        match self.function_signatures.entry(&def.identifier) {
            Entry::Vacant(e) => {
                let signature = FunctionSignature {
                    args: def
                        .arguments
                        .iter()
                        .map(|a| (a.identifier.clone(), a.field_type.clone()))
                        .collect(),
                    color: FunctionColor::Pure(def.return_type.clone()),
                };
                Ok(e.insert(signature))
            }
            Entry::Occupied(_) => Err(CompileError::from_locator(
                CompileErrorType::AlreadyDefined(def.identifier.to_string()),
                function_node.locator,
                self.m.codemap.as_ref(),
            )),
        }
    }

    /// Turn a [FinishFunctionDefinition](ast::FinishFunctionDefinition)
    /// into a [FunctionSignature].
    fn define_finish_function_signature(
        &mut self,
        function_node: &'a AstNode<ast::FinishFunctionDefinition>,
    ) -> Result<&FunctionSignature, CompileError> {
        let def = &function_node.inner;
        match self.function_signatures.entry(&def.identifier) {
            Entry::Vacant(e) => {
                let signature = FunctionSignature {
                    args: def
                        .arguments
                        .iter()
                        .map(|a| (a.identifier.clone(), a.field_type.clone()))
                        .collect(),
                    color: FunctionColor::Finish,
                };
                Ok(e.insert(signature))
            }
            Entry::Occupied(_) => Err(CompileError::from_locator(
                CompileErrorType::AlreadyDefined(def.identifier.to_string()),
                function_node.locator,
                self.m.codemap.as_ref(),
            )),
        }
    }

    /// Define a named Label.
    pub fn define_label(&mut self, label: Label, addr: usize) -> Result<(), CompileError> {
        match self.m.labels.entry(label.clone()) {
            Entry::Vacant(e) => {
                e.insert(addr);
                Ok(())
            }
            Entry::Occupied(_) => {
                Err(self.err(CompileErrorType::AlreadyDefined(label.name.to_string())))
            }
        }
    }

    /// Create an anonymous Label and return its identifier.
    pub fn anonymous_label(&mut self) -> Label {
        let name = format!("anonymous{}", self.c);
        self.c = self.c.checked_add(1).expect("self.c + 1 must not wrap");
        Label::new_temp(name.try_into().expect("must be valid identifier"))
    }

    /// Maps the current write pointer to a text range supplied by an AST node
    fn map_range<N: fmt::Debug>(&mut self, node: &AstNode<N>) -> Result<(), CompileError> {
        self.last_locator = node.locator;
        if let Some(codemap) = &mut self.m.codemap {
            codemap
                .map_instruction_range(self.wp, node.locator)
                .map_err(|_| {
                    self.err_loc(
                        CompileErrorType::Unknown(format!(
                            "could not map address {} to text range {}",
                            self.wp, node.locator
                        )),
                        node.locator,
                    )
                })
        } else {
            // If there is no codemap, do nothing.
            Ok(())
        }
    }

    /// Resolve a target to an address from the Label mapping
    // This is a static method because it's used after self has already
    // been borrowed &mut in resolve_targets() below.
    fn resolve_target(
        target: &mut Target,
        labels: &mut BTreeMap<Label, usize>,
    ) -> Result<(), CompileError> {
        match target.clone() {
            Target::Unresolved(s) => {
                let addr = labels.get(&s).ok_or_else(|| {
                    CompileError::new(CompileErrorType::BadTarget(s.name.clone()))
                })?;

                *target = Target::Resolved(*addr);
                Ok(())
            }
            Target::Resolved(_) => Ok(()), // already resolved; do nothing
        }
    }

    /// Attempt to resolve any unresolved targets.
    pub fn resolve_targets(&mut self) -> Result<(), CompileError> {
        for ref mut instr in &mut self.m.progmem {
            match instr {
                Instruction::Branch(t) | Instruction::Jump(t) | Instruction::Call(t) => {
                    Self::resolve_target(t, &mut self.m.labels)?;
                }
                _ => (),
            }
        }

        // remove temporary labels
        self.m.labels.retain(|k, _| k.ltype != LabelType::Temporary);

        Ok(())
    }

    /// Compile instructions to construct a struct literal
    fn compile_struct_literal(&mut self, s: &NamedStruct) -> Result<(), CompileError> {
        let Some(struct_def) = self.m.struct_defs.get(&s.identifier).cloned() else {
            return Err(self.err(CompileErrorType::NotDefined(format!(
                "Struct `{}` not defined",
                s.identifier
            ))));
        };
        self.append_instruction(Instruction::StructNew(s.identifier.clone()));
        for (field_name, e) in &s.fields {
            let def_field_type = &struct_def
                .iter()
                .find(|f| &f.identifier == field_name)
                .ok_or_else(|| {
                    self.err(CompileErrorType::InvalidType(format!(
                        "field `{}` not found in `Struct {}`",
                        field_name, s.identifier
                    )))
                })?
                .field_type;
            let t = self.compile_expression(e)?;
            if !t.is_maybe(def_field_type) {
                return Err(self.err(CompileErrorType::InvalidType(format!(
                    "`Struct {}` field `{}` is not {}",
                    s.identifier, field_name, def_field_type
                ))));
            }
            self.append_instruction(Instruction::StructSet(field_name.clone()));
        }
        Ok(())
    }

    fn err(&self, err_type: CompileErrorType) -> CompileError {
        self.err_loc(err_type, self.last_locator)
    }

    fn err_loc(&self, err_type: CompileErrorType, locator: usize) -> CompileError {
        CompileError::from_locator(err_type, locator, self.m.codemap.as_ref())
    }

    fn get_fact_def(&self, name: &Identifier) -> Result<&FactDefinition, CompileError> {
        self.m
            .fact_defs
            .get(name)
            .ok_or_else(|| self.err(CompileErrorType::NotDefined(name.to_string())))
    }

    /// Make sure fact literal matches its schema. Checks that:
    /// - a fact with this name was defined
    /// - the keys and values defined in the schema are present, and have the correct types
    /// - there are no duplicate keys or values
    fn verify_fact_against_schema(
        &self,
        fact: &FactLiteral,
        require_value: bool,
    ) -> Result<(), CompileError> {
        // Fetch schema
        let fact_def = self.get_fact_def(&fact.identifier)?;

        // Note: Bind values exist at compile time (as FactField::Bind), so we can expect the literal
        // key/value sets to match the schema. E.g. given `fact Foo[i int, j int]` and `query Foo[i:1, j:?]`,
        // we will get two sequences with the same number of items. If not, abort.

        // key sets must have the same length
        if fact.key_fields.len() != fact_def.key.len() {
            return Err(self.err(CompileErrorType::InvalidFactLiteral(String::from(
                "Fact keys don't match definition",
            ))));
        }

        // Ensure the fact has all keys defined in the schema.
        for (schema_key, lit_key) in fact_def.key.iter().zip(fact.key_fields.iter()) {
            if schema_key.identifier != lit_key.0 {
                return Err(self.err(CompileErrorType::InvalidFactLiteral(format!(
                    "Invalid key: expected {}, got {}",
                    schema_key.identifier, lit_key.0
                ))));
            }

            // Type checking handled in compile_fact_literal() now
        }

        match &fact.value_fields {
            Some(values) => self.verify_fact_values(values, fact_def)?,
            None => {
                if require_value {
                    return Err(self.err(CompileErrorType::InvalidFactLiteral(
                        "fact literal requires value".to_string(),
                    )));
                }
            }
        }

        Ok(())
    }

    fn verify_fact_values(
        &self,
        values: &[(Identifier, FactField)],
        fact_def: &FactDefinition,
    ) -> Result<(), CompileError> {
        // value block must have the same number of values as the schema
        if values.len() != fact_def.value.len() {
            return Err(CompileError::from_locator(
                CompileErrorType::InvalidFactLiteral(String::from("incorrect number of values")),
                self.last_locator,
                self.m.codemap.as_ref(),
            ));
        }

        // Ensure values exist in schema, and have matching types
        for (lit_value, schema_value) in values.iter().zip(fact_def.value.iter()) {
            if lit_value.0 != schema_value.identifier {
                return Err(self.err(CompileErrorType::InvalidFactLiteral(format!(
                    "Expected value {}, got {}",
                    schema_value.identifier, lit_value.0
                ))));
            }
            // Type checking handled in compile_fact_literal() now
        }

        Ok(())
    }

    /// Compile instructions to construct a fact literal
    fn compile_fact_literal(&mut self, f: &FactLiteral) -> Result<(), CompileError> {
        let fact_def = self.get_fact_def(&f.identifier)?.clone();

        self.append_instruction(Instruction::FactNew(f.identifier.clone()));
        for (k, v) in &f.key_fields {
            if let FactField::Expression(e) = v {
                let def_field_type = &fact_def
                    .get_key_field(k)
                    .ok_or_else(|| {
                        self.err(CompileErrorType::InvalidType(format!(
                            "field `{}` not found in Fact `{}`",
                            k, f.identifier
                        )))
                    })?
                    .field_type;
                let t = self.compile_expression(e)?;
                if !t.is_maybe(def_field_type) {
                    return Err(self.err(CompileErrorType::InvalidType(format!(
                        "Fact `{}` key field `{}` is not `{}`",
                        f.identifier, k, def_field_type
                    ))));
                }
            } else {
                // Skip bind values
                continue;
            }
            self.append_instruction(Instruction::FactKeySet(k.clone()));
        }
        if let Some(value_fields) = &f.value_fields {
            for (k, v) in value_fields {
                if let FactField::Expression(e) = &v {
                    let def_field_type = &fact_def
                        .get_value_field(k)
                        .ok_or_else(|| {
                            self.err(CompileErrorType::InvalidType(format!(
                                "field `{}` not found in Fact `{}`",
                                k, f.identifier
                            )))
                        })?
                        .field_type;
                    let t = self.compile_expression(e)?;
                    if !t.is_maybe(def_field_type) {
                        return Err(self.err(CompileErrorType::InvalidType(format!(
                            "Fact `{}` value field `{}` is not `{}`",
                            f.identifier, k, def_field_type
                        ))));
                    }
                } else {
                    // Skip bind values
                    continue;
                }
                self.append_instruction(Instruction::FactValueSet(k.clone()));
            }
        }
        Ok(())
    }

    /// Compile an expression
    fn compile_expression(&mut self, expression: &Expression) -> Result<Typeish, CompileError> {
        if self.get_statement_context()? == StatementContext::Finish {
            self.check_finish_expression(expression)?;
        }

        let expression_type = match expression {
            Expression::Int(n) => {
                self.append_instruction(Instruction::Const(Value::Int(*n)));
                Typeish::Type(VType::Int)
            }
            Expression::String(s) => {
                self.append_instruction(Instruction::Const(Value::String(s.clone())));
                Typeish::Type(VType::String)
            }
            Expression::Bool(b) => {
                self.append_instruction(Instruction::Const(Value::Bool(*b)));
                Typeish::Type(VType::Bool)
            }
            Expression::Optional(o) => match o {
                None => {
                    self.append_instruction(Instruction::Const(Value::None));
                    Typeish::Indeterminate
                }
                Some(v) => self
                    .compile_expression(v)?
                    .map_result(|v| {
                        if matches!(v, VType::Optional(_)) {
                            Err(TypeError::new("Cannot wrap option in another option"))
                        } else {
                            Ok(Typeish::Type(VType::Optional(Box::new(v))))
                        }
                    })
                    .map_err(|e| self.err(e.into()))?,
            },
            Expression::NamedStruct(s) => {
                self.compile_struct_literal(s)?;
                self.struct_type(s).map_err(|e| self.err(e.into()))?
            }
            Expression::InternalFunction(f) => match f {
                ast::InternalFunction::Query(f) => {
                    self.verify_fact_against_schema(f, false)?;
                    self.compile_fact_literal(f)?;
                    self.append_instruction(Instruction::Query);

                    self.query_fact_type(f)
                        .map_err(|e| self.err(e.into()))?
                        .map_vtype(|t| VType::Optional(Box::new(t)))
                }
                ast::InternalFunction::Exists(f) => {
                    self.verify_fact_against_schema(f, false)?;
                    self.compile_fact_literal(f)?;
                    self.append_instruction(Instruction::Query);
                    self.append_instruction(Instruction::Const(Value::None));
                    self.append_instruction(Instruction::Eq);
                    self.append_instruction(Instruction::Not);

                    Typeish::Type(VType::Bool)
                }
                ast::InternalFunction::FactCount(cmp_type, n, fact) => {
                    self.compile_counting_function(cmp_type, *n, fact)?;

                    match cmp_type {
                        FactCountType::UpTo => Typeish::Type(VType::Int),
                        _ => Typeish::Type(VType::Bool),
                    }
                }
                ast::InternalFunction::If(c, t, f) => {
                    let else_name = self.anonymous_label();
                    let end_name = self.anonymous_label();
                    let condition_type = self.compile_expression(c)?;
                    if !condition_type.is_maybe(&VType::Bool) {
                        return Err(self.err(
                            TypeError::new("if condition must be a boolean expression").into(),
                        ));
                    }
                    self.append_instruction(Instruction::Branch(Target::Unresolved(
                        else_name.clone(),
                    )));
                    let false_type = self.compile_expression(f)?;
                    self.append_instruction(Instruction::Jump(Target::Unresolved(
                        end_name.clone(),
                    )));
                    self.define_label(else_name, self.wp)?;
                    let true_type = self.compile_expression(t)?;
                    self.define_label(end_name, self.wp)?;

                    // The type of `if` is whatever the subexpressions
                    // are, as long as they are the same type
                    self.unify_pair(true_type, false_type)
                        .map_err(|e| self.err(e.into()))?
                }
                ast::InternalFunction::Serialize(e) => {
                    if !matches!(
                        self.get_statement_context()?,
                        StatementContext::PureFunction(_)
                    ) {
                        return Err(self.err(CompileErrorType::InvalidExpression((**e).clone())));
                    }
                    let t = self.compile_expression(e)?;
                    if !t.is_any_struct() {
                        return Err(self.err(CompileErrorType::InvalidType(String::from(
                            "Serializing non-struct",
                        ))));
                    }
                    self.append_instruction(Instruction::Serialize);

                    // TODO(chip): Use information about which command
                    // we're in to throw an error when this is used on a
                    // struct that is not the current command struct
                    Typeish::Type(VType::Bytes)
                }
                ast::InternalFunction::Deserialize(e) => {
                    if !matches!(
                        self.get_statement_context()?,
                        StatementContext::PureFunction(_)
                    ) {
                        return Err(self.err(CompileErrorType::InvalidExpression((**e).clone())));
                    }
                    let t = self.compile_expression(e)?;
                    if !t.is_maybe(&VType::Bytes) {
                        return Err(self.err(CompileErrorType::InvalidType(String::from(
                            "Deserializing non-bytes",
                        ))));
                    }
                    self.append_instruction(Instruction::Deserialize);

                    // TODO(chip): Use information about which command
                    // we're in to determine this concretely
                    Typeish::Indeterminate
                }
            },
            Expression::FunctionCall(f) => {
                let signature = self.function_signatures.get(&f.identifier).ok_or_else(|| {
                    self.err(CompileErrorType::NotDefined(f.identifier.to_string()))
                })?;
                // Check that this function is the right color - only
                // pure functions are allowed in expressions.
                let FunctionColor::Pure(return_type) = signature.color.clone() else {
                    return Err(
                        self.err(CompileErrorType::InvalidCallColor(InvalidCallColor::Finish))
                    );
                };
                // For now all we can do is check that the argument
                // list has the same length.
                // TODO(chip): Do more deep type analysis to check
                // arguments and return types.
                if signature.args.len() != f.arguments.len() {
                    return Err(self.err(CompileErrorType::BadArgument(format!(
                        "call to `{}` has {} arguments and it should have {}",
                        f.identifier,
                        f.arguments.len(),
                        signature.args.len()
                    ))));
                }
                self.compile_function_call(f, false)?;

                Typeish::Type(return_type)
            }
            Expression::ForeignFunctionCall(f) => {
                // If the policy hasn't imported this module, don't allow using it
                if !self.policy.ffi_imports.contains(&f.module) {
                    return Err(CompileError::from_locator(
                        CompileErrorType::NotDefined(f.module.to_string()),
                        self.last_locator,
                        self.m.codemap.as_ref(),
                    ));
                }

                self.append_instruction(Instruction::Meta(Meta::FFI(
                    f.module.clone(),
                    f.identifier.clone(),
                )));
                if self.stub_ffi {
                    Typeish::Indeterminate
                } else {
                    // find module by name
                    let (module_id, module) = self
                        .ffi_modules
                        .iter()
                        .enumerate()
                        .find(|(_, m)| m.name == f.module)
                        .ok_or_else(|| {
                            self.err(CompileErrorType::NotDefined(f.module.to_string()))
                        })?;

                    // find module function by name
                    let (procedure_id, procedure) = module
                        .functions
                        .iter()
                        .enumerate()
                        .find(|(_, proc)| proc.name == f.identifier)
                        .ok_or_else(|| {
                            self.err(CompileErrorType::NotDefined(format!(
                                "{}::{}",
                                f.module, f.identifier
                            )))
                        })?;

                    // verify number of arguments matches the function signature
                    if f.arguments.len() != procedure.args.len() {
                        return Err(
                            self.err(CompileErrorType::BadArgument(f.identifier.to_string()))
                        );
                    }

                    // push args
                    for (i, (arg_def, arg_e)) in
                        procedure.args.iter().zip(f.arguments.iter()).enumerate()
                    {
                        let arg_t = self.compile_expression(arg_e)?;
                        let arg_def_vtype = (&arg_def.vtype).into();
                        if !arg_t.is_maybe(&arg_def_vtype) {
                            let arg_n = i
                                .checked_add(1)
                                .assume("function argument count overflow")?;
                            return Err(self.err(CompileErrorType::InvalidType(format!(
                                "Argument {} (`{}`) in FFI call to `{}::{}` found `{}`, not `{}`",
                                arg_n, arg_def.name, f.module, f.identifier, arg_t, arg_def_vtype
                            ))));
                        }
                    }

                    self.append_instruction(Instruction::ExtCall(module_id, procedure_id));

                    Typeish::Type(VType::from(&procedure.return_type))
                }
            }
            Expression::Identifier(i) => {
                let t = self.identifier_types.get(i).map_err(|_| {
                    self.err(CompileErrorType::NotDefined(format!(
                        "Unknown identifier `{}`",
                        i
                    )))
                })?;

                self.append_instruction(Instruction::Meta(Meta::Get(i.clone())));
                self.append_instruction(Instruction::Get(i.clone()));

                t
            }
            Expression::EnumReference(e) => {
                let value = self.enum_value(e)?;
                self.append_instruction(Instruction::Const(value));
                Typeish::Type(VType::Enum(e.identifier.clone()))
            }
            Expression::Dot(t, s) => {
                let left_type = self.compile_expression(t)?;
                self.append_instruction(Instruction::StructGet(s.clone()));

                left_type
                    .map_result(|t| {
                        let VType::Struct(name) = &t else {
                            return Err(TypeError::new("Expression left of `.` is not a struct"));
                        };
                        let Some(struct_def) = self.m.struct_defs.get(name) else {
                            return Err(TypeError::new_owned(format!(
                                "Struct `{}` not defined",
                                name
                            )));
                        };
                        match struct_def.iter().find(|f| &f.identifier == s) {
                            Some(field_def) => Ok(Typeish::Type(field_def.field_type.clone())),
                            None => Err(TypeError::new_owned(format!(
                                "Struct `{}` has no member `{}`",
                                name, s
                            ))),
                        }
                    })
                    .map_err(|e| self.err(e.into()))?
            }
            Expression::Substruct(lhs, sub) => {
                self.append_instruction(Instruction::StructNew(sub.clone()));

                let Some(sub_field_defns) = self.m.struct_defs.get(sub).cloned() else {
                    return Err(self.err(CompileErrorType::NotDefined(format!(
                        "Struct `{sub}` not defined"
                    ))));
                };

                let lhs_expression = self.compile_expression(lhs)?;
                match lhs_expression {
                    Typeish::Type(VType::Struct(lhs_struct_name)) => {
                        let Some(lhs_field_defns) = self.m.struct_defs.get(&lhs_struct_name) else {
                            return Err(self.err(CompileErrorType::NotDefined(format!(
                                "Struct `{lhs_struct_name}` is not defined",
                            ))));
                        };

                        // Check that the struct type on the RHS is a subset of the struct expression on the LHS
                        if !sub_field_defns
                            .iter()
                            .all(|field_def| lhs_field_defns.contains(field_def))
                        {
                            return Err(self.err(CompileErrorType::InvalidSubstruct(
                                sub.clone(),
                                lhs_struct_name,
                            )));
                        }
                    }
                    Typeish::Indeterminate => {}
                    Typeish::Type(_) => {
                        return Err(self.err(CompileErrorType::InvalidType(
                            "Expression to the left of the substruct operator is not a struct"
                                .to_string(),
                        )));
                    }
                }

                let field_count = sub_field_defns.len();
                for field in sub_field_defns {
                    self.append_instruction(Instruction::Const(Value::Identifier(
                        field.identifier,
                    )));
                }

                if let Some(field_count) = NonZeroUsize::new(field_count) {
                    self.append_instruction(Instruction::MStructGet(field_count));
                    self.append_instruction(Instruction::MStructSet(field_count));
                }

                Typeish::Type(VType::Struct(sub.clone()))
            }
            Expression::Add(a, b) | Expression::Subtract(a, b) => {
                let left_type = self.compile_expression(a)?;
                let right_type = self.compile_expression(b)?;
                self.append_instruction(match expression {
                    Expression::Add(_, _) => Instruction::Add,
                    Expression::Subtract(_, _) => Instruction::Sub,
                    _ => unreachable!(),
                });

                self.unify_pair_as(
                    left_type,
                    right_type,
                    VType::Int,
                    "Cannot do math on non-int types",
                )
                .map_err(|e| self.err(e.into()))?;

                Typeish::Type(VType::Int)
            }
            Expression::And(a, b) | Expression::Or(a, b) => {
                let left_type = self.compile_expression(a)?;
                let right_type = self.compile_expression(b)?;
                self.append_instruction(match expression {
                    Expression::And(_, _) => Instruction::And,
                    Expression::Or(_, _) => Instruction::Or,
                    _ => unreachable!(),
                });

                self.unify_pair_as(
                    left_type,
                    right_type,
                    VType::Bool,
                    "Cannot use boolean operator on non-bool types",
                )
                .map_err(|e| self.err(e.into()))?;

                Typeish::Type(VType::Bool)
            }
            Expression::Equal(a, b) => {
                let left_type = self.compile_expression(a)?;
                let right_type = self.compile_expression(b)?;
                self.append_instruction(Instruction::Eq);

                // We don't actually care what types the subexpressions
                // are as long as they can be tested for equality.
                let _ = self
                    .unify_pair(left_type, right_type)
                    .map_err(|e| self.err(e.into()));
                Typeish::Type(VType::Bool)
            }
            Expression::NotEqual(a, b) => {
                let left_type = self.compile_expression(a)?;
                let right_type = self.compile_expression(b)?;
                self.append_instruction(Instruction::Eq);
                self.append_instruction(Instruction::Not);

                let _ = self
                    .unify_pair(left_type, right_type)
                    .map_err(|e| self.err(e.into()));
                Typeish::Type(VType::Bool)
            }
            Expression::GreaterThan(a, b) | Expression::LessThan(a, b) => {
                let left_type = self.compile_expression(a)?;
                let right_type = self.compile_expression(b)?;
                self.append_instruction(match expression {
                    Expression::Equal(_, _) => Instruction::Eq,
                    Expression::GreaterThan(_, _) => Instruction::Gt,
                    Expression::LessThan(_, _) => Instruction::Lt,
                    _ => unreachable!(),
                });

                self.unify_pair_as(
                    left_type,
                    right_type,
                    VType::Int,
                    "Cannot compare non-int expressions",
                )
                .map_err(|e| self.err(e.into()))?;
                Typeish::Type(VType::Bool)
            }
            Expression::GreaterThanOrEqual(a, b) | Expression::LessThanOrEqual(a, b) => {
                let left_type = self.compile_expression(a)?;
                let right_type = self.compile_expression(b)?;
                // At this point we will have the values for a and b on the stack.
                // a b
                // Duplicate one below top to copy a to the top
                // a b a
                self.append_instruction(Instruction::Dup(1));
                // Ditto for b
                // a b a b
                self.append_instruction(Instruction::Dup(1));
                // Test for equivalence of a and b - we'll call this c
                // a b c
                self.append_instruction(Instruction::Eq);
                // Swap a and c
                // c b a
                self.append_instruction(Instruction::Swap(2));
                // Swap a and b
                // c a b
                self.append_instruction(Instruction::Swap(1));
                // Then execute the other comparison on a and b - we'll call this d
                // c d
                self.append_instruction(match expression {
                    Expression::GreaterThanOrEqual(_, _) => Instruction::Gt,
                    Expression::LessThanOrEqual(_, _) => Instruction::Lt,
                    _ => unreachable!(),
                });
                // Now OR those two binary results together - call this e
                // e
                self.append_instruction(Instruction::Or);

                self.unify_pair_as(
                    left_type,
                    right_type,
                    VType::Int,
                    "Cannot compare non-int expressions",
                )
                .map_err(|e| self.err(e.into()))?;
                Typeish::Type(VType::Bool)
            }
            Expression::Negative(e) => {
                // Evaluate the expression
                let inner_type = self.compile_expression(e)?;

                // Push a 0 to subtract from
                self.append_instruction(Instruction::Const(Value::Int(0)));

                // Swap e and 0
                // 0 e
                self.append_instruction(Instruction::Swap(1));

                // Subtract
                self.append_instruction(Instruction::Sub);

                inner_type
                    .check_type(VType::Int, "Cannot negate non-int expression")
                    .map_err(|e| self.err(e.into()))?;
                Typeish::Type(VType::Int)
            }
            Expression::Not(e) => {
                // Evaluate the expression
                let inner_type = self.compile_expression(e)?;

                // Apply the logical NOT operation
                self.append_instruction(Instruction::Not);

                inner_type
                    .check_type(VType::Bool, "Cannot invert non-boolean expression")
                    .map_err(|e| self.err(e.into()))?;
                Typeish::Type(VType::Bool)
            }
            Expression::Unwrap(e) => self.compile_unwrap(e, ExitReason::Panic)?,
            Expression::CheckUnwrap(e) => self.compile_unwrap(e, ExitReason::Check)?,
            Expression::Is(e, expr_is_some) => {
                // Evaluate the expression
                let inner_type = self.compile_expression(e)?;
                // Push a None to compare against
                self.append_instruction(Instruction::Const(Value::None));
                // Check if the value is equal to None
                self.append_instruction(Instruction::Eq);
                if *expr_is_some {
                    // If we're checking for not Some, invert the result of the Eq to None
                    self.append_instruction(Instruction::Not);
                }
                // The result true or false is on the stack

                inner_type
                    .map_result(|t| {
                        if let VType::Optional(_) = t {
                            Ok(Typeish::Type(VType::Bool))
                        } else {
                            Err(TypeError::new(
                                "`is` must operate on an optional expression",
                            ))
                        }
                    })
                    .map_err(|e| self.err(e.into()))?
            }
            Expression::Block(statements, e) => {
                self.append_instruction(Instruction::Block);
                self.identifier_types.enter_block();
                self.compile_statements(statements, Scope::Same)?;
                let subexpression_type = self.compile_expression(e)?;
                self.identifier_types.exit_block();
                self.append_instruction(Instruction::End);

                subexpression_type
            }
            Expression::Match(e) => self
                .compile_match_statement_or_expression(LanguageContext::Expression(e), 0)?
                .assume("match expression must return a type")?,
        };

        Ok(expression_type)
    }

    // Get an enum value from an enum reference expression
    fn enum_value(&self, e: &aranya_policy_ast::EnumReference) -> Result<Value, CompileError> {
        let enum_def = self
            .m
            .enum_defs
            .get(&e.identifier)
            .ok_or_else(|| self.err(CompileErrorType::NotDefined(e.identifier.to_string())))?;
        let value = enum_def.get(&e.value).ok_or_else(|| {
            self.err(CompileErrorType::NotDefined(format!(
                "{}::{}",
                e.identifier, e.value
            )))
        })?;
        Ok(Value::Enum(e.identifier.to_owned(), *value))
    }

    /// Check if finish blocks only use appropriate expressions
    fn check_finish_expression(&mut self, expression: &Expression) -> Result<(), CompileError> {
        match expression {
            Expression::Int(_)
            | Expression::String(_)
            | Expression::Bool(_)
            | Expression::Identifier(_)
            | Expression::NamedStruct(_)
            | Expression::Dot(_, _)
            | Expression::Optional(_)
            | Expression::EnumReference(_) => Ok(()),
            _ => Err(CompileError::from_locator(
                CompileErrorType::InvalidExpression(expression.clone()),
                self.last_locator,
                self.m.codemap.as_ref(),
            )),
        }
    }

    /// Compile policy statements
    fn compile_statements(
        &mut self,
        statements: &[AstNode<ast::Statement>],
        scope: Scope,
    ) -> Result<(), CompileError> {
        if scope == Scope::Layered {
            self.identifier_types.enter_block();
            self.append_instruction(Instruction::Block);
        }
        let context = self.get_statement_context()?;
        for statement in statements {
            self.map_range(statement)?;
            // This match statement matches on a pair of the statement and its allowable
            // contexts, so that disallowed contexts will fall through to the default at the
            // bottom. This only checks the context at the statement level. It cannot, for
            // example, check whether an expression disallowed in finish context has been
            // evaluated from deep within a call chain. Further static analysis will have to
            // be done to ensure that.
            match (&statement.inner, &context) {
                (
                    ast::Statement::Let(s),
                    StatementContext::Action(_)
                    | StatementContext::PureFunction(_)
                    | StatementContext::CommandPolicy(_)
                    | StatementContext::CommandRecall(_),
                ) => {
                    let et = self.compile_expression(&s.expression)?;
                    self.identifier_types
                        .add(s.identifier.clone(), et)
                        .map_err(|e| self.err(e))?;
                    self.append_instruction(Instruction::Meta(Meta::Let(s.identifier.clone())));
                    self.append_instruction(Instruction::Def(s.identifier.clone()));
                }
                (
                    ast::Statement::Check(s),
                    StatementContext::Action(_)
                    | StatementContext::PureFunction(_)
                    | StatementContext::CommandPolicy(_)
                    | StatementContext::CommandRecall(_),
                ) => {
                    let et = self.compile_expression(&s.expression)?;
                    if !et.is_maybe(&VType::Bool) {
                        return Err(self.err(CompileErrorType::InvalidType(String::from(
                            "check must have boolean expression",
                        ))));
                    }
                    // The current instruction is the branch. The next
                    // instruction is the following panic you arrive at
                    // if the expression is false. The instruction you
                    // branch to if the check succeeds is the
                    // instruction after that - current instruction + 2.
                    let next = self.wp.checked_add(2).assume("self.wp + 2 must not wrap")?;
                    self.append_instruction(Instruction::Branch(Target::Resolved(next)));
                    self.append_instruction(Instruction::Exit(ExitReason::Check));
                }
                (
                    ast::Statement::Match(s),
                    StatementContext::Action(_)
                    | StatementContext::PureFunction(_)
                    | StatementContext::CommandPolicy(_)
                    | StatementContext::CommandRecall(_),
                ) => {
                    self.compile_match_statement_or_expression(
                        LanguageContext::Statement(s),
                        statement.locator,
                    )?;
                }
                (
                    ast::Statement::If(s),
                    StatementContext::Action(_)
                    | StatementContext::PureFunction(_)
                    | StatementContext::CommandPolicy(_)
                    | StatementContext::CommandRecall(_),
                ) => {
                    let end_label = self.anonymous_label();
                    for (cond, branch) in &s.branches {
                        let next_label = self.anonymous_label();
                        let t = self.compile_expression(cond)?;
                        t.check_type(VType::Bool, "if condition must be boolean")
                            .map_err(|e| self.err(e.into()))?;

                        self.append_instruction(Instruction::Not);
                        self.append_instruction(Instruction::Branch(Target::Unresolved(
                            next_label.clone(),
                        )));
                        self.compile_statements(branch, Scope::Layered)?;
                        self.append_instruction(Instruction::Jump(Target::Unresolved(
                            end_label.clone(),
                        )));
                        self.define_label(next_label, self.wp)?;
                    }
                    if let Some(fallback) = &s.fallback {
                        self.compile_statements(fallback, Scope::Layered)?;
                    }
                    self.define_label(end_label, self.wp)?;
                }
                (ast::Statement::Publish(s), StatementContext::Action(_)) => {
                    let t = self.compile_expression(s)?;
                    match t {
                        Typeish::Type(VType::Struct(n)) => {
                            if !self.m.command_defs.contains_key(&n) {
                                return Err(self.err(CompileErrorType::InvalidType(format!(
                                    "Struct `{}` is not a Command struct",
                                    n
                                ))));
                            }
                        }
                        Typeish::Type(ot) => {
                            return Err(self.err(CompileErrorType::InvalidType(format!(
                                "Cannot publish `{ot}`, must be a command struct"
                            ))));
                        }
                        _ => {}
                    }
                    self.append_instruction(Instruction::Publish);
                }
                (ast::Statement::Return(s), StatementContext::PureFunction(fd)) => {
                    // ensure return expression type matches function signature
                    let et = self.compile_expression(&s.expression)?;
                    if !et.is_maybe(&fd.return_type) {
                        return Err(self.err(CompileErrorType::InvalidType(format!(
                            "Return value of `{}()` must be {}",
                            fd.identifier, fd.return_type
                        ))));
                    }
                    self.append_instruction(Instruction::Return);
                }
                (
                    ast::Statement::Finish(s),
                    StatementContext::CommandPolicy(_) | StatementContext::CommandRecall(_),
                ) => {
                    self.enter_statement_context(StatementContext::Finish);
                    self.append_instruction(Instruction::Meta(Meta::Finish(true)));
                    self.compile_statements(s, Scope::Layered)?;
                    self.exit_statement_context();

                    // Ensure `finish` is the last statement in the block. This also guarantees we can't have more than one finish block.
                    if statement != statements.last().expect("expected statement") {
                        return Err(self.err_loc(
                            CompileErrorType::Unknown(
                                "`finish` must be the last statement in the block".to_owned(),
                            ),
                            statement.locator,
                        ));
                    }
                    // Exit after the `finish` block. We need this because there could be more instructions following, e.g. those following `when` or `match`.
                    self.append_instruction(Instruction::Exit(ExitReason::Normal));
                }
                (ast::Statement::Map(map_stmt), StatementContext::Action(_action)) => {
                    self.verify_fact_against_schema(&map_stmt.fact, false)?;
                    // Execute query and store results
                    self.compile_fact_literal(&map_stmt.fact)?;
                    self.append_instruction(Instruction::QueryStart);
                    // Define Struct variable for the `as` clause
                    self.identifier_types.enter_block();
                    self.identifier_types
                        .add(
                            map_stmt.identifier.clone(),
                            Typeish::Type(VType::Struct(map_stmt.fact.identifier.clone())),
                        )
                        .map_err(|e| self.err(e))?;
                    // Consume results...
                    let top_label = self.anonymous_label();
                    let end_label = self.anonymous_label();
                    self.define_label(top_label.to_owned(), self.wp)?;
                    // Fetch next result
                    self.append_instruction(Instruction::Block);
                    self.append_instruction(Instruction::QueryNext(map_stmt.identifier.clone()));
                    // If no more results, break
                    self.append_instruction(Instruction::Branch(Target::Unresolved(
                        end_label.clone(),
                    )));
                    // body
                    self.compile_statements(&map_stmt.statements, Scope::Same)?;
                    self.append_instruction(Instruction::End);
                    // Jump back to top of loop
                    self.append_instruction(Instruction::Jump(Target::Unresolved(top_label)));
                    // Exit loop
                    self.define_label(end_label, self.wp)?;
                    self.append_instruction(Instruction::End);
                    self.identifier_types.exit_block();
                }
                (ast::Statement::Create(s), StatementContext::Finish) => {
                    // Do not allow bind values during fact creation
                    if s.fact.key_fields.iter().any(|f| f.1 == FactField::Bind)
                        || s.fact
                            .value_fields
                            .as_ref()
                            .is_some_and(|v| v.iter().any(|f| f.1 == FactField::Bind))
                    {
                        return Err(self.err_loc(
                            CompileErrorType::BadArgument(String::from(
                                "Cannot create fact with bind values",
                            )),
                            statement.locator,
                        ));
                    }

                    self.verify_fact_against_schema(&s.fact, true)?;
                    self.compile_fact_literal(&s.fact)?;
                    self.append_instruction(Instruction::Create);
                }
                (ast::Statement::Update(s), StatementContext::Finish) => {
                    // ensure fact is mutable
                    let fact_def = self.get_fact_def(&s.fact.identifier)?;
                    if fact_def.immutable {
                        return Err(
                            self.err(CompileErrorType::Unknown(String::from("fact is immutable")))
                        );
                    }

                    self.verify_fact_against_schema(&s.fact, true)?;
                    self.compile_fact_literal(&s.fact)?;
                    self.append_instruction(Instruction::Dup(0));

                    // Verify the 'to' fact literal
                    let fact_def = self.get_fact_def(&s.fact.identifier)?.clone();
                    self.verify_fact_values(&s.to, &fact_def)?;

                    for (k, v) in &s.to {
                        match v {
                            FactField::Bind => {
                                // Cannot bind in the set statement
                                return Err(self.err_loc(
                                    CompileErrorType::BadArgument(String::from(
                                        "Cannot update fact to a bind value",
                                    )),
                                    statement.locator,
                                ));
                            }
                            FactField::Expression(e) => {
                                let def_field_type = &fact_def
                                    .get_value_field(k)
                                    .ok_or_else(|| {
                                        self.err(CompileErrorType::InvalidType(format!(
                                            "field `{}` not found in Fact `{}`",
                                            k, s.fact.identifier
                                        )))
                                    })?
                                    .field_type;
                                let t = self.compile_expression(e)?;
                                if !t.is_maybe(def_field_type) {
                                    return Err(self.err(CompileErrorType::InvalidType(format!(
                                        "Fact `{}` value field `{}` found `{}`, not `{}`",
                                        s.fact.identifier, k, t, def_field_type
                                    ))));
                                }
                            }
                        }
                        self.append_instruction(Instruction::FactValueSet(k.clone()));
                    }
                    self.append_instruction(Instruction::Update);
                }
                (ast::Statement::Delete(s), StatementContext::Finish) => {
                    self.verify_fact_against_schema(&s.fact, false)?;
                    self.compile_fact_literal(&s.fact)?;
                    self.append_instruction(Instruction::Delete);
                }
                (ast::Statement::Emit(s), StatementContext::Finish) => {
                    let et = self.compile_expression(s)?;
                    if !matches!(et, Typeish::Type(VType::Struct(_))) {
                        return Err(self.err(CompileErrorType::InvalidType(String::from(
                            "Emit must be given a struct",
                        ))));
                    }
                    self.append_instruction(Instruction::Emit);
                }
                (ast::Statement::FunctionCall(f), StatementContext::Finish) => {
                    let signature =
                        self.function_signatures.get(&f.identifier).ok_or_else(|| {
                            self.err_loc(
                                CompileErrorType::NotDefined(f.identifier.to_string()),
                                statement.locator,
                            )
                        })?;
                    // Check that this function is the right color -
                    // only finish functions are allowed in finish
                    // blocks.
                    if let FunctionColor::Pure(_) = signature.color {
                        return Err(self.err_loc(
                            CompileErrorType::InvalidCallColor(InvalidCallColor::Pure),
                            statement.locator,
                        ));
                    }
                    // For now all we can do is check that the argument
                    // list has the same length.
                    // TODO(chip): Do more deep type analysis to check
                    // arguments and return types.
                    if signature.args.len() != f.arguments.len() {
                        return Err(self.err_loc(
                            CompileErrorType::BadArgument(format!(
                                "call to `{}` has {} arguments but it should have {}",
                                f.identifier,
                                f.arguments.len(),
                                signature.args.len()
                            )),
                            statement.locator,
                        ));
                    }
                    self.compile_function_call(f, true)?;
                }
                (ast::Statement::ActionCall(fc), StatementContext::Action(_)) => {
                    let Some(action_def) = self
                        .policy
                        .actions
                        .iter()
                        .find(|a| a.identifier == fc.identifier)
                    else {
                        return Err(CompileError::from_locator(
                            CompileErrorType::NotDefined(fc.identifier.to_string()),
                            statement.locator,
                            self.m.codemap.as_ref(),
                        ));
                    };

                    if action_def.arguments.len() != fc.arguments.len() {
                        return Err(CompileError::from_locator(
                            CompileErrorType::BadArgument(format!(
                                "call to `{}` has {} arguments, but it should have {}",
                                fc.identifier,
                                fc.arguments.len(),
                                action_def.arguments.len()
                            )),
                            statement.locator,
                            self.m.codemap.as_ref(),
                        ));
                    }

                    for (i, arg) in fc.arguments.iter().enumerate() {
                        let arg_type = self.compile_expression(arg)?;
                        match arg_type {
                            Typeish::Type(t) => {
                                let expected_arg = &action_def.arguments[i];
                                if t != expected_arg.field_type {
                                    return Err(CompileError::from_locator(
                                        CompileErrorType::BadArgument(format!(
                                            "invalid argument type for `{}`: expected `{}`, but got `{t}`",
                                            expected_arg.identifier, expected_arg.field_type
                                        )),
                                        statement.locator,
                                        self.m.codemap.as_ref(),
                                    ));
                                }
                            }
                            Typeish::Indeterminate => {}
                        }
                    }

                    let label = Label::new(fc.identifier.clone(), LabelType::Action);
                    self.append_instruction(Instruction::Call(Target::Unresolved(label)));
                }
                (ast::Statement::DebugAssert(s), _) => {
                    if self.is_debug {
                        // Compile the expression within `debug_assert(e)`
                        let t = self.compile_expression(s)?;
                        t.check_type(VType::Bool, "debug assertion must be a boolean expression")
                            .map_err(|e| self.err(e.into()))?;
                        // Now, branch to the next instruction if the top of the stack is true
                        let next = self.wp.checked_add(2).expect("self.wp + 2 must not wrap");
                        self.append_instruction(Instruction::Branch(Target::Resolved(next)));
                        // Append a `Exit::Panic` instruction to exit if the `debug_assert` fails.
                        self.append_instruction(Instruction::Exit(ExitReason::Panic));
                    }
                }
                (_, _) => {
                    return Err(self.err_loc(
                        CompileErrorType::InvalidStatement(context),
                        statement.locator,
                    ));
                }
            }
        }
        if scope == Scope::Layered {
            self.append_instruction(Instruction::End);
            self.identifier_types.exit_block();
        }
        Ok(())
    }

    fn instruction_range_contains<F>(&self, r: Range<usize>, pred: F) -> bool
    where
        F: FnMut(&Instruction) -> bool,
    {
        self.m.progmem[r].iter().any(pred)
    }

    /// Checks if the given type is defined. E.g. check struct/enum definitions.
    fn ensure_type_is_defined(&self, vtype: &VType) -> Result<(), CompileError> {
        match &vtype {
            VType::Struct(name) => {
                if name != "Envelope" && !self.m.struct_defs.contains_key(name) {
                    return Err(self.err(CompileErrorType::NotDefined(format!("struct {name}"))));
                }
            }
            VType::Enum(name) => {
                if !self.m.enum_defs.contains_key(name) {
                    return Err(self.err(CompileErrorType::NotDefined(format!("enum {name}"))));
                }
            }
            VType::Optional(t) => return self.ensure_type_is_defined(t),
            _ => {}
        }
        Ok(())
    }

    /// Compile a function
    fn compile_function(
        &mut self,
        function_node: &'a AstNode<ast::FunctionDefinition>,
    ) -> Result<(), CompileError> {
        let function = &function_node.inner;
        self.define_label(
            Label::new(function.identifier.clone(), LabelType::Function),
            self.wp,
        )?;
        self.map_range(function_node)?;
        self.define_function_signature(function_node)?;

        if let Some(identifier) = find_duplicate(&function.arguments, |a| &a.identifier) {
            return Err(self.err_loc(
                CompileErrorType::AlreadyDefined(identifier.to_string()),
                function_node.locator,
            ));
        }

        self.identifier_types.enter_function();
        for arg in function.arguments.iter().rev() {
            self.ensure_type_is_defined(&arg.field_type)?;
            self.append_var(arg.identifier.clone(), arg.field_type.clone())?;
        }
        let from = self.wp;
        self.ensure_type_is_defined(&function_node.return_type)?;
        self.compile_statements(&function.statements, Scope::Same)?;

        // Check that there is a return statement somewhere in the compiled instructions.
        if !self.instruction_range_contains(from..self.wp, |i| matches!(i, Instruction::Return)) {
            return Err(self.err_loc(CompileErrorType::NoReturn, function_node.locator));
        }
        // If execution does not hit a return statement, it will panic here.
        self.append_instruction(Instruction::Exit(ExitReason::Panic));

        self.identifier_types.exit_function();
        Ok(())
    }

    /// Compile a finish function
    fn compile_finish_function(
        &mut self,
        function_node: &'a AstNode<ast::FinishFunctionDefinition>,
    ) -> Result<(), CompileError> {
        let function = &function_node.inner;
        self.define_label(Label::new_temp(function.identifier.clone()), self.wp)?;
        self.map_range(function_node)?;
        self.identifier_types.enter_function();
        for arg in function.arguments.iter().rev() {
            self.append_var(arg.identifier.clone(), arg.field_type.clone())?;
        }
        self.compile_statements(&function.statements, Scope::Same)?;
        // Finish functions cannot have return statements, so we add a return instruction
        // manually.
        self.append_instruction(Instruction::Return);

        self.identifier_types.exit_function();
        Ok(())
    }

    fn compile_function_call(
        &mut self,
        fc: &FunctionCall,
        is_finish: bool,
    ) -> Result<(), CompileError> {
        let arg_defs = self
            .function_signatures
            .get(&fc.identifier)
            .ok_or_else(|| self.err(CompileErrorType::NotDefined(fc.identifier.to_string())))?
            .args
            .clone();

        for (i, ((def_name, def_t), arg_e)) in arg_defs.iter().zip(fc.arguments.iter()).enumerate()
        {
            let arg_t = self.compile_expression(arg_e)?;
            if !arg_t.is_maybe(def_t) {
                let arg_n = i
                    .checked_add(1)
                    .assume("function argument count overflow")?;
                return Err(self.err(CompileErrorType::InvalidType(format!(
                    "Argument {} (`{}`) in call to `{}` found `{}`, expected `{}`",
                    arg_n, def_name, fc.identifier, arg_t, def_t
                ))));
            }
        }

        let label = Label::new(
            fc.identifier.clone(),
            if is_finish {
                LabelType::Temporary
            } else {
                LabelType::Function
            },
        );
        self.append_instruction(Instruction::Call(Target::Unresolved(label)));
        Ok(())
    }

    /// Compile an action function
    fn compile_action(
        &mut self,
        action_node: &AstNode<ast::ActionDefinition>,
    ) -> Result<(), CompileError> {
        let action = &action_node.inner;
        self.identifier_types.enter_function();
        self.define_label(
            Label::new(action.identifier.clone(), LabelType::Action),
            self.wp,
        )?;
        self.map_range(action_node)?;

        // check for duplicate args
        if let Some(identifier) = find_duplicate(&action.arguments, |a| &a.identifier) {
            return Err(CompileError::from_locator(
                CompileErrorType::AlreadyDefined(identifier.to_string()),
                action_node.locator,
                self.m.codemap.as_ref(),
            ));
        }

        for arg in action.arguments.iter().rev() {
            self.append_var(arg.identifier.clone(), arg.field_type.clone())?;
        }

        self.compile_statements(&action.statements, Scope::Same)?;
        self.append_instruction(Instruction::Return);
        self.identifier_types.exit_function();

        match self.m.action_defs.entry(action_node.identifier.clone()) {
            Entry::Vacant(e) => {
                e.insert(action_node.arguments.clone());
            }
            Entry::Occupied(_) => {
                return Err(self.err(CompileErrorType::AlreadyDefined(
                    action_node.identifier.to_string(),
                )));
            }
        }
        Ok(())
    }

    /// Compile a globally scoped let statement
    fn compile_global_let(
        &mut self,
        global_let: &AstNode<ast::GlobalLetStatement>,
    ) -> Result<(), CompileError> {
        let identifier = &global_let.inner.identifier;
        let expression = &global_let.inner.expression;

        let value = self
            .expression_value(expression)
            .ok_or_else(|| self.err(CompileErrorType::InvalidExpression(expression.clone())))?;
        let vt = value.vtype().expect("global let expression has weird type");

        match self.m.globals.entry(identifier.clone()) {
            Entry::Vacant(e) => {
                e.insert(value);
            }
            Entry::Occupied(_) => {
                return Err(self.err(CompileErrorType::AlreadyDefined(identifier.to_string())));
            }
        }

        self.identifier_types
            .add_global(identifier.clone(), Typeish::Type(vt))
            .map_err(|e| self.err(e))?;

        Ok(())
    }

    /// Unwraps an optional expression, placing its value on the stack. If the value is None, execution will be ended, with the given `exit_reason`.
    fn compile_unwrap(
        &mut self,
        e: &Expression,
        exit_reason: ExitReason,
    ) -> Result<Typeish, CompileError> {
        let not_none = self.anonymous_label();
        // evaluate the expression
        let inner_type = self.compile_expression(e)?;
        // Duplicate value for testing
        self.append_instruction(Instruction::Dup(0));
        // Push a None to compare against
        self.append_instruction(Instruction::Const(Value::None));
        // Is the value not equal to None?
        self.append_instruction(Instruction::Eq);
        self.append_instruction(Instruction::Not);
        // Then branch over the Panic
        self.append_instruction(Instruction::Branch(Target::Unresolved(not_none.clone())));
        // If the value is equal to None, panic
        self.append_instruction(Instruction::Exit(exit_reason));
        // Define the target of the branch as the instruction after the Panic
        self.define_label(not_none, self.wp)?;

        inner_type
            .map_result(|t| {
                if let VType::Optional(t) = t {
                    Ok(Typeish::Type(*t))
                } else {
                    Err(TypeError::new("Cannot unwrap non-option expression"))
                }
            })
            .map_err(|e| self.err(e.into()))
    }

    fn compile_command_policy(
        &mut self,
        command: &ast::CommandDefinition,
    ) -> Result<(), CompileError> {
        self.define_label(
            Label::new(command.identifier.clone(), LabelType::CommandPolicy),
            self.wp,
        )?;
        self.enter_statement_context(StatementContext::CommandPolicy(command.clone()));
        self.identifier_types.enter_function();
        self.identifier_types
            .add(
                ident!("this"),
                Typeish::Type(VType::Struct(command.identifier.clone())),
            )
            .map_err(|e| self.err(e))?;
        self.identifier_types
            .add(
                ident!("envelope"),
                Typeish::Type(VType::Struct(ident!("Envelope"))),
            )
            .map_err(|e| self.err(e))?;
        self.append_instruction(Instruction::Def(ident!("envelope")));
        self.compile_statements(&command.policy, Scope::Same)?;
        self.identifier_types.exit_function();
        self.exit_statement_context();
        self.append_instruction(Instruction::Exit(ExitReason::Normal));
        Ok(())
    }

    fn compile_command_recall(
        &mut self,
        command: &ast::CommandDefinition,
    ) -> Result<(), CompileError> {
        self.define_label(
            Label::new(command.identifier.clone(), LabelType::CommandRecall),
            self.wp,
        )?;
        self.enter_statement_context(StatementContext::CommandRecall(command.clone()));
        self.identifier_types.enter_function();
        self.identifier_types
            .add(
                ident!("this"),
                Typeish::Type(VType::Struct(command.identifier.clone())),
            )
            .map_err(|e| self.err(e))?;
        self.identifier_types
            .add(
                ident!("envelope"),
                Typeish::Type(VType::Struct(ident!("Envelope"))),
            )
            .map_err(|e| self.err(e))?;
        self.append_instruction(Instruction::Def(ident!("envelope")));
        self.compile_statements(&command.recall, Scope::Same)?;
        self.identifier_types.exit_function();
        self.exit_statement_context();
        self.append_instruction(Instruction::Exit(ExitReason::Normal));
        Ok(())
    }

    fn compile_command_seal(
        &mut self,
        command: &ast::CommandDefinition,
        locator: usize,
    ) -> Result<(), CompileError> {
        if command.seal.is_empty() {
            return Err(self.err_loc(
                CompileErrorType::Unknown(String::from("Empty/missing seal block in command")),
                locator,
            ));
        }

        // fake a function def for the seal block
        let seal_function_definition = ast::FunctionDefinition {
            identifier: ident!("seal"),
            arguments: vec![],
            return_type: VType::Struct(ident!("Envelope")),
            statements: vec![],
        };

        // Create a call stub for seal. Because it is function-like and
        // uses "return", we need something on the call stack to return
        // to.
        self.define_label(
            Label::new(command.identifier.clone(), LabelType::CommandSeal),
            self.wp,
        )?;
        let actual_seal = self.anonymous_label();
        self.append_instruction(Instruction::Call(Target::Unresolved(actual_seal.clone())));
        self.append_instruction(Instruction::Exit(ExitReason::Normal));
        self.define_label(actual_seal, self.wp)?;
        self.enter_statement_context(StatementContext::PureFunction(seal_function_definition));
        self.identifier_types.enter_function();
        self.identifier_types
            .add(
                ident!("this"),
                Typeish::Type(VType::Struct(command.identifier.clone())),
            )
            .map_err(|e| self.err(e))?;
        self.append_instruction(Instruction::Def(ident!("this")));
        let from = self.wp;
        self.compile_statements(&command.seal, Scope::Same)?;
        if !self.instruction_range_contains(from..self.wp, |i| matches!(i, Instruction::Return)) {
            return Err(self.err_loc(CompileErrorType::NoReturn, locator));
        }
        self.identifier_types.exit_function();
        self.exit_statement_context();
        // If there is no return, this is an error. Panic if we get here.
        self.append_instruction(Instruction::Exit(ExitReason::Panic));
        Ok(())
    }

    fn compile_command_open(
        &mut self,
        command: &ast::CommandDefinition,
        locator: usize,
    ) -> Result<(), CompileError> {
        if command.open.is_empty() {
            return Err(self.err_loc(
                CompileErrorType::Unknown(String::from("Empty/missing open block in command")),
                locator,
            ));
        }

        // fake a function def for the open block
        let open_function_definition = ast::FunctionDefinition {
            identifier: ident!("open"),
            arguments: vec![],
            return_type: VType::Struct(command.identifier.clone()),
            statements: vec![],
        };

        // Same thing for open.
        self.define_label(
            Label::new(command.identifier.clone(), LabelType::CommandOpen),
            self.wp,
        )?;
        let actual_open = self.anonymous_label();
        self.append_instruction(Instruction::Call(Target::Unresolved(actual_open.clone())));
        self.append_instruction(Instruction::Exit(ExitReason::Normal));
        self.define_label(actual_open, self.wp)?;
        self.enter_statement_context(StatementContext::PureFunction(open_function_definition));
        self.identifier_types.enter_function();
        self.identifier_types
            .add(
                ident!("envelope"),
                Typeish::Type(VType::Struct(ident!("Envelope"))),
            )
            .map_err(|e| self.err(e))?;
        self.append_instruction(Instruction::Def(ident!("envelope")));
        let from = self.wp;
        self.compile_statements(&command.open, Scope::Same)?;
        if !self.instruction_range_contains(from..self.wp, |i| matches!(i, Instruction::Return)) {
            return Err(self.err_loc(CompileErrorType::NoReturn, locator));
        }
        self.identifier_types.exit_function();
        self.exit_statement_context();
        self.append_instruction(Instruction::Exit(ExitReason::Panic));
        Ok(())
    }

    /// Compile a command policy block
    fn compile_command(
        &mut self,
        command_node: &AstNode<ast::CommandDefinition>,
    ) -> Result<(), CompileError> {
        let command = &command_node.inner;
        self.map_range(command_node)?;

        self.compile_command_policy(command)?;
        self.compile_command_recall(command)?;
        self.compile_command_seal(command, command_node.locator)?;
        self.compile_command_open(command, command_node.locator)?;

        // attributes
        let mut attr_values = BTreeMap::new();
        for (name, value_expr) in &command.attributes {
            match attr_values.entry(name.clone()) {
                Entry::Vacant(e) => {
                    let value = self.expression_value(value_expr).ok_or_else(|| {
                        self.err(CompileErrorType::InvalidExpression(value_expr.clone()))
                    })?;
                    e.insert(value);
                }
                Entry::Occupied(_) => {
                    return Err(self.err(CompileErrorType::AlreadyDefined(name.to_string())));
                }
            }
        }
        if !attr_values.is_empty() {
            self.m
                .command_attributes
                .insert(command.identifier.clone(), attr_values);
        }

        // fields
        if self.m.command_defs.contains_key(&command.identifier) {
            return Err(self.err(CompileErrorType::AlreadyDefined(
                command_node.identifier.to_string(),
            )));
        }
        let mut map = BTreeMap::new();
        for si in &command_node.fields {
            match si {
                StructItem::Field(f) => {
                    map.insert(f.identifier.clone(), f.field_type.clone());
                }
                StructItem::StructRef(ref_name) => {
                    let struct_def = self.m.struct_defs.get(ref_name).ok_or_else(|| {
                        self.err(CompileErrorType::NotDefined(ref_name.to_string()))
                    })?;
                    for fd in struct_def {
                        map.insert(fd.identifier.clone(), fd.field_type.clone());
                    }
                }
            }
        }
        self.m.command_defs.insert(command.identifier.clone(), map);

        Ok(())
    }

    fn compile_counting_function(
        &mut self,
        cmp_type: &FactCountType,
        limit: i64,
        fact: &FactLiteral,
    ) -> Result<(), CompileError> {
        if limit <= 0 {
            return Err(self.err(CompileErrorType::BadArgument(
                "count limit must be greater than zero".to_string(),
            )));
        }
        self.verify_fact_against_schema(fact, false)?;
        self.compile_fact_literal(fact)?;
        match cmp_type {
            FactCountType::UpTo => self.append_instruction(Instruction::FactCount(limit)),
            FactCountType::AtLeast => {
                self.append_instruction(Instruction::FactCount(limit));
                self.append_instruction(Instruction::Const(Value::Int(limit)));
                self.append_instruction(Instruction::Lt);
                self.append_instruction(Instruction::Not);
            }
            FactCountType::AtMost => {
                self.append_instruction(Instruction::FactCount(
                    limit.checked_add(1).assume("fact count too large")?,
                ));
                self.append_instruction(Instruction::Const(Value::Int(limit)));
                self.append_instruction(Instruction::Gt);
                self.append_instruction(Instruction::Not);
            }
            FactCountType::Exactly => {
                self.append_instruction(Instruction::FactCount(
                    limit.checked_add(1).assume("fact count too large")?,
                ));
                self.append_instruction(Instruction::Const(Value::Int(limit)));
                self.append_instruction(Instruction::Eq);
            }
        }
        Ok(())
    }

    /// Compile a match statement or expression
    /// Returns the type of the `match` is an expression, or `None` if it's a statement.
    fn compile_match_statement_or_expression(
        &mut self,
        s: LanguageContext<&MatchStatement, &MatchExpression>,
        locator: usize,
    ) -> Result<Option<Typeish>, CompileError> {
        let patterns: Vec<MatchPattern> = match s {
            LanguageContext::Statement(s) => s.arms.iter().map(|a| a.pattern.clone()).collect(),
            LanguageContext::Expression(e) => e.arms.iter().map(|a| a.pattern.clone()).collect(),
        };

        // Ensure there are no duplicate arm values.
        // NOTE We don't check for zero arms, because that's enforced by the parser.
        let all_values = patterns
            .iter()
            .flat_map(|pattern| match &pattern {
                MatchPattern::Values(values) => values.as_slice(),
                MatchPattern::Default => &[],
            })
            .collect::<Vec<&Expression>>();
        if find_duplicate(&all_values, |p| p).is_some() {
            return Err(self.err_loc(
                CompileErrorType::AlreadyDefined(String::from("duplicate match arm value")),
                locator,
            ));
        }
        // find duplicate default arms
        if find_duplicate(&patterns, |p| p).is_some() {
            return Err(self.err_loc(
                CompileErrorType::AlreadyDefined(String::from("duplicate match arm default value")),
                locator,
            ));
        }

        let expr = match s {
            LanguageContext::Statement(s) => &s.expression,
            LanguageContext::Expression(e) => &e.scrutinee,
        };
        let expr_t = self.compile_expression(expr)?;

        let end_label = self.anonymous_label();

        // 1. Generate branching instructions, and arm-start labels
        let mut arm_labels: Vec<Label> = vec![];

        for pattern in &patterns {
            let arm_label = self.anonymous_label();
            arm_labels.push(arm_label.clone());

            match pattern {
                MatchPattern::Values(values) => {
                    for (i, value) in values.iter().enumerate() {
                        self.append_instruction(Instruction::Dup(0));
                        if !value.is_literal() {
                            return Err(self.err(CompileErrorType::InvalidType(String::from(
                                "match arm is not a literal expression",
                            ))));
                        }
                        let arm_t = self.compile_expression(value)?;
                        if !arm_t.is_maybe_equal(&expr_t) {
                            let arm_n = i.checked_add(1).assume("match arm count overflow")?;
                            return Err(self.err(CompileErrorType::InvalidType(format!(
                                "match expression is `{}` but arm expression {} is `{}`",
                                expr_t, arm_n, arm_t
                            ))));
                        }

                        // if value == target, jump to start-of-arm
                        self.append_instruction(Instruction::Eq);
                        self.append_instruction(Instruction::Branch(Target::Unresolved(
                            arm_label.clone(),
                        )));
                    }
                }
                MatchPattern::Default => {
                    self.append_instruction(Instruction::Jump(Target::Unresolved(
                        arm_label.clone(),
                    )));

                    // Ensure this is the last case, and also that it's not the only case.
                    if pattern != patterns.last().expect("last arm") {
                        return Err(self.err(CompileErrorType::Unknown(String::from(
                            "Default match case must be last.",
                        ))));
                    }
                }
            }
        }

        // if no match, and no default case, panic
        if !patterns.iter().any(|p| *p == MatchPattern::Default) {
            self.append_instruction(Instruction::Exit(ExitReason::Panic));
        }

        // Match expression/statement type. For statements, it's None; for expressions, it's Some(Typeish)
        let mut expr_type: Option<Typeish> = None;

        // 2. Define arm labels, and compile instructions
        match s {
            LanguageContext::Statement(s) => {
                for (i, arm) in s.arms.iter().enumerate() {
                    let arm_start = arm_labels[i].to_owned();
                    self.define_label(arm_start, self.wp)?;

                    // Drop expression value (It's still around because of the Dup)
                    self.append_instruction(Instruction::Pop);

                    self.compile_statements(&arm.statements, Scope::Layered)?;

                    // break out of match
                    self.append_instruction(Instruction::Jump(Target::Unresolved(
                        end_label.clone(),
                    )));
                }
            }
            LanguageContext::Expression(e) => {
                for (i, arm) in e.arms.iter().enumerate() {
                    let arm_start = arm_labels[i].to_owned();
                    self.define_label(arm_start, self.wp)?;

                    // Drop expression value (It's still around because of the Dup)
                    self.append_instruction(Instruction::Pop);

                    let etype = self.compile_expression(&arm.expression)?;
                    match expr_type {
                        None => expr_type = Some(etype),
                        Some(ref t) => {
                            if !t.is_maybe_equal(&etype) {
                                return Err(self.err(CompileErrorType::InvalidType(format!(
                                    "match arm expression type mismatch; expected {}, got {}",
                                    t, etype
                                ))));
                            }
                        }
                    }

                    // break out of match
                    self.append_instruction(Instruction::Jump(Target::Unresolved(
                        end_label.clone(),
                    )));
                }
            }
        }

        self.define_label(end_label, self.wp)?;
        Ok(expr_type)
    }

    /// Compile a policy into instructions inside the given Machine.
    pub fn compile(&mut self) -> Result<(), CompileError> {
        // Panic when running a module without setup.
        self.append_instruction(Instruction::Exit(ExitReason::Panic));

        // Compile global let statements
        for global_let in &self.policy.global_lets {
            self.compile_global_let(global_let)?;
        }

        for struct_def in &self.policy.structs {
            self.define_struct(struct_def.inner.identifier.clone(), &struct_def.inner.items)?;
        }

        for effect in &self.policy.effects {
            let fields: Vec<StructItem<FieldDefinition>> = effect
                .inner
                .items
                .iter()
                .map(|i| match i {
                    StructItem::Field(f) => StructItem::Field(f.into()),
                    StructItem::StructRef(s) => StructItem::StructRef(s.clone()),
                })
                .collect();
            self.define_struct(effect.inner.identifier.clone(), &fields)?;
        }

        // define the structs provided by FFI schema
        for ffi_mod in self.ffi_modules {
            for s in ffi_mod.structs {
                let fields: Vec<StructItem<FieldDefinition>> = s
                    .fields
                    .iter()
                    .map(|a| {
                        StructItem::Field(FieldDefinition {
                            identifier: a.name.clone(),
                            field_type: VType::from(&a.vtype),
                        })
                    })
                    .collect();
                self.define_struct(s.name.to_owned(), &fields)?;
            }
        }

        // map enum names to constants
        for enum_def in &self.policy.enums {
            self.compile_enum_definition(enum_def)?;
        }

        for fact in &self.policy.facts {
            let FactDefinition { key, value, .. } = &fact.inner;

            let fields: Vec<StructItem<FieldDefinition>> = key
                .iter()
                .chain(value.iter())
                .cloned()
                .map(StructItem::Field)
                .collect();

            self.define_struct(fact.inner.identifier.clone(), &fields)?;
            self.define_fact(&fact.inner)?;
        }

        // Define command structs before compiling functions
        for command in &self.policy.commands {
            self.define_struct(command.identifier.clone(), &command.fields)?;
        }

        // Define the finish function signatures before compiling them, so that they can be
        // used to catch usage errors in regular functions.
        for function_def in &self.policy.finish_functions {
            self.define_finish_function_signature(function_def)?;
        }

        for function_def in &self.policy.functions {
            self.enter_statement_context(StatementContext::PureFunction(
                function_def.inner.clone(),
            ));
            self.compile_function(function_def)?;
            self.exit_statement_context();
        }

        self.enter_statement_context(StatementContext::Finish);
        for function_def in &self.policy.finish_functions {
            self.compile_finish_function(function_def)?;
        }
        self.exit_statement_context();

        // Commands have several sub-contexts, so `compile_command` handles those.
        for command in &self.policy.commands {
            self.compile_command(command)?;
        }

        for action in &self.policy.actions {
            self.enter_statement_context(StatementContext::Action(action.inner.clone()));
            self.compile_action(action)?;
            self.exit_statement_context();
        }

        self.resolve_targets()?;

        Ok(())
    }

    /// Finish compilation; return the internal machine
    pub fn into_module(self) -> Module {
        self.m.into_module()
    }

    /// Get expression value, e.g. Expression::Int => Value::Int
    fn expression_value(&self, e: &Expression) -> Option<Value> {
        match e {
            Expression::Int(v) => Some(Value::Int(*v)),
            Expression::Bool(v) => Some(Value::Bool(*v)),
            Expression::String(v) => Some(Value::String(v.clone())),
            Expression::NamedStruct(NamedStruct {
                identifier: identfier,
                fields,
            }) => Some(Value::Struct(Struct {
                name: identfier.clone(),
                fields: {
                    let mut value_fields = BTreeMap::new();
                    for (value, expr) in fields {
                        value_fields.insert(value.clone(), self.expression_value(expr)?);
                    }
                    value_fields
                },
            })),
            Expression::EnumReference(e) => self.enum_value(e).ok(),
            _ => None,
        }
    }
}

/// Flag for controling scope when compiling statement blocks.
#[derive(PartialEq)]
enum Scope {
    /// Enter a new layered scope.
    Layered,
    /// Remain in the same scope.
    Same,
}

/// A builder for creating an instance of [`Module`]
pub struct Compiler<'a> {
    policy: &'a AstPolicy,
    ffi_modules: &'a [ModuleSchema<'a>],
    is_debug: bool,
    stub_ffi: bool,
}

impl<'a> Compiler<'a> {
    /// Creates a new an instance of [`Compiler`] which compiles into a [`Module`]
    pub fn new(policy: &'a AstPolicy) -> Self {
        Self {
            policy,
            ffi_modules: &[],
            is_debug: cfg!(debug_assertions),
            stub_ffi: false,
        }
    }

    /// Sets the FFI modules
    pub fn ffi_modules(mut self, ffi_modules: &'a [ModuleSchema<'a>]) -> Self {
        self.ffi_modules = ffi_modules;
        self
    }

    /// Enables or disables debug mode
    pub fn debug(mut self, is_debug: bool) -> Self {
        self.is_debug = is_debug;
        self
    }

    pub fn stub_ffi(mut self, flag: bool) -> Self {
        self.stub_ffi = flag;
        self
    }

    /// Consumes the builder to create a [`Module`]
    pub fn compile(self) -> Result<Module, CompileError> {
        let codemap = CodeMap::new(&self.policy.text, self.policy.ranges.clone());
        let machine = CompileTarget::new(codemap);
        let mut cs = CompileState {
            policy: self.policy,
            m: machine,
            wp: 0,
            c: 0,
            function_signatures: BTreeMap::new(),
            last_locator: 0,
            statement_context: vec![],
            identifier_types: IdentifierTypeStack::new(),
            ffi_modules: self.ffi_modules,
            is_debug: self.is_debug,
            stub_ffi: self.stub_ffi,
        };

        cs.compile()?;

        Ok(cs.into_module())
    }
}

/// Checks whether a vector has duplicate values, and returns the first one, if found.
///
/// Not suitable for large vectors, because complexity is O(n^2).
fn find_duplicate<T, F, E>(vec: &[T], value: F) -> Option<&E>
where
    F: Fn(&T) -> &E,
    E: PartialEq,
{
    if vec.len() < 2 {
        return None;
    }

    for (i, v1) in vec.iter().enumerate() {
        for v2 in &vec[..i] {
            if value(v1) == value(v2) {
                return Some(value(v1));
            }
        }
    }

    None
}<|MERGE_RESOLUTION|>--- conflicted
+++ resolved
@@ -11,13 +11,8 @@
 };
 
 use aranya_policy_ast::{
-<<<<<<< HEAD
     self as ast, AstNode, FactCountType, FunctionCall, Identifier, LanguageContext,
-    MatchExpression, MatchStatement, VType, ident,
-=======
-    self as ast, ident, AstNode, FactCountType, FunctionCall, Identifier, LanguageContext,
-    MatchExpression, MatchStatement, StructItem, VType,
->>>>>>> ed9a0b2c
+    MatchExpression, MatchStatement, StructItem, VType, ident,
 };
 use aranya_policy_module::{
     CodeMap, ExitReason, Instruction, Label, LabelType, Meta, Module, Struct, Target, Value,
