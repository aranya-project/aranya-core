--- conflicted
+++ resolved
@@ -1,4 +1,4 @@
-use aranya_policy_ast::{Identifier, ident};
+use aranya_policy_ast::{ident, Identifier};
 use aranya_policy_module::{LabelType, Module, ModuleData};
 
 use crate::{
@@ -16,19 +16,6 @@
     for (l, _) in m.labels.iter() {
         let mut predefined_names = vec![];
         match l.ltype {
-<<<<<<< HEAD
-            LabelType::Action => {
-                let mut function_args: Vec<Identifier> = m
-                    .action_defs
-                    .get(&l.name)
-                    .expect("no action")
-                    .iter()
-                    .map(|fd| fd.identifier.name.clone())
-                    .collect();
-                predefined_names.append(&mut function_args);
-            }
-=======
->>>>>>> 2cbd45af
             LabelType::CommandPolicy | LabelType::CommandRecall => {
                 predefined_names.push(ident!("this"));
                 predefined_names.push(ident!("envelope"));
