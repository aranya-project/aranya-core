use core::{marker::PhantomData, ptr};

use super::{
    alias::{self, Alias},
    newtype::NewType,
};

#[doc(hidden)]
#[macro_export]
macro_rules! __hide {
    ($v:expr) => {
        // NB: This must have as many `&` as we have possible
        // kinds per "to_inner*" macro. There are currently two:
        // `DefaultKind` and `ToInnerKind`.
        (&&$crate::internal::conv::cast::Hide1::new(&$v))
    };
    ($v:expr => $ty:ty) => {
        // NB: This must have as many `&` as we have possible
        // kinds per "from_inner*" macro. There are currently
        // two: `DefaultKind` and `FromInnerKind`.
        (&&$crate::internal::conv::cast::Hide2::<$ty, _>::new(::core::marker::PhantomData, &$v))
    };
    ($v:expr, $ty:expr) => {
        // NB: This must have as many `&` as we have possible
        // kinds per "from_inner*" macro. There are currently
        // two: `DefaultKind` and `FromInnerKind`.
        (&&$crate::internal::conv::cast::Hide2::<_, _>::new($ty, &$v))
    };
}

/// Casts a [`NewType`] to its inner type, or is the identity
/// function if `$v` is not [`NewType`].
#[macro_export]
#[doc(hidden)]
macro_rules! to_inner {
    ($v:expr $(,)?) => {{
        #[allow(unused_imports)]
        use $crate::internal::conv::cast::{DefaultKind as _, ToInnerKind as _};
        match $v {
            v => $crate::__hide!(v).kind().to_inner(v),
        }
    }};
}

/// Casts a [`NewType`] to its inner type, or is the identity
/// function if `$xref` is not [`NewType`].
#[macro_export]
#[doc(hidden)]
macro_rules! to_inner_ref {
    ($xref:expr $(,)?) => {{
        #[allow(unused_imports)]
        use $crate::internal::conv::cast::{DefaultKind as _, ToInnerKind as _};
        match $crate::internal::conv::cast::arg_must_be_ref($xref) {
            v => $crate::__hide!(v).kind().to_inner(v),
        }
    }};
}

/// Casts a [`NewType`] to its inner type, or is the identity
/// function if `$xref` is not [`NewType`].
#[macro_export]
#[doc(hidden)]
macro_rules! to_inner_mut {
    ($xref:expr $(,)?) => {{
        #[allow(unused_imports)]
        use $crate::internal::conv::cast::{DefaultKind as _, ToInnerKind as _};
        match $crate::internal::conv::cast::arg_must_be_mut_ref($xref) {
            v => $crate::__hide!(v).kind().to_inner(v),
        }
    }};
}

/// Casts a [`NewType`] to its inner type, or is the identity
/// function if `$ptr` is not [`NewType`].
#[macro_export]
#[doc(hidden)]
macro_rules! to_inner_ptr {
    ($ptr:expr $(,)?) => {{
        #[allow(unused_imports)]
        use $crate::internal::conv::cast::{DefaultKind as _, ToInnerKind as _};
        match $crate::internal::conv::cast::arg_must_be_const_ptr($ptr) {
            v => $crate::__hide!(v).kind().to_inner(v),
        }
    }};
}

/// Casts a [`NewType`] to its inner type, or is the identity
/// function if `$ptr` is not [`NewType`].
#[macro_export]
#[doc(hidden)]
macro_rules! to_inner_mut_ptr {
    ($ptr:expr $(,)?) => {{
        #[allow(unused_imports)]
        use $crate::internal::conv::cast::{DefaultKind as _, ToInnerKind as _};
        match $crate::internal::conv::cast::arg_must_be_mut_ref_ptr($ptr) {
            v => $crate::__hide!(v).kind().to_inner(v),
        }
    }};
}

/// Casts a [`NewType`] to its inner type, or is the identity
/// function if `$slice` is not [`NewType`].
#[macro_export]
#[doc(hidden)]
macro_rules! to_inner_slice {
    ($slice:expr $(,)?) => {{
        #[allow(unused_imports)]
        use $crate::internal::conv::cast::{DefaultKind as _, ToInnerKind as _};
        match $crate::internal::conv::cast::arg_must_be_slice($slice) {
            v => $crate::__hide!(v).kind().to_inner(v),
        }
    }};
}

/// Casts a [`NewType`] to its inner type, or is the identity
/// function if `$slice` is not [`NewType`].
#[macro_export]
#[doc(hidden)]
macro_rules! to_inner_slice_mut {
    ($slice:expr $(,)?) => {{
        #[allow(unused_imports)]
        use $crate::internal::conv::cast::{DefaultKind as _, ToInnerKind as _};
        match $crate::internal::conv::cast::arg_must_be_slice_mut($slice) {
            v => $crate::__hide!(v).kind().to_inner(v),
        }
    }};
}

/// Casts a [`NewType`]'s inner type to the [`NewType`], or is
/// the identity function if `$ty` is not [`NewType`].
#[macro_export]
#[doc(hidden)]
macro_rules! from_inner {
    ($v:expr => $ty:ty $(,)?) => {{
        #[allow(unused_imports)]
        use $crate::internal::conv::cast::{DefaultKind as _, FromInnerKind as _};
        match $v {
            v => $crate::__hide!(v => $ty).kind().from_inner::<$ty>(v),
        }
    }};
}

/// Casts a [`NewType`]'s inner type to the [`NewType`], or is
/// the identity function if `$ty` is not [`NewType`].
#[macro_export]
#[doc(hidden)]
macro_rules! from_inner_ref {
    ($xref:expr => $ty:ty $(,)?) => {{
        #[allow(unused_imports)]
        use $crate::internal::conv::cast::{DefaultKind as _, FromInnerKind as _};
        match $crate::internal::conv::cast::arg_must_be_ref($xref) {
            v => $crate::__hide!(v => &$ty).kind().from_inner(v),
        }
    }};
    ($xref:expr, $ty:expr $(,)?) => {{
        #[allow(unused_imports)]
        use $crate::internal::conv::cast::{DefaultKind as _, FromInnerKind as _};
        match $crate::internal::conv::cast::arg_must_be_ref($xref) {
            v => $crate::__hide!(v => &$ty).kind().from_inner(v),
        }
    }};
}

/// Casts a [`NewType`]'s inner type to the [`NewType`], or is
/// the identity function if `$ty` is not [`NewType`].
#[macro_export]
#[doc(hidden)]
macro_rules! from_inner_mut {
    ($xref:expr => $ty:ty $(,)?) => {{
        #[allow(unused_imports)]
        use $crate::internal::conv::cast::{DefaultKind as _, FromInnerKind as _};
        match $crate::internal::conv::cast::arg_must_be_mut_ref($xref) {
            v => $crate::__hide!(v => &mut $ty).kind().from_inner(v),
        }
    }};
}

/// Casts a [`NewType`]'s inner type to the [`NewType`], or is
/// the identity function if `$ty` is not [`NewType`].
#[macro_export]
#[doc(hidden)]
macro_rules! from_inner_ptr {
    ($ptr:expr => $ty:ty $(,)?) => {{
        #[allow(unused_imports)]
        use $crate::internal::conv::cast::{DefaultKind as _, FromInnerKind as _};
        match $crate::internal::conv::cast::arg_must_be_const_ptr($ptr) {
            v => $crate::__hide!(v => *const $ty).kind().from_inner(v),
        }
    }};
}

/// Casts a [`NewType`]'s inner type to the [`NewType`], or is
/// the identity function if `$ty` is not [`NewType`].
#[macro_export]
#[doc(hidden)]
macro_rules! from_inner_mut_ptr {
    ($ptr:expr => $ty:ty $(,)?) => {{
        #[allow(unused_imports)]
        use $crate::internal::conv::cast::{DefaultKind as _, FromInnerKind as _};
        match $crate::internal::conv::cast::arg_must_be_mut_ref_ptr($ptr) {
            v => $crate::__hide!(v => *mut $ty).kind().from_inner(v),
        }
    }};
}

/// Casts a [`NewType`]'s inner type to the [`NewType`], or is
/// the identity function if `$ty` is not [`NewType`].
#[macro_export]
#[doc(hidden)]
macro_rules! from_inner_slice {
    ($slice:expr => $ty:ty $(,)?) => {{
        #[allow(unused_imports)]
        use $crate::internal::conv::cast::{DefaultKind as _, FromInnerKind as _};
        match $crate::internal::conv::cast::arg_must_be_slice($slice) {
            v => $crate::__hide!(v => &[$ty]).kind().from_inner(v),
        }
    }};
}

/// Casts a [`NewType`]'s inner type to the [`NewType`], or is
/// the identity function if `$ty` is not [`NewType`].
#[macro_export]
#[doc(hidden)]
macro_rules! from_inner_slice_mut {
    ($slice:expr => $ty:ty $(,)?) => {{
        #[allow(unused_imports)]
        use $crate::internal::conv::cast::{DefaultKind as _, FromInnerKind as _};
        match $crate::internal::conv::cast::arg_must_be_slice_mut($slice) {
            v => $crate::__hide!(v => &mut [$ty]).kind().from_inner(v),
        }
    }};
}

/// Masks off any other traits that `T` might implement.
#[doc(hidden)]
pub struct Hide1<T: ?Sized>(PhantomData<T>);
impl<T> Hide1<T> {
    #[doc(hidden)]
    pub const fn new(_v: &T) -> Self {
        Self(PhantomData)
    }
}

/// Like [`Hide1`], but with two generic parameters.
#[doc(hidden)]
pub struct Hide2<T: ?Sized, U: ?Sized>(PhantomData<T>, PhantomData<U>);
impl<T, U> Hide2<T, U> {
    #[doc(hidden)]
    pub const fn new(_t: PhantomData<T>, _v: &U) -> Self {
        Self(PhantomData, PhantomData)
    }
}

// Autoderef specialization for some generic `T`.
#[doc(hidden)]
pub struct DefaultTag;
#[doc(hidden)]
pub trait DefaultKind {
    #[inline(always)]
    fn kind(&self) -> DefaultTag {
        DefaultTag
    }
}
impl<T> DefaultKind for Hide1<T> {}
impl<T, U> DefaultKind for Hide2<T, U> {}
impl DefaultTag {
    /// The identity function.
    pub fn to_inner<T>(self, val: T) -> T {
        val
    }

    /// The identity function.
    pub const fn to_inner_ref<T>(self, val: &T) -> &T {
        val
    }

    /// The identity function.
    pub fn to_inner_mut<T>(self, val: &mut T) -> &mut T {
        val
    }

    /// The identity function.
    pub const fn to_inner_ptr<T>(self, val: *const T) -> *const T {
        val
    }

    /// The identity function.
    pub const fn to_inner_mut_ptr<T>(self, val: *mut T) -> *mut T {
        val
    }

    /// The identity function.
    pub const fn to_inner_slice<T>(self, val: &[T]) -> &[T] {
        val
    }

    /// The identity function.
    pub fn to_inner_slice_mut<T>(self, val: &mut [T]) -> &mut [T] {
        val
    }

    /// The identity function.
    pub fn from_inner<T>(self, val: T) -> T {
        val
    }

    /// The identity function.
    pub const fn from_inner_ref<T>(self, val: &T) -> &T {
        val
    }

    /// The identity function.
    pub fn from_inner_mut<T>(self, val: &mut T) -> &mut T {
        val
    }

    /// The identity function.
    pub const fn from_inner_ptr<T>(self, val: *const T) -> *const T {
        val
    }

    /// The identity function.
    pub const fn from_inner_mut_ptr<T>(self, val: *mut T) -> *mut T {
        val
    }

    /// The identity function.
    pub const fn from_inner_slice<T>(self, val: &[T]) -> &[T] {
        val
    }

    /// The identity function.
    pub fn from_inner_slice_mut<T>(self, val: &mut [T]) -> &mut [T] {
        val
    }
}

// Autoderef specialization for `NewType`.
#[doc(hidden)]
pub struct ToInnerTag;
#[doc(hidden)]
pub trait ToInnerKind {
    #[inline(always)]
    fn kind(&self) -> ToInnerTag {
        ToInnerTag
    }
}
impl<T: NewType> ToInnerKind for &Hide1<T> {}
// impl<T: NewType> ToInnerKind for &Hide1<&[T]> {}
// impl<T: NewType> ToInnerKind for &Hide1<&mut [T]> {}
impl<T: NewType, const N: usize> ToInnerKind for &Hide1<&[T; N]> {}
impl<T: NewType, const N: usize> ToInnerKind for &Hide1<&mut [T; N]> {}
impl ToInnerTag {
    /// Casts a [`NewType`] to its inner type.
    pub fn to_inner<T: NewType<Inner: Sized>>(self, val: T) -> T::Inner {
        alias::cast(ToInner(val))
    }
<<<<<<< HEAD
=======

    /// Casts a [`NewType`] to its inner type.
    pub fn to_inner_ref<T: NewType>(self, val: &T) -> &T::Inner {
        alias::cast_ref(
            // SAFETY:
            //
            // - `ToInner<T>` has the same memory layout as `T`.
            // - `val` is a ref, so the pointer is never null.
            unsafe { &*ptr::from_ref::<T>(val).cast::<ToInner<T>>() },
        )
    }

    /// Casts a [`NewType`] to its inner type.
    pub fn to_inner_mut<T: NewType>(self, val: &mut T) -> &mut T::Inner {
        alias::cast_mut(
            // SAFETY:
            //
            // - `ToInner<T>` has the same memory layout as `T`.
            // - `val` is an exclusive ref, so the pointer is
            //   never null.
            unsafe { &mut *ptr::from_mut::<T>(val).cast::<ToInner<T>>() },
        )
    }

    /// Casts a [`NewType`] to its inner type.
    pub fn to_inner_ptr<T: NewType>(self, val: *const T) -> *const T::Inner {
        alias::cast_ptr(val.cast::<ToInner<T>>())
    }

    /// Casts a [`NewType`] to its inner type.
    pub fn to_inner_mut_ptr<T: NewType>(self, val: *mut T) -> *mut T::Inner {
        alias::cast_mut_ptr(val.cast::<ToInner<T>>())
    }

    /// Casts a slice of [`NewType`] to its inner type.
    pub fn to_inner_slice<T: NewType>(self, val: &[T]) -> &[T::Inner] {
        alias::cast_slice(
            // SAFETY:
            //
            // - `ToInner<T>` has the same memory layout as `T`.
            // - `val` is a ref, so the pointer is never null.
            // - `val` is a slice, so its length is always less
            //   than `isize::MAX`.
            unsafe { &*(ptr::from_ref::<[T]>(val) as *const [ToInner<T>]) },
        )
    }

    /// Casts a slice of [`NewType`] to its inner type.
    pub fn to_inner_slice_mut<T: NewType>(self, val: &mut [T]) -> &mut [T::Inner] {
        alias::cast_slice_mut(
            // SAFETY:
            //
            // - `ToInner<T>` has the same memory layout as `T`.
            // - `val` is an exclusive ref, so the pointer is
            //   never null.
            // - `val` is a slice, so its length is always less
            //   than `isize::MAX`.
            unsafe { &mut *(ptr::from_mut::<[T]>(val) as *mut [ToInner<T>]) },
        )
    }
>>>>>>> 05efd35a
}

/// A transparent wrapper so that [`NewType`]s can implement
/// [`Alias`].
#[repr(transparent)]
struct ToInner<T>(T);

// SAFETY:
//
// - `ToInner<T>` has the same memory layout as `T`.
// - `T` has the same memory layout as `T::Inner`.
// - `NewType` has the same invariants as `Alias`.
//
// Therefore, it is sound to cast `ToInner<T>` to `T::Inner`.
unsafe impl<T, U> Alias<U> for ToInner<T> where T: NewType<Inner = U> {}

// Autoderef specialization for `NewType`.
#[doc(hidden)]
pub struct FromInnerTag;
#[doc(hidden)]
pub trait FromInnerKind {
    #[inline(always)]
    fn kind(&self) -> FromInnerTag {
        FromInnerTag
    }
}
impl<T> FromInnerKind for &Hide2<T, T::Inner> where T: NewType {}
// impl<T> FromInnerKind for &Hide2<&[T], &[T::Inner]> where T: NewType {}
// impl<T> FromInnerKind for &Hide2<&mut [T], &mut [T::Inner]> where T: NewType {}
// impl<T, const N: usize> FromInnerKind for &Hide2<&[T; N], &[T::Inner; N]> where T: NewType {}
// impl<T, const N: usize> FromInnerKind for &Hide2<&mut [T; N], &mut [T::Inner; N]> where T: NewType {}
impl FromInnerTag {
    /// Creates a [`NewType`] from its inner type.
    pub fn from_inner<T: NewType<Inner: Sized>>(self, val: T::Inner) -> T {
        alias::cast(FromInner(val))
    }
<<<<<<< HEAD
=======

    /// Creates a [`NewType`] from its inner type.
    pub fn from_inner_ref<T: NewType>(self, val: &T::Inner) -> &T {
        alias::cast_ref(
            // SAFETY:
            //
            // - `FromInner<T>` has the same memory layout as
            //   `T::Inner`.
            // - `val` is a ref, so the pointer is never null.
            unsafe { &*ptr::from_ref::<T::Inner>(val).cast::<FromInner<T::Inner>>() },
        )
    }

    /// Creates a [`NewType`] from its inner type.
    pub fn from_inner_mut<T: NewType>(self, val: &mut T::Inner) -> &mut T {
        alias::cast_mut(
            // SAFETY:
            //
            // - `FromInner<T>` has the same memory layout as
            //   `T::Inner`.
            // - `val` is an exclusive ref, so the pointer is
            //   never null.
            unsafe { &mut *ptr::from_mut::<T::Inner>(val).cast::<FromInner<T::Inner>>() },
        )
    }

    /// Creates a [`NewType`] from its inner type.
    pub fn from_inner_ptr<T: NewType>(self, val: *const T::Inner) -> *const T {
        alias::cast_ptr(val.cast::<FromInner<T::Inner>>())
    }

    /// Creates a [`NewType`] from its inner type.
    pub fn from_inner_mut_ptr<T: NewType>(self, val: *mut T::Inner) -> *mut T {
        alias::cast_mut_ptr(val.cast::<FromInner<T::Inner>>())
    }

    /// Casts a slice of [`NewType`] to its inner type.
    pub fn from_inner_slice<T: NewType>(self, val: &[T::Inner]) -> &[T] {
        alias::cast_slice(
            // SAFETY:
            //
            // - `FromInner<T>` has the same memory layout as `T`.
            // - `val` is a ref, so the pointer is never null.
            // - `val` is a slice, so its length is always less
            //   than `isize::MAX`.
            unsafe { &*(ptr::from_ref::<[T::Inner]>(val) as *const [FromInner<T::Inner>]) },
        )
    }

    /// Casts a slice of [`NewType`] to its inner type.
    pub fn from_inner_slice_mut<T: NewType>(self, val: &mut [T::Inner]) -> &mut [T] {
        alias::cast_slice_mut(
            // SAFETY:
            //
            // - `FromInner<T>` has the same memory layout as `T`.
            // - `val` is an exclusive ref, so the pointer is
            //   never null.
            // - `val` is a slice, so its length is always less
            //   than `isize::MAX`.
            unsafe { &mut *(ptr::from_mut::<[T::Inner]>(val) as *mut [FromInner<T::Inner>]) },
        )
    }
>>>>>>> 05efd35a
}

/// A transparent wrapper so that [`NewType`]s can implement
/// [`Alias`].
#[repr(transparent)]
struct FromInner<T>(T);

// SAFETY:
//
// - `FromInner<T>` has the same memory layout as `T`.
// - `T` has the same memory layout as `T::Inner`.
// - `NewType` has the same invariants as `Alias`.
//
// Therefore, it is sound to cast `FromInner<T>` to `T::Inner`.
unsafe impl<T, U> Alias<T> for FromInner<U> where T: NewType<Inner = U> {}

/// Checks `v` is `&T`.
pub const fn arg_must_be_ref<T>(v: &T) -> &T {
    v
}

/// Checks `v` is `&mut T`.
pub fn arg_must_be_mut_ref<T>(v: &mut T) -> &mut T {
    v
}

/// Checks `v` is `*const T`.
pub const fn arg_must_be_const_ptr<T>(v: *const T) -> *const T {
    v
}

/// Checks `v` is `*mut T`.
pub const fn arg_must_be_mut_ref_ptr<T>(v: *mut T) -> *mut T {
    v
}

/// Checks `v` is `&[T]`.
pub const fn arg_must_be_slice<T>(v: &[T]) -> &[T] {
    v
}

/// Checks `v` is `&mut [T]`.
pub fn arg_must_be_slice_mut<T>(v: &mut [T]) -> &mut [T] {
    v
}

#[cfg(test)]
mod tests {
    use core::{mem::MaybeUninit, ptr};

    use super::*;

    #[test]
    fn test_idk() {
        #[derive(Copy, Clone, Debug, Default)]
        struct A;

        #[derive(Copy, Clone, Debug, Default)]
        struct B(A);
        unsafe impl NewType for B {
            type Inner = A;
        }

        let b = B(A);
        let a: A = to_inner!(b);
        let mut out = MaybeUninit::<B>::uninit();
        let _: &mut B = MaybeUninit::write(&mut out, {
            type _B = B;
            from_inner!(a => _B)
        });
    }

    #[test]
    fn test_basic() {
        #[derive(Copy, Clone, Debug, Default)]
        struct A;

        #[derive(Copy, Clone, Debug, Default)]
        #[repr(transparent)]
        struct B(A);
        unsafe impl NewType for B {
            type Inner = A;
        }

        #[derive(Copy, Clone, Debug, Default)]
        #[repr(transparent)]
        #[allow(dead_code)]
        struct C(B);
        unsafe impl NewType for C {
            type Inner = A;
        }

        // Passthrough via `DefaultKind`.
        macro_rules! to_passthrough {
            ($ty:ty, $val:expr) => {{
                let _: $ty = to_inner!($val);
                match &$val {
                    v => {
                        let _: &$ty = to_inner_ref!(v);
                    }
                }
                match &mut $val {
                    v => {
                        let _: &mut $ty = to_inner_mut!(v);
                    }
                }
                let _: *const $ty = to_inner_ptr!(ptr::null::<$ty>());
                let _: *mut $ty = to_inner_mut_ptr!(ptr::null_mut::<$ty>());
                match &[$val] {
                    v => {
                        let _: &[$ty] = to_inner_slice!(v);
                    }
                }
                match &mut [$val] {
                    v => {
                        let _: &mut [$ty] = to_inner_slice_mut!(v);
                    }
                }
            }};
        }
        to_passthrough!((), ());
        to_passthrough!(bool, true);
        to_passthrough!(u64, 42);
        to_passthrough!(&str, "hi");
        to_passthrough!(A, A);

        // Passthrough via `DefaultKind`.
        macro_rules! from_passthrough {
            ($val:expr => $ty:ty) => {{
                let _: $ty = from_inner!($val => $ty);
                match &$val {
                    v => {
                        let _: &$ty = from_inner_ref!(v => $ty);
                    }
                }
                match &mut $val {
                    v => {
                        let _: &mut $ty = from_inner_mut!(v => $ty);
                    }
                }
                let _: *const $ty = from_inner_ptr!(ptr::null::<$ty>() => $ty);
                let _: *mut $ty = from_inner_mut_ptr!(ptr::null_mut::<$ty>() => $ty);
                match &[$val] {
                    v => {
                        let _: &[$ty] = from_inner_slice!(v => $ty);
                    }
                }
                match &mut [$val] {
                    v => {
                        let _: &mut [$ty] = from_inner_slice_mut!(v => $ty);
                    }
                }
            }};
        }
        from_passthrough!(() => ());
        from_passthrough!(true => bool);
        from_passthrough!(42 => u64);
        from_passthrough!("hi" => &str);
        from_passthrough!(A => A);

        // Convert outer -> inner.
        macro_rules! check_to_inner {
            ($ty:ty, $val:expr) => {{
                let _: <$ty as NewType>::Inner = to_inner!($val);
                match &$val {
                    v => {
                        let _: &<$ty as NewType>::Inner = to_inner_ref!(v);
                    }
                }
                match &mut $val {
                    v => {
                        let _: &mut <$ty as NewType>::Inner = to_inner_mut!(v);
                    }
                }
                let _: *const <$ty as NewType>::Inner = to_inner_ptr!(ptr::null::<$ty>());
                let _: *mut <$ty as NewType>::Inner = to_inner_mut_ptr!(ptr::null_mut::<$ty>());
                match &[$val] {
                    v => {
                        let _: &[<$ty as NewType>::Inner] = to_inner_slice!(v);
                    }
                }
                match &mut [$val] {
                    v => {
                        let _: &mut [<$ty as NewType>::Inner] = to_inner_slice_mut!(v);
                    }
                }
            }};
        }
        check_to_inner!(B, B(A));

        // Convert inner -> outer.
        macro_rules! check_from_inner {
            ($val:expr => $ty:ty) => {{
                let _: $ty = from_inner!($val => $ty);
                match &$val {
                    v => {
                        let _: &$ty = from_inner_ref!(v => $ty);
                    }
                }
                match &mut $val {
                    v => {
                        let _: &mut $ty = from_inner_mut!(v => $ty);
                    }
                }
                let _: *const $ty = from_inner_ptr!(ptr::null::<<$ty as NewType>::Inner>() => $ty);
                let _: *mut $ty =
                    from_inner_mut_ptr!(ptr::null_mut::<<$ty as NewType>::Inner>() => $ty);
                match &[$val] {
                    v => {
                        let _: &[$ty] = from_inner_slice!(v => $ty);
                    }
                }
                match &mut [$val] {
                    v => {
                        let _: &mut [$ty] = from_inner_slice_mut!(v => $ty);
                    }
                }
            }};
        }
        check_from_inner!(A => B);
    }
}<|MERGE_RESOLUTION|>--- conflicted
+++ resolved
@@ -1,4 +1,4 @@
-use core::{marker::PhantomData, ptr};
+use core::marker::PhantomData;
 
 use super::{
     alias::{self, Alias},
@@ -355,69 +355,6 @@
     pub fn to_inner<T: NewType<Inner: Sized>>(self, val: T) -> T::Inner {
         alias::cast(ToInner(val))
     }
-<<<<<<< HEAD
-=======
-
-    /// Casts a [`NewType`] to its inner type.
-    pub fn to_inner_ref<T: NewType>(self, val: &T) -> &T::Inner {
-        alias::cast_ref(
-            // SAFETY:
-            //
-            // - `ToInner<T>` has the same memory layout as `T`.
-            // - `val` is a ref, so the pointer is never null.
-            unsafe { &*ptr::from_ref::<T>(val).cast::<ToInner<T>>() },
-        )
-    }
-
-    /// Casts a [`NewType`] to its inner type.
-    pub fn to_inner_mut<T: NewType>(self, val: &mut T) -> &mut T::Inner {
-        alias::cast_mut(
-            // SAFETY:
-            //
-            // - `ToInner<T>` has the same memory layout as `T`.
-            // - `val` is an exclusive ref, so the pointer is
-            //   never null.
-            unsafe { &mut *ptr::from_mut::<T>(val).cast::<ToInner<T>>() },
-        )
-    }
-
-    /// Casts a [`NewType`] to its inner type.
-    pub fn to_inner_ptr<T: NewType>(self, val: *const T) -> *const T::Inner {
-        alias::cast_ptr(val.cast::<ToInner<T>>())
-    }
-
-    /// Casts a [`NewType`] to its inner type.
-    pub fn to_inner_mut_ptr<T: NewType>(self, val: *mut T) -> *mut T::Inner {
-        alias::cast_mut_ptr(val.cast::<ToInner<T>>())
-    }
-
-    /// Casts a slice of [`NewType`] to its inner type.
-    pub fn to_inner_slice<T: NewType>(self, val: &[T]) -> &[T::Inner] {
-        alias::cast_slice(
-            // SAFETY:
-            //
-            // - `ToInner<T>` has the same memory layout as `T`.
-            // - `val` is a ref, so the pointer is never null.
-            // - `val` is a slice, so its length is always less
-            //   than `isize::MAX`.
-            unsafe { &*(ptr::from_ref::<[T]>(val) as *const [ToInner<T>]) },
-        )
-    }
-
-    /// Casts a slice of [`NewType`] to its inner type.
-    pub fn to_inner_slice_mut<T: NewType>(self, val: &mut [T]) -> &mut [T::Inner] {
-        alias::cast_slice_mut(
-            // SAFETY:
-            //
-            // - `ToInner<T>` has the same memory layout as `T`.
-            // - `val` is an exclusive ref, so the pointer is
-            //   never null.
-            // - `val` is a slice, so its length is always less
-            //   than `isize::MAX`.
-            unsafe { &mut *(ptr::from_mut::<[T]>(val) as *mut [ToInner<T>]) },
-        )
-    }
->>>>>>> 05efd35a
 }
 
 /// A transparent wrapper so that [`NewType`]s can implement
@@ -454,71 +391,6 @@
     pub fn from_inner<T: NewType<Inner: Sized>>(self, val: T::Inner) -> T {
         alias::cast(FromInner(val))
     }
-<<<<<<< HEAD
-=======
-
-    /// Creates a [`NewType`] from its inner type.
-    pub fn from_inner_ref<T: NewType>(self, val: &T::Inner) -> &T {
-        alias::cast_ref(
-            // SAFETY:
-            //
-            // - `FromInner<T>` has the same memory layout as
-            //   `T::Inner`.
-            // - `val` is a ref, so the pointer is never null.
-            unsafe { &*ptr::from_ref::<T::Inner>(val).cast::<FromInner<T::Inner>>() },
-        )
-    }
-
-    /// Creates a [`NewType`] from its inner type.
-    pub fn from_inner_mut<T: NewType>(self, val: &mut T::Inner) -> &mut T {
-        alias::cast_mut(
-            // SAFETY:
-            //
-            // - `FromInner<T>` has the same memory layout as
-            //   `T::Inner`.
-            // - `val` is an exclusive ref, so the pointer is
-            //   never null.
-            unsafe { &mut *ptr::from_mut::<T::Inner>(val).cast::<FromInner<T::Inner>>() },
-        )
-    }
-
-    /// Creates a [`NewType`] from its inner type.
-    pub fn from_inner_ptr<T: NewType>(self, val: *const T::Inner) -> *const T {
-        alias::cast_ptr(val.cast::<FromInner<T::Inner>>())
-    }
-
-    /// Creates a [`NewType`] from its inner type.
-    pub fn from_inner_mut_ptr<T: NewType>(self, val: *mut T::Inner) -> *mut T {
-        alias::cast_mut_ptr(val.cast::<FromInner<T::Inner>>())
-    }
-
-    /// Casts a slice of [`NewType`] to its inner type.
-    pub fn from_inner_slice<T: NewType>(self, val: &[T::Inner]) -> &[T] {
-        alias::cast_slice(
-            // SAFETY:
-            //
-            // - `FromInner<T>` has the same memory layout as `T`.
-            // - `val` is a ref, so the pointer is never null.
-            // - `val` is a slice, so its length is always less
-            //   than `isize::MAX`.
-            unsafe { &*(ptr::from_ref::<[T::Inner]>(val) as *const [FromInner<T::Inner>]) },
-        )
-    }
-
-    /// Casts a slice of [`NewType`] to its inner type.
-    pub fn from_inner_slice_mut<T: NewType>(self, val: &mut [T::Inner]) -> &mut [T] {
-        alias::cast_slice_mut(
-            // SAFETY:
-            //
-            // - `FromInner<T>` has the same memory layout as `T`.
-            // - `val` is an exclusive ref, so the pointer is
-            //   never null.
-            // - `val` is a slice, so its length is always less
-            //   than `isize::MAX`.
-            unsafe { &mut *(ptr::from_mut::<[T::Inner]>(val) as *mut [FromInner<T::Inner>]) },
-        )
-    }
->>>>>>> 05efd35a
 }
 
 /// A transparent wrapper so that [`NewType`]s can implement
