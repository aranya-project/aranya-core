--- conflicted
+++ resolved
@@ -1,9 +1,3 @@
-<<<<<<< HEAD
-use aranya_buggy::{bug, Bug, BugExt};
-=======
-use core::fmt;
-
->>>>>>> 3831ef2a
 use aranya_crypto::afc::Seq;
 use buggy::{bug, Bug, BugExt};
 use serde::{Deserialize, Serialize};
