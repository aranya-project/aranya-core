//! The core library for Aranya Fast Channels (AFC).
//!
//! # Overview
//!
//! AFC provides a high-throughput, low latency encryption engine
//! protected by Aranya's policy rules. Data encrypted with (or
//! decrypted by) the engine is sent out of band (not though
//! Aranya itself), making it suitable for encrypting network
//! streams and other high-throughput data.
//!
//! AFC can be configured to use custom cryptography and random
//! number generation.
//!
//! # Usage
//!
//! AFC uses the client-daemon model, with AFC being the
//! "client" and Aranya being the "daemon." However, this is
//! merely a logical distinction; for instance, it's possible for
//! both to be in the same process, just running as different
//! threads (or tasks).
//!
//! All AFC operations are handled by the [`Client`], which
//! communicates with the daemon over [`AfcState`] and
//! [`AranyaState`]. By default, AFC provides a state
//! implementation backed by shared memory.
//!
//! # Example
//!
//! The following example demonstrates two [`Client`]s encrypting
//! data for each other. In practice, the two clients are almost
//! always on different machines. The example also uses shared
//! memory for the state, but in practice anything supported by
//! Aranya can be used.
//!
//! ```
//! # fn main() -> Result<(), Box<dyn core::error::Error>> {
//! # #[cfg(all(feature = "posix", not(feature = "trng")))]
//! # {
//! use aranya_crypto::{
<<<<<<< HEAD
//!     Csprng, EncryptionKey, Engine, IdentityKey, Random, Rng,
//!     afc::{RawOpenKey, RawSealKey, UniChannel, UniOpenKey, UniSealKey, UniSecrets},
=======
//!     Csprng, EncryptionKey, Engine, Id, IdentityKey, Random, Rng,
//!     afc::{BidiChannel, BidiKeys, BidiSecrets, RawOpenKey, RawSealKey},
>>>>>>> 626f5751
//!     dangerous::spideroak_crypto::rust::HkdfSha256,
//!     default::{DefaultCipherSuite, DefaultEngine},
//!     id::IdExt as _,
//!     policy::{CmdId, LabelId},
//! };
//! use aranya_fast_channels::{
//!     AfcState, AranyaState, Channel, ChannelId, Client, Directed, Error,
//!     crypto::Aes256Gcm,
//!     shm::{Flag, Mode, Path, ReadState, WriteState},
//! };
//!
//! type E = DefaultEngine;
//! type CS = DefaultCipherSuite;
//!
//! // The maximum number of channels supported by the shared
//! // memory.
//! //
//! // You can use any value, this is just an example.
//! const MAX_CHANS: usize = 42;
//!
//! let aranya_client_a: WriteState<CS, Rng> = {
//!     let path = Path::from_bytes(b"/afc_doc_client_a\x00")
//!         .map_err(|err| Error::SharedMem(err.into()))?;
//!     # aranya_fast_channels::shm::unlink(path);
//!     WriteState::open(path, Flag::Create, Mode::ReadWrite, MAX_CHANS, Rng)
//!         .map_err(Error::SharedMem)?
//! };
//!
//! let aranya_client_b: WriteState<CS, Rng> = {
//!     let path = Path::from_bytes(b"/afc_doc_client_b\x00")
//!         .map_err(|err| Error::SharedMem(err.into()))?;
//!     # aranya_fast_channels::shm::unlink(path);
//!     WriteState::open(path, Flag::Create, Mode::ReadWrite, MAX_CHANS, Rng)
//!         .map_err(Error::SharedMem)?
//! };
//!
//! let (mut eng, _) = E::from_entropy(Rng);
//!
//! let device1_id = IdentityKey::<CS>::new(&mut eng).id()?;
//! let device1_enc_sk = EncryptionKey::<CS>::new(&mut eng);
//!
//! let device2_id = IdentityKey::<CS>::new(&mut eng).id()?;
//! let device2_enc_sk = EncryptionKey::<CS>::new(&mut eng);
//!
//! // The label ID used for encryption and decryption.
//! let label_id = LabelId::random(&mut Rng);
//!
//! let ch1 = UniChannel {
//!     parent_cmd_id: CmdId::random(&mut eng),
//!     our_sk: &device1_enc_sk,
//!     seal_id: device1_id,
//!     their_pk: &device2_enc_sk.public()?,
//!     open_id: device2_id,
//!     label_id,
//! };
//! let UniSecrets { author, peer } = UniSecrets::new(&mut eng, &ch1)?;
//!
//! // Inform device1 about device2.
//! let seal = UniSealKey::from_author_secret(&ch1, author)?.into_raw_key();
//! let client_a_channel_id = aranya_client_a.add(Directed::SealOnly { seal }, label_id)?;
//!
//! let ch2 = UniChannel {
//!     parent_cmd_id: ch1.parent_cmd_id,
//!     our_sk: &device2_enc_sk,
//!     open_id: device2_id,
//!     their_pk: &device1_enc_sk.public()?,
//!     seal_id: device1_id,
//!     label_id,
//! };
//!
//! // Inform device2 about device1.
//! let open = UniOpenKey::from_peer_encap(&ch2, peer)?.into_raw_key();
//! let client_b_channel_id = aranya_client_b.add(Directed::OpenOnly { open }, label_id)?;
//!
//! let mut afc_client_a = {
//!     let path = Path::from_bytes(b"/afc_doc_client_a\x00")
//!         .map_err(|err| Error::SharedMem(err.into()))?;
//!     let state = ReadState::open(path, Flag::OpenOnly, Mode::ReadWrite, MAX_CHANS)
//!         .map_err(Error::SharedMem)?;
//!     Client::<ReadState<CS>>::new(state)
//! };
//! let mut afc_client_b = {
//!     let path = Path::from_bytes(b"/afc_doc_client_b\x00")
//!         .map_err(|err| Error::SharedMem(err.into()))?;
//!     let state = ReadState::open(path, Flag::OpenOnly, Mode::ReadWrite, MAX_CHANS)
//!         .map_err(Error::SharedMem)?;
//!     Client::<ReadState<CS>>::new(state)
//! };
//!
//! const GOLDEN: &str = "hello from APS!";
//!
//! // Have device1 encrypt data for device2.
//! let ciphertext = {
//!     // Encryption has a little overhead, so make sure the
//!     // ouput buffer is large enough.
//!     let mut dst = vec![0u8; GOLDEN.len() + Client::<ReadState<CS>>::OVERHEAD];
//!     afc_client_a.seal(client_a_channel_id, &mut dst[..], GOLDEN.as_bytes())?;
//!     dst
//! };
//!
//! // Here is where you'd send ciphertext over the network, or
//! // whatever makes sense for your application.
//!
//! // Have device2 decrypt the data from device1.
//! let (label_from_open, seq, plaintext) = {
//!     let mut dst = vec![0u8; ciphertext.len() - Client::<ReadState<CS>>::OVERHEAD];
//!     let (label_id, seq) =
//!         afc_client_b.open(client_b_channel_id, &mut dst[..], &ciphertext[..])?;
//!     (label_id, seq, dst)
//! };
//!
//! // At this point we can now make a decision on what to do
//! // with plaintext based on the label. We know it came from
//! // `device1` and we know it has the label `label_id`.
//! // Both of those facts (`device1` and `label_id`)
//! // have been cryptographically verified, so we can make
//! // decisions based on them. For example, we could forward the
//! // plaintext data on to another system that ingests "top
//! // secret" data.
//! assert_eq!(label_from_open, label_id);
//! assert_eq!(seq, 0);
//! assert_eq!(plaintext, GOLDEN.as_bytes());
//!
//! # }
//! # Ok(())
//! # }
//! ```

#![allow(unstable_name_collisions)]
#![cfg_attr(docsrs, feature(doc_cfg))]
#![cfg_attr(feature = "allocator_api", feature(allocator_api))]
#![cfg_attr(
    feature = "core_intrinsics",
    allow(internal_features),
    feature(core_intrinsics)
)]
#![cfg_attr(feature = "try_find", feature(try_find))]
#![cfg_attr(not(any(feature = "std", test)), no_std)]
#![warn(
    clippy::alloc_instead_of_core,
    clippy::implicit_saturating_sub,
    clippy::undocumented_unsafe_blocks,
    clippy::expect_used,
    clippy::indexing_slicing,
    clippy::missing_panics_doc,
    clippy::string_slice,
    clippy::unimplemented,
    missing_docs
)]
#![cfg_attr(not(any(feature = "std", test)), deny(clippy::std_instead_of_core))]
#![expect(
    clippy::arithmetic_side_effects,
    reason = "https://github.com/aranya-project/aranya-core/issues/253"
)]

#[cfg(feature = "alloc")]
extern crate alloc;

#[macro_use]
mod features;

mod buf;
mod client;
pub mod crypto;
pub mod errno;
mod error;
mod header;
pub mod memory;
mod mutex;
pub mod rust;
pub mod shm;
mod state;
pub mod testing;
mod util;

pub use buf::*;
pub use client::*;
pub use error::*;
pub use header::*;
pub use state::*;
#[cfg(feature = "unsafe_debug")]
pub use util::init_debug_logging;<|MERGE_RESOLUTION|>--- conflicted
+++ resolved
@@ -37,13 +37,8 @@
 //! # #[cfg(all(feature = "posix", not(feature = "trng")))]
 //! # {
 //! use aranya_crypto::{
-<<<<<<< HEAD
-//!     Csprng, EncryptionKey, Engine, IdentityKey, Random, Rng,
+//!     Csprng, EncryptionKey, Engine, Id, IdentityKey, Random, Rng,
 //!     afc::{RawOpenKey, RawSealKey, UniChannel, UniOpenKey, UniSealKey, UniSecrets},
-=======
-//!     Csprng, EncryptionKey, Engine, Id, IdentityKey, Random, Rng,
-//!     afc::{BidiChannel, BidiKeys, BidiSecrets, RawOpenKey, RawSealKey},
->>>>>>> 626f5751
 //!     dangerous::spideroak_crypto::rust::HkdfSha256,
 //!     default::{DefaultCipherSuite, DefaultEngine},
 //!     id::IdExt as _,
