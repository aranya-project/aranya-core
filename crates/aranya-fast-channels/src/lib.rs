//! The core library for Aranya Fast Channels (AFC).
//!
//! # Overview
//!
//! AFC provides a high-throughput, low latency encryption engine
//! protected by Aranya's policy rules. Data encrypted with (or
//! decrypted by) the engine is sent out of band (not though
//! Aranya itself), making it suitable for encrypting network
//! streams and other high-throughput data.
//!
//! AFC can be configured to use custom cryptography and random
//! number generation.
//!
//! # Usage
//!
//! AFC uses the client-daemon model, with AFC being the
//! "client" and Aranya being the "daemon." However, this is
//! merely a logical distinction; for instance, it's possible for
//! both to be in the same process, just running as different
//! threads (or tasks).
//!
//! All AFC operations are handled by the [`Client`], which
//! communicates with the daemon over [`AfcState`] and
//! [`AranyaState`]. By default, AFC provides a state
//! implementation backed by shared memory.
//!
//! # Example
//!
//! The following example demonstrates two [`Client`]s encrypting
//! data for each other. In practice, the two clients are almost
//! always on different machines. The example also uses shared
//! memory for the state, but in practice anything supported by
//! Aranya can be used.
//!
//! ```
//! # fn main() -> Result<(), Box<dyn core::error::Error>> {
//! # #[cfg(all(feature = "posix", not(feature = "trng")))]
//! # {
//! use aranya_crypto::{
<<<<<<< HEAD
//!     afc::{
//!         BidiChannel,
//!         BidiKeys,
//!         BidiSecrets,
//!         RawOpenKey,
//!         RawSealKey,
//!     },
//!     dangerous::spideroak_crypto::rust::HkdfSha256,
//!     default::{DefaultCipherSuite, DefaultEngine},
//!     policy::CmdId,
//!     Csprng,
//!     EncryptionKey,
//!     Engine,
//!     IdentityKey,
//!     Random,
//!     Rng,
=======
//!     Csprng, EncryptionKey, Engine, Id, IdentityKey, Random, Rng,
//!     afc::{BidiChannel, BidiKeys, BidiSecrets, RawOpenKey, RawSealKey},
//!     dangerous::spideroak_crypto::rust::HkdfSha256,
//!     default::{DefaultCipherSuite, DefaultEngine},
>>>>>>> 379b5d64
//! };
//! use aranya_fast_channels::{
//!     AfcState, AranyaState, Channel, ChannelId, Client, Directed, Error, Label, NodeId,
//!     crypto::Aes256Gcm,
//!     shm::{Flag, Mode, Path, ReadState, WriteState},
//! };
//!
//! type E = DefaultEngine;
//! type CS = DefaultCipherSuite;
//!
//! // The maximum number of channels supported by the shared
//! // memory.
//! //
//! // You can use any value, this is just an example.
//! const MAX_CHANS: usize = 42;
//!
//! let aranya_client_a: WriteState<CS, Rng> = {
//!     let path = Path::from_bytes(b"/afc_doc_client_a\x00")
//!         .map_err(|err| Error::SharedMem(err.into()))?;
//!     # aranya_fast_channels::shm::unlink(path);
//!     WriteState::open(path, Flag::Create, Mode::ReadWrite, MAX_CHANS, Rng)
//!         .map_err(Error::SharedMem)?
//! };
//! let device1_node_id = NodeId::new(1);
//!
//! let aranya_client_b: WriteState<CS, Rng> = {
//!     let path = Path::from_bytes(b"/afc_doc_client_b\x00")
//!         .map_err(|err| Error::SharedMem(err.into()))?;
//!     # aranya_fast_channels::shm::unlink(path);
//!     WriteState::open(path, Flag::Create, Mode::ReadWrite, MAX_CHANS, Rng)
//!         .map_err(Error::SharedMem)?
//! };
//! let device2_node_id = NodeId::new(2);
//!
//! let (mut eng, _) = E::from_entropy(Rng);
//!
//! let device1_id = IdentityKey::<CS>::new(&mut eng).id()?;
//! let device1_enc_sk = EncryptionKey::<CS>::new(&mut eng);
//!
//! let device2_id = IdentityKey::<CS>::new(&mut eng).id()?;
//! let device2_enc_sk = EncryptionKey::<CS>::new(&mut eng);
//!
//! // The label used for encryption and decryption.
//! //
//! // The value (12) should come from the label definition in
//! // the Aranya policy file.
//! const TOP_SECRET: Label = Label::new(12);
//!
//! let ch1 = BidiChannel {
//!     parent_cmd_id: CmdId::random(&mut eng),
//!     our_sk: &device1_enc_sk,
//!     our_id: device1_id,
//!     their_pk: &device2_enc_sk.public()?,
//!     their_id: device2_id,
//!     label: TOP_SECRET.to_u32(),
//! };
//! let BidiSecrets { author, peer } = BidiSecrets::new(&mut eng, &ch1)?;
//!
//! // Inform device1 about device2.
//! let (seal, open) = BidiKeys::from_author_secret(&ch1, author)?.into_raw_keys();
//! aranya_client_a.add(
//!     ChannelId::new(device2_node_id, TOP_SECRET),
//!     Directed::Bidirectional { seal, open },
//! );
//!
//! let ch2 = BidiChannel {
//!     parent_cmd_id: ch1.parent_cmd_id,
//!     our_sk: &device2_enc_sk,
//!     our_id: device2_id,
//!     their_pk: &device1_enc_sk.public()?,
//!     their_id: device1_id,
//!     label: TOP_SECRET.to_u32(),
//! };
//!
//! // Inform device2 about device1.
//! let (seal, open) = BidiKeys::from_peer_encap(&ch2, peer)?.into_raw_keys();
//! aranya_client_b.add(
//!     ChannelId::new(device1_node_id, TOP_SECRET),
//!     Directed::Bidirectional { seal, open },
//! );
//!
//! let mut afc_client_a = {
//!     let path = Path::from_bytes(b"/afc_doc_client_a\x00")
//!         .map_err(|err| Error::SharedMem(err.into()))?;
//!     let state = ReadState::open(path, Flag::OpenOnly, Mode::ReadWrite, MAX_CHANS)
//!         .map_err(Error::SharedMem)?;
//!     Client::<ReadState<CS>>::new(state)
//! };
//! let mut afc_client_b = {
//!     let path = Path::from_bytes(b"/afc_doc_client_b\x00")
//!         .map_err(|err| Error::SharedMem(err.into()))?;
//!     let state = ReadState::open(path, Flag::OpenOnly, Mode::ReadWrite, MAX_CHANS)
//!         .map_err(Error::SharedMem)?;
//!     Client::<ReadState<CS>>::new(state)
//! };
//!
//! const GOLDEN: &str = "hello from APS!";
//!
//! // Have device1 encrypt data for device2.
//! let ciphertext = {
//!     let id = ChannelId::new(device2_node_id, TOP_SECRET);
//!     // Encryption has a little overhead, so make sure the
//!     // ouput buffer is large enough.
//!     let mut dst = vec![0u8; GOLDEN.len() + Client::<ReadState<CS>>::OVERHEAD];
//!     afc_client_a.seal(id, &mut dst[..], GOLDEN.as_bytes())?;
//!     dst
//! };
//!
//! // Here is where you'd send ciphertext over the network, or
//! // whatever makes sense for your application.
//!
//! // Have device2 decrypt the data from device1.
//! let (label, seq, plaintext) = {
//!     let mut dst = vec![0u8; ciphertext.len() - Client::<ReadState<CS>>::OVERHEAD];
//!     let (label, seq) = afc_client_b.open(device1_node_id, &mut dst[..], &ciphertext[..])?;
//!     (label, seq, dst)
//! };
//!
//! // At this point we can now make a decision on what to do
//! // with plaintext based on the label. We know it came from
//! // `device1_node_id` and we know it has the label `TOP_SECRET`.
//! // Both of those facts (`device1_node_id` and `TOP_SECRET`)
//! // have been cryptographically verified, so we can make
//! // decisions based on them. For example, we could forward the
//! // plaintext data on to another system that ingests "top
//! // secret" data.
//! assert_eq!(label, TOP_SECRET);
//! assert_eq!(seq, 0);
//! assert_eq!(plaintext, GOLDEN.as_bytes());
//!
//! # }
//! # Ok(())
//! # }
//! ```

#![allow(unstable_name_collisions)]
#![cfg_attr(docsrs, feature(doc_cfg))]
#![cfg_attr(feature = "allocator_api", feature(allocator_api))]
#![cfg_attr(
    feature = "core_intrinsics",
    allow(internal_features),
    feature(core_intrinsics)
)]
#![cfg_attr(feature = "try_find", feature(try_find))]
#![cfg_attr(not(any(feature = "std", test)), no_std)]
#![warn(
    clippy::alloc_instead_of_core,
    clippy::implicit_saturating_sub,
    clippy::ptr_as_ptr,
    clippy::transmute_ptr_to_ptr,
    clippy::wildcard_imports,
    clippy::undocumented_unsafe_blocks,
    clippy::expect_used,
    clippy::indexing_slicing,
    clippy::missing_panics_doc,
    clippy::panic,
    clippy::string_slice,
    clippy::unimplemented,
    missing_docs
)]
#![cfg_attr(not(any(feature = "std", test)), deny(clippy::std_instead_of_core))]
#![expect(
    clippy::arithmetic_side_effects,
    reason = "https://github.com/aranya-project/aranya-core/issues/253"
)]

#[cfg(feature = "alloc")]
extern crate alloc;

#[macro_use]
mod features;

mod buf;
mod client;
pub mod crypto;
pub mod errno;
mod error;
mod header;
pub mod memory;
mod mutex;
pub mod rust;
pub mod shm;
mod state;
pub mod testing;
mod util;

pub use buf::*;
pub use client::*;
pub use error::*;
pub use header::*;
pub use state::*;
#[cfg(feature = "unsafe_debug")]
pub use util::init_debug_logging;<|MERGE_RESOLUTION|>--- conflicted
+++ resolved
@@ -37,29 +37,11 @@
 //! # #[cfg(all(feature = "posix", not(feature = "trng")))]
 //! # {
 //! use aranya_crypto::{
-<<<<<<< HEAD
-//!     afc::{
-//!         BidiChannel,
-//!         BidiKeys,
-//!         BidiSecrets,
-//!         RawOpenKey,
-//!         RawSealKey,
-//!     },
+//!     Csprng, EncryptionKey, Engine, IdentityKey, Random, Rng,
+//!     afc::{BidiChannel, BidiKeys, BidiSecrets, RawOpenKey, RawSealKey},
 //!     dangerous::spideroak_crypto::rust::HkdfSha256,
 //!     default::{DefaultCipherSuite, DefaultEngine},
 //!     policy::CmdId,
-//!     Csprng,
-//!     EncryptionKey,
-//!     Engine,
-//!     IdentityKey,
-//!     Random,
-//!     Rng,
-=======
-//!     Csprng, EncryptionKey, Engine, Id, IdentityKey, Random, Rng,
-//!     afc::{BidiChannel, BidiKeys, BidiSecrets, RawOpenKey, RawSealKey},
-//!     dangerous::spideroak_crypto::rust::HkdfSha256,
-//!     default::{DefaultCipherSuite, DefaultEngine},
->>>>>>> 379b5d64
 //! };
 //! use aranya_fast_channels::{
 //!     AfcState, AranyaState, Channel, ChannelId, Client, Directed, Error, Label, NodeId,
