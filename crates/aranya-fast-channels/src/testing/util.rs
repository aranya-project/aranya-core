--- conflicted
+++ resolved
@@ -11,7 +11,7 @@
 };
 
 use aranya_crypto::{
-    CipherSuite, EncryptionKey, Engine, Id, IdentityKey,
+    BaseId, CipherSuite, EncryptionKey, Engine, IdentityKey,
     afc::{BidiChannel, BidiKeys, BidiSecrets, UniChannel, UniOpenKey, UniSealKey, UniSecrets},
     dangerous::spideroak_crypto::{
         aead::{self, Aead, AeadKey, IndCca2, Lifetime, OpenError, SealError},
@@ -29,10 +29,6 @@
     default::{DefaultCipherSuite, DefaultEngine},
     id::IdExt as _,
     test_util::TestCs,
-<<<<<<< HEAD
-    BaseId, CipherSuite, EncryptionKey, Engine, IdentityKey,
-=======
->>>>>>> 803c0dc4
 };
 
 use crate::{
