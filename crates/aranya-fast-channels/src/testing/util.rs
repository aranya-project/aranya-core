--- conflicted
+++ resolved
@@ -281,16 +281,7 @@
     where
         I: IntoIterator<Item = (LabelId, ChanOp)>,
     {
-<<<<<<< HEAD
-        let device_id = NodeId::new({
-            let old = self.next_id.get();
-            let new = old.checked_add(1).expect("device ID should not overflow");
-            self.next_id.set(new);
-            new
-        });
-=======
         let device_id = self.devices.len();
->>>>>>> e4528fb8
 
         let States { afc, aranya } =
             T::new_states::<E::CS>(self.name.as_str(), device_id, self.max_chans);
