--- conflicted
+++ resolved
@@ -11,16 +11,8 @@
 };
 
 use aranya_crypto::{
-<<<<<<< HEAD
-    CipherSuite, EncryptionKey, Engine, IdentityKey,
+    CipherSuite, DeviceId, EncryptionKey, Engine, IdentityKey,
     afc::{UniChannel, UniChannelId, UniOpenKey, UniSealKey, UniSecrets},
-=======
-    CipherSuite, DeviceId, EncryptionKey, Engine, IdentityKey,
-    afc::{
-        BidiChannel, BidiChannelId, BidiKeys, BidiSecrets, UniChannel, UniChannelId, UniOpenKey,
-        UniSealKey, UniSecrets,
-    },
->>>>>>> add29571
     dangerous::spideroak_crypto::{
         aead::{self, Aead, AeadKey, IndCca2, Lifetime, OpenError, SealError},
         csprng::Csprng,
@@ -168,12 +160,8 @@
     ident_sk: IdentityKey<CS>,
     enc_sk: EncryptionKey<CS>,
     state: T::Aranya<CS>,
-<<<<<<< HEAD
     chans: HashMap<GlobalChannelId, (ChannelId, LabelId, ChanOp)>,
-=======
-    chans: HashMap<GlobalChannelId, (ChannelId, LabelId)>,
     pub(crate) id: DeviceId,
->>>>>>> add29571
 }
 
 impl<T, CS> Device<T, CS>
@@ -198,18 +186,13 @@
         &mut self,
         chan: TestChan<T, CS>,
     ) -> Result<ChannelId, <T::Aranya<CS> as AranyaState>::Error> {
-<<<<<<< HEAD
         let op = match chan.keys {
             Directed::OpenOnly { .. } => ChanOp::OpenOnly,
             Directed::SealOnly { .. } => ChanOp::SealOnly,
         };
 
-        let local_id = self.state.add(chan.keys, chan.label_id)?;
+        let local_id = self.state.add(chan.keys, chan.label_id, chan.peer_id)?;
         self.chans.insert(chan.id, (local_id, chan.label_id, op));
-=======
-        let local_id = self.state.add(chan.keys, chan.label_id, chan.peer_id)?;
-        self.chans.insert(chan.id, (local_id, chan.label_id));
->>>>>>> add29571
         Ok(local_id)
     }
 
@@ -395,68 +378,6 @@
         }
     }
 
-<<<<<<< HEAD
-=======
-    /// Creates a bidirectional channel between author and peer.
-    ///
-    /// It returns the channel information for (author, peer).
-    fn new_bidi_channel(
-        eng: &mut E,
-        author: &Device<T, E::CS>,
-        peer: &Device<T, E::CS>,
-        label_id: LabelId,
-    ) -> (TestChan<T, E::CS>, TestChan<T, E::CS>) {
-        let (author_keys, peer_keys, id) = {
-            let author_cfg = BidiChannel {
-                parent_cmd_id: CmdId::random(eng),
-                our_sk: &author.enc_sk,
-                our_id: author.ident_sk.public().unwrap().id().unwrap(),
-                their_pk: &peer.enc_sk.public().unwrap(),
-                their_id: peer.ident_sk.public().unwrap().id().unwrap(),
-                label_id,
-            };
-            let peer_cfg = BidiChannel {
-                parent_cmd_id: author_cfg.parent_cmd_id,
-                our_sk: &peer.enc_sk,
-                our_id: peer.ident_sk.public().unwrap().id().unwrap(),
-                their_pk: &author.enc_sk.public().unwrap(),
-                their_id: author.ident_sk.public().unwrap().id().unwrap(),
-                label_id,
-            };
-
-            let secrets =
-                BidiSecrets::new(eng, &author_cfg).expect("should be able to create `BidiSecrets`");
-            let id = GlobalChannelId::Bidi(secrets.id());
-
-            let author_keys = BidiKeys::from_author_secret(&author_cfg, secrets.author)
-                .expect("should be able to decrypt author's `BidiKeys`");
-            let peer_keys = BidiKeys::from_peer_encap(&peer_cfg, secrets.peer)
-                .expect("should be able to decrypt peer's `BidiKeys`");
-            (author_keys, peer_keys, id)
-        };
-
-        let author_ch = {
-            let (seal, open) = T::convert_bidi_keys(author_keys);
-            Channel {
-                id,
-                keys: Directed::Bidirectional { seal, open },
-                label_id,
-                peer_id: peer.id,
-            }
-        };
-        let peer_ch = {
-            let (seal, open) = T::convert_bidi_keys(peer_keys);
-            Channel {
-                id,
-                keys: Directed::Bidirectional { seal, open },
-                label_id,
-                peer_id: author.id,
-            }
-        };
-        (author_ch, peer_ch)
-    }
-
->>>>>>> add29571
     /// Creates a unidirectional channel between author and peer.
     ///
     /// It returns the channel information for (author, peer).
