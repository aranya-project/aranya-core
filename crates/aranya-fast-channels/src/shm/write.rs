--- conflicted
+++ resolved
@@ -97,16 +97,10 @@
 
             // We've updated the generation and the channel, so
             // we're now free to grow the list.
-<<<<<<< HEAD
-            if grow {
-                side.len = side
-                    .len
-                    .checked_add(1)
-                    .assume("len < cap, so adding 1 cannot overflow")?;
-            }
-=======
-            side.len += 1;
->>>>>>> e4528fb8
+            side.len = side
+                .len
+                .checked_add(1)
+                .assume("len < cap, so adding 1 cannot overflow")?;
             assert!(side.len <= side.cap);
             debug!("write side len={}", side.len);
 
@@ -133,16 +127,10 @@
 
             // We've updated the generation and the channel, so
             // we're now free to grow the list.
-<<<<<<< HEAD
-            if grow {
-                side.len = side
-                    .len
-                    .checked_add(1)
-                    .assume("len < cap, so adding 1 cannot overflow")?;
-            }
-=======
-            side.len += 1;
->>>>>>> e4528fb8
+            side.len = side
+                .len
+                .checked_add(1)
+                .assume("len < cap, so adding 1 cannot overflow")?;
             assert!(side.len <= side.cap);
             debug!("read side len={}", side.len);
 
