#![cfg(test)]
#![allow(clippy::indexing_slicing, clippy::missing_panics_doc, clippy::panic)]

use aranya_crypto::{
<<<<<<< HEAD
    CipherSuite, Engine, Random as _, Rng,
    afc::{RawOpenKey, RawSealKey, UniOpenKey, UniSealKey},
=======
    CipherSuite, DeviceId, Engine, Random as _, Rng,
    afc::{BidiKeys, RawOpenKey, RawSealKey, UniOpenKey, UniSealKey},
>>>>>>> add29571
    dangerous::spideroak_crypto::{hash::Hash as _, rust::Sha256},
    id::IdExt as _,
    policy::LabelId,
};
use serial_test::serial;

use super::{
    Flag, Mode, Path, ReadState, WriteState,
    shared::{Index, ShmChan},
};
use crate::{
    state::{AranyaState, Channel, Directed},
    testing::{
        test_impl,
        util::{self, DeviceIdx, DummyAead, States, TestEngine, TestImpl},
    },
};

fn make_path(name: &str, id: DeviceIdx) -> Box<Path> {
    let id = format!("{name}-{id}");
    let hash = &Sha256::hash(id.as_bytes())[..8];
    let path = format!("/{}\x00", hex::encode(hash));
    path.try_into().expect("should fit `Path`'s constraints")
}

/// A [`TestImpl`] that uses [`ReadState`] and [`WriteState`].
pub struct SharedMemImpl;

impl TestImpl for SharedMemImpl {
    type Afc<CS: CipherSuite> = ReadState<CS>;
    type Aranya<CS: CipherSuite> = WriteState<CS, Rng>;
    type Rng = Rng;

    fn new_states<CS: CipherSuite>(
        name: &str,
        id: DeviceIdx,
        max_chans: usize,
    ) -> States<Self::Afc<CS>, Self::Aranya<CS>> {
        let path = make_path(name, id);
        let _ = super::unlink(&path);
        let aranya = WriteState::open(&path, Flag::Create, Mode::ReadWrite, max_chans, Rng)
            .expect("unable to create Aranya state");
        let afc = ReadState::open(&path, Flag::OpenOnly, Mode::ReadWrite, max_chans)
            .expect("unable to create APS state");
        States { afc, aranya }
    }

    fn convert_uni_seal_key<CS: CipherSuite>(
        key: UniSealKey<CS>,
    ) -> <Self::Aranya<CS> as AranyaState>::SealKey {
        key.into_raw_key()
    }

    fn convert_uni_open_key<CS: CipherSuite>(
        key: UniOpenKey<CS>,
    ) -> <Self::Aranya<CS> as AranyaState>::OpenKey {
        key.into_raw_key()
    }
}

test_impl!(#[serial], shm, SharedMemImpl);

/// Test adding many nodes.
#[test]
fn test_many_nodes() {
    const MAX_CHANS: usize = 101;

    let labels = [LabelId::random(&mut Rng), LabelId::random(&mut Rng)];

    type E = TestEngine<DummyAead>;

    let path = Path::from_bytes(b"/test_exhaustive\x00").unwrap();
    let _ = super::unlink(path);
    let aranya = WriteState::<<E as Engine>::CS, Rng>::open(
        path,
        Flag::Create,
        Mode::ReadWrite,
        MAX_CHANS * labels.len(),
        Rng,
    )
    .expect("unable to created shared memory");
    let afc = ReadState::<<E as Engine>::CS>::open(
        path,
        Flag::OpenOnly,
        Mode::ReadWrite,
        MAX_CHANS * labels.len(),
    )
    .expect("unable to created shared memory");

    // All the channels we've stored in the shared memory.
    let mut chans = Vec::with_capacity(MAX_CHANS * labels.len());

    let rng = &mut Rng;

    // NB: this is O(((n^2 + n)/2) * m) where n=MAX_CHANS
    // and m=len(labels).
    for label_id in labels {
        for idx in 0..MAX_CHANS {
            let keys = match util::rand_intn(&mut Rng, 2) {
                0 => Directed::SealOnly {
                    seal: RawSealKey::random(rng),
                },
                1 => Directed::OpenOnly {
                    open: RawOpenKey::random(rng),
                },
                v => unreachable!("{v}"),
            };
            let id = aranya
                .add(keys.clone(), label_id, DeviceId::random(&mut Rng))
                .unwrap_or_else(|err| panic!("unable to add channel {idx}: {err}"));
            let chan = Channel { id, keys, label_id };
            chans.push(chan);

            // Now check that all previously added nodes
            // exist and are correct.
            for (j, want) in chans.iter().enumerate().by_ref() {
                let idx = Index(j);

                // Check with and without a hint.
                for hint in [None, Some(idx)] {
                    let id = want.id;

                    let (got, got_idx) = afc
                        .inner
                        .find_chan(id, hint)
                        .unwrap_or_else(|err| panic!("find_chan({id}, {hint:?}): {err}"))
                        .unwrap_or_else(|| panic!("find_chan({id}, {hint:?}) returned `None`"));

                    assert_eq!(got_idx, idx, "{idx:?}");

                    assert_eq!(got.magic, ShmChan::<<E as Engine>::CS>::MAGIC, "{idx:?}");

                    let got_id = got.id().unwrap_or_else(|err| {
                        panic!("unable to get channel for chan {idx:?}: {err}")
                    });
                    assert_eq!(got_id, want.id, "{idx:?}");

                    let got_secret = got
                        .keys()
                        .unwrap_or_else(|err| panic!("unable to get keys: {err}"));
                    assert_eq!(got_secret, want.keys.as_ref(), "{idx:?}");
                }
            }
        }
    }
}<|MERGE_RESOLUTION|>--- conflicted
+++ resolved
@@ -2,13 +2,8 @@
 #![allow(clippy::indexing_slicing, clippy::missing_panics_doc, clippy::panic)]
 
 use aranya_crypto::{
-<<<<<<< HEAD
-    CipherSuite, Engine, Random as _, Rng,
+    CipherSuite, DeviceId, Engine, Random as _, Rng,
     afc::{RawOpenKey, RawSealKey, UniOpenKey, UniSealKey},
-=======
-    CipherSuite, DeviceId, Engine, Random as _, Rng,
-    afc::{BidiKeys, RawOpenKey, RawSealKey, UniOpenKey, UniSealKey},
->>>>>>> add29571
     dangerous::spideroak_crypto::{hash::Hash as _, rust::Sha256},
     id::IdExt as _,
     policy::LabelId,
