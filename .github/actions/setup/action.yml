--- conflicted
+++ resolved
@@ -76,30 +76,5 @@
       shell: bash
 
     - name: Install cargo-make
-<<<<<<< HEAD
       run: cargo install --version '0.37.23' --locked cargo-make
-      shell: bash
-
-    # BoringSSL uses Go.
-    - name: Set up Go
-      uses: actions/setup-go@v3
-      with:
-        token: ${{ inputs.gh-token }}
-        go-version: ${{ inputs.go-version }}
-        check-latest: true
-      if: ${{ inputs.target != 'vxworks-ppc' }}
-
-    - name: Export GO_VERSION
-      run: |
-        echo "GO_VERSION=${{ inputs.go-version }}" >> $GITHUB_ENV
-      shell: bash
-      if: ${{ inputs.runner != 'windows-latest' && inputs.target != 'vxworks-ppc' }}
-    - name: Export GO_VERSION
-      run: |
-        echo "GO_VERSION=${{ inputs.go-version }}" >> $env:GITHUB_ENV
-      shell: pwsh
-      if: ${{ inputs.runner == 'windows-latest' && inputs.target != 'vxworks-ppc' }}
-=======
-      run: cargo install --version '0.37.11' --locked cargo-make
-      shell: bash
->>>>>>> e19b481d
+      shell: bash